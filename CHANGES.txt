--- conflicted
+++ resolved
@@ -1,12 +1,7 @@
-<<<<<<< HEAD
 3.11.1
  * Properly evict pstmts from prepared statements cache (CASSANDRA-13641)
 Merged from 3.0:
-=======
-3.0.15
  * Allow different NUMACTL_ARGS to be passed in (CASSANDRA-13557)
- * Allow native function calls in CQLSSTableWriter (CASSANDRA-12606)
->>>>>>> af20226d
  * Fix secondary index queries on COMPACT tables (CASSANDRA-13627)
  * Nodetool listsnapshots output is missing a newline, if there are no snapshots (CASSANDRA-13568)
 
