--- conflicted
+++ resolved
@@ -1,4 +1,3 @@
-<<<<<<< HEAD
 2.1.5
  * Limit major sstable operations to their canonical representation (CASSANDRA-8669)
  * cqlsh: Add tests for INSERT and UPDATE tab completion (CASSANDRA-9125)
@@ -74,12 +73,8 @@
  * Add nodetool statushandoff/statusbackup (CASSANDRA-8912)
  * Use stdout for progress and stats in sstableloader (CASSANDRA-8982)
 Merged from 2.0:
-=======
-2.0.15:
  * Fix updates to min/max_compaction_threshold throuch cassandra-cli
    (CASSANDRA-8102)
- * Backport CASSANDRA-6863 without digest updates (CASSANDRA-8989)
->>>>>>> 4b43684a
  * Don't include tmp files when doing offline relevel (CASSANDRA-9088)
  * Use the proper CAS WriteType when finishing a previous round during Paxos
    preparation (CASSANDRA-8672)
