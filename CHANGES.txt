<<<<<<< HEAD
3.1
Merged from 3.0:
=======
3.0.1
 * Avoid MV race during node decommission (CASSANDRA-10674)
>>>>>>> c184e8c1
 * Disable reloading of GossipingPropertyFileSnitch (CASSANDRA-9474)
 * Handle single-column deletions correction in materialized views
   when the column is part of the view primary key (CASSANDRA-10796)
 * Fix issue with datadir migration on upgrade (CASSANDRA-10788)
 * Fix bug with range tombstones on reverse queries and test coverage for
   AbstractBTreePartition (CASSANDRA-10059)
 * Remove 64k limit on collection elements (CASSANDRA-10374)
 * Remove unclear Indexer.indexes() method (CASSANDRA-10690)
 * Fix NPE on stream read error (CASSANDRA-10771)
 * Normalize cqlsh DESC output (CASSANDRA-10431)
 * Rejects partition range deletions when columns are specified (CASSANDRA-10739)
 * Fix error when saving cached key for old format sstable (CASSANDRA-10778)
 * Invalidate prepared statements on DROP INDEX (CASSANDRA-10758)
 * Fix SELECT statement with IN restrictions on partition key,
   ORDER BY and LIMIT (CASSANDRA-10729)
 * Improve stress performance over 1k threads (CASSANDRA-7217)
 * Wait for migration responses to complete before bootstrapping (CASSANDRA-10731)
 * Unable to create a function with argument of type Inet (CASSANDRA-10741)
 * Fix backward incompatibiliy in CqlInputFormat (CASSANDRA-10717)
 * Correctly preserve deletion info on updated rows when notifying indexers
   of single-row deletions (CASSANDRA-10694)
 * Notify indexers of partition delete during cleanup (CASSANDRA-10685)
 * Keep the file open in trySkipCache (CASSANDRA-10669)
 * Updated trigger example (CASSANDRA-10257)
Merged from 2.2:
 * Verify tables in pseudo-system keyspaces at startup (CASSANDRA-10761)
 * Fix IllegalArgumentException in DataOutputBuffer.reallocate for large buffers (CASSANDRA-10592)
 * Show CQL help in cqlsh in web browser (CASSANDRA-7225)
 * Serialize on disk the proper SSTable compression ratio (CASSANDRA-10775)
 * Reject index queries while the index is building (CASSANDRA-8505)
 * CQL.textile syntax incorrectly includes optional keyspace for aggregate SFUNC and FINALFUNC (CASSANDRA-10747)
 * Fix JSON update with prepared statements (CASSANDRA-10631)
 * Don't do anticompaction after subrange repair (CASSANDRA-10422)
 * Fix SimpleDateType type compatibility (CASSANDRA-10027)
 * (Hadoop) fix splits calculation (CASSANDRA-10640)
 * (Hadoop) ensure that Cluster instances are always closed (CASSANDRA-10058)
Merged from 2.1:
 * Fix Stress profile parsing on Windows (CASSANDRA-10808)
 * Fix incremental repair hang when replica is down (CASSANDRA-10288)
 * Optimize the way we check if a token is repaired in anticompaction (CASSANDRA-10768)
 * Add proper error handling to stream receiver (CASSANDRA-10774)
 * Warn or fail when changing cluster topology live (CASSANDRA-10243)
 * Status command in debian/ubuntu init script doesn't work (CASSANDRA-10213)
 * Some DROP ... IF EXISTS incorrectly result in exceptions on non-existing KS (CASSANDRA-10658)
 * DeletionTime.compareTo wrong in rare cases (CASSANDRA-10749)
 * Force encoding when computing statement ids (CASSANDRA-10755)
 * Properly reject counters as map keys (CASSANDRA-10760)
 * Fix the sstable-needs-cleanup check (CASSANDRA-10740)
 * (cqlsh) Print column names before COPY operation (CASSANDRA-8935)
 * Fix CompressedInputStream for proper cleanup (CASSANDRA-10012)
 * (cqlsh) Support counters in COPY commands (CASSANDRA-9043)
 * Try next replica if not possible to connect to primary replica on
   ColumnFamilyRecordReader (CASSANDRA-2388)
 * Limit window size in DTCS (CASSANDRA-10280)
 * sstableloader does not use MAX_HEAP_SIZE env parameter (CASSANDRA-10188)
 * (cqlsh) Improve COPY TO performance and error handling (CASSANDRA-9304)
 * Create compression chunk for sending file only (CASSANDRA-10680)
 * Forbid compact clustering column type changes in ALTER TABLE (CASSANDRA-8879)
 * Reject incremental repair with subrange repair (CASSANDRA-10422)
 * Add a nodetool command to refresh size_estimates (CASSANDRA-9579)
 * Invalidate cache after stream receive task is completed (CASSANDRA-10341)
 * Reject counter writes in CQLSSTableWriter (CASSANDRA-10258)
 * Remove superfluous COUNTER_MUTATION stage mapping (CASSANDRA-10605)


3.0
 * Fix AssertionError while flushing memtable due to materialized views
   incorrectly inserting empty rows (CASSANDRA-10614)
 * Store UDA initcond as CQL literal in the schema table, instead of a blob (CASSANDRA-10650)
 * Don't use -1 for the position of partition key in schema (CASSANDRA-10491)
 * Fix distinct queries in mixed version cluster (CASSANDRA-10573)
 * Skip sstable on clustering in names query (CASSANDRA-10571)
 * Remove value skipping as it breaks read-repair (CASSANDRA-10655)
 * Fix bootstrapping with MVs (CASSANDRA-10621)
 * Make sure EACH_QUORUM reads are using NTS (CASSANDRA-10584)
 * Fix MV replica filtering for non-NetworkTopologyStrategy (CASSANDRA-10634)
 * (Hadoop) fix CIF describeSplits() not handling 0 size estimates (CASSANDRA-10600)
 * Fix reading of legacy sstables (CASSANDRA-10590)
 * Use CQL type names in schema metadata tables (CASSANDRA-10365)
 * Guard batchlog replay against integer division by zero (CASSANDRA-9223)
 * Fix bug when adding a column to thrift with the same name than a primary key (CASSANDRA-10608)
 * Add client address argument to IAuthenticator::newSaslNegotiator (CASSANDRA-8068)
 * Fix implementation of LegacyLayout.LegacyBoundComparator (CASSANDRA-10602)
 * Don't use 'names query' read path for counters (CASSANDRA-10572)
 * Fix backward compatibility for counters (CASSANDRA-10470)
 * Remove memory_allocator paramter from cassandra.yaml (CASSANDRA-10581,10628)
 * Execute the metadata reload task of all registered indexes on CFS::reload (CASSANDRA-10604)
 * Fix thrift cas operations with defined columns (CASSANDRA-10576)
 * Fix PartitionUpdate.operationCount()for updates with static column operations (CASSANDRA-10606)
 * Fix thrift get() queries with defined columns (CASSANDRA-10586)
 * Fix marking of indexes as built and removed (CASSANDRA-10601)
 * Skip initialization of non-registered 2i instances, remove Index::getIndexName (CASSANDRA-10595)
 * Fix batches on multiple tables (CASSANDRA-10554)
 * Ensure compaction options are validated when updating KeyspaceMetadata (CASSANDRA-10569)
 * Flatten Iterator Transformation Hierarchy (CASSANDRA-9975)
 * Remove token generator (CASSANDRA-5261)
 * RolesCache should not be created for any authenticator that does not requireAuthentication (CASSANDRA-10562)
 * Fix LogTransaction checking only a single directory for files (CASSANDRA-10421)
 * Fix handling of range tombstones when reading old format sstables (CASSANDRA-10360)
 * Aggregate with Initial Condition fails with C* 3.0 (CASSANDRA-10367)
Merged from 2.2:
 * (cqlsh) show partial trace if incomplete after max_trace_wait (CASSANDRA-7645)
 * Use most up-to-date version of schema for system tables (CASSANDRA-10652)
 * Deprecate memory_allocator in cassandra.yaml (CASSANDRA-10581,10628)
 * Expose phi values from failure detector via JMX and tweak debug
   and trace logging (CASSANDRA-9526)
 * Fix IllegalArgumentException in DataOutputBuffer.reallocate for large buffers (CASSANDRA-10592)
Merged from 2.1:
 * Shutdown compaction in drain to prevent leak (CASSANDRA-10079)
 * (cqlsh) fix COPY using wrong variable name for time_format (CASSANDRA-10633)
 * Do not run SizeEstimatesRecorder if a node is not a member of the ring (CASSANDRA-9912)
 * Improve handling of dead nodes in gossip (CASSANDRA-10298)
 * Fix logback-tools.xml incorrectly configured for outputing to System.err
   (CASSANDRA-9937)
 * Fix streaming to catch exception so retry not fail (CASSANDRA-10557)
 * Add validation method to PerRowSecondaryIndex (CASSANDRA-10092)
 * Support encrypted and plain traffic on the same port (CASSANDRA-10559)
 * Do STCS in DTCS windows (CASSANDRA-10276)
 * Avoid repetition of JVM_OPTS in debian package (CASSANDRA-10251)
 * Fix potential NPE from handling result of SIM.highestSelectivityIndex (CASSANDRA-10550)
 * Fix paging issues with partitions containing only static columns data (CASSANDRA-10381)
 * Fix conditions on static columns (CASSANDRA-10264)
 * AssertionError: attempted to delete non-existing file CommitLog (CASSANDRA-10377)
 * Fix sorting for queries with an IN condition on partition key columns (CASSANDRA-10363)


3.0-rc2
 * Fix SELECT DISTINCT queries between 2.2.2 nodes and 3.0 nodes (CASSANDRA-10473)
 * Remove circular references in SegmentedFile (CASSANDRA-10543)
 * Ensure validation of indexed values only occurs once per-partition (CASSANDRA-10536)
 * Fix handling of static columns for range tombstones in thrift (CASSANDRA-10174)
 * Support empty ColumnFilter for backward compatility on empty IN (CASSANDRA-10471)
 * Remove Pig support (CASSANDRA-10542)
 * Fix LogFile throws Exception when assertion is disabled (CASSANDRA-10522)
 * Revert CASSANDRA-7486, make CMS default GC, move GC config to
   conf/jvm.options (CASSANDRA-10403)
 * Fix TeeingAppender causing some logs to be truncated/empty (CASSANDRA-10447)
 * Allow EACH_QUORUM for reads (CASSANDRA-9602)
 * Fix potential ClassCastException while upgrading (CASSANDRA-10468)
 * Fix NPE in MVs on update (CASSANDRA-10503)
 * Only include modified cell data in indexing deltas (CASSANDRA-10438)
 * Do not load keyspace when creating sstable writer (CASSANDRA-10443)
 * If node is not yet gossiping write all MV updates to batchlog only (CASSANDRA-10413)
 * Re-populate token metadata after commit log recovery (CASSANDRA-10293)
 * Provide additional metrics for materialized views (CASSANDRA-10323)
 * Flush system schema tables after local schema changes (CASSANDRA-10429)
Merged from 2.2:
 * Reduce contention getting instances of CompositeType (CASSANDRA-10433)
 * Fix the regression when using LIMIT with aggregates (CASSANDRA-10487)
 * Avoid NoClassDefFoundError during DataDescriptor initialization on windows (CASSANDRA-10412)
 * Preserve case of quoted Role & User names (CASSANDRA-10394)
 * cqlsh pg-style-strings broken (CASSANDRA-10484)
 * cqlsh prompt includes name of keyspace after failed `use` statement (CASSANDRA-10369)
Merged from 2.1:
 * (cqlsh) Distinguish negative and positive infinity in output (CASSANDRA-10523)
 * (cqlsh) allow custom time_format for COPY TO (CASSANDRA-8970)
 * Don't allow startup if the node's rack has changed (CASSANDRA-10242)
 * (cqlsh) show partial trace if incomplete after max_trace_wait (CASSANDRA-7645)
 * Allow LOCAL_JMX to be easily overridden (CASSANDRA-10275)
 * Mark nodes as dead even if they've already left (CASSANDRA-10205)


3.0.0-rc1
 * Fix mixed version read request compatibility for compact static tables
   (CASSANDRA-10373)
 * Fix paging of DISTINCT with static and IN (CASSANDRA-10354)
 * Allow MATERIALIZED VIEW's SELECT statement to restrict primary key
   columns (CASSANDRA-9664)
 * Move crc_check_chance out of compression options (CASSANDRA-9839)
 * Fix descending iteration past end of BTreeSearchIterator (CASSANDRA-10301)
 * Transfer hints to a different node on decommission (CASSANDRA-10198)
 * Check partition keys for CAS operations during stmt validation (CASSANDRA-10338)
 * Add custom query expressions to SELECT (CASSANDRA-10217)
 * Fix minor bugs in MV handling (CASSANDRA-10362)
 * Allow custom indexes with 0,1 or multiple target columns (CASSANDRA-10124)
 * Improve MV schema representation (CASSANDRA-9921)
 * Add flag to enable/disable coordinator batchlog for MV writes (CASSANDRA-10230)
 * Update cqlsh COPY for new internal driver serialization interface (CASSANDRA-10318)
 * Give index implementations more control over rebuild operations (CASSANDRA-10312)
 * Update index file format (CASSANDRA-10314)
 * Add "shadowable" row tombstones to deal with mv timestamp issues (CASSANDRA-10261)
 * CFS.loadNewSSTables() broken for pre-3.0 sstables
 * Cache selected index in read command to reduce lookups (CASSANDRA-10215)
 * Small optimizations of sstable index serialization (CASSANDRA-10232)
 * Support for both encrypted and unencrypted native transport connections (CASSANDRA-9590)
Merged from 2.2:
 * Configurable page size in cqlsh (CASSANDRA-9855)
 * Defer default role manager setup until all nodes are on 2.2+ (CASSANDRA-9761)
 * Handle missing RoleManager in config after upgrade to 2.2 (CASSANDRA-10209)
Merged from 2.1:
 * Bulk Loader API could not tolerate even node failure (CASSANDRA-10347)
 * Avoid misleading pushed notifications when multiple nodes
   share an rpc_address (CASSANDRA-10052)
 * Fix dropping undroppable when message queue is full (CASSANDRA-10113)
 * Fix potential ClassCastException during paging (CASSANDRA-10352)
 * Prevent ALTER TYPE from creating circular references (CASSANDRA-10339)
 * Fix cache handling of 2i and base tables (CASSANDRA-10155, 10359)
 * Fix NPE in nodetool compactionhistory (CASSANDRA-9758)
 * (Pig) support BulkOutputFormat as a URL parameter (CASSANDRA-7410)
 * BATCH statement is broken in cqlsh (CASSANDRA-10272)
 * (cqlsh) Make cqlsh PEP8 Compliant (CASSANDRA-10066)
 * (cqlsh) Fix error when starting cqlsh with --debug (CASSANDRA-10282)
 * Scrub, Cleanup and Upgrade do not unmark compacting until all operations
   have completed, regardless of the occurence of exceptions (CASSANDRA-10274)


3.0.0-beta2
 * Fix columns returned by AbstractBtreePartitions (CASSANDRA-10220)
 * Fix backward compatibility issue due to AbstractBounds serialization bug (CASSANDRA-9857)
 * Fix startup error when upgrading nodes (CASSANDRA-10136)
 * Base table PRIMARY KEY can be assumed to be NOT NULL in MV creation (CASSANDRA-10147)
 * Improve batchlog write patch (CASSANDRA-9673)
 * Re-apply MaterializedView updates on commitlog replay (CASSANDRA-10164)
 * Require AbstractType.isByteOrderComparable declaration in constructor (CASSANDRA-9901)
 * Avoid digest mismatch on upgrade to 3.0 (CASSANDRA-9554)
 * Fix Materialized View builder when adding multiple MVs (CASSANDRA-10156)
 * Choose better poolingOptions for protocol v4 in cassandra-stress (CASSANDRA-10182)
 * Fix LWW bug affecting Materialized Views (CASSANDRA-10197)
 * Ensures frozen sets and maps are always sorted (CASSANDRA-10162)
 * Don't deadlock when flushing CFS backed custom indexes (CASSANDRA-10181)
 * Fix double flushing of secondary index tables (CASSANDRA-10180)
 * Fix incorrect handling of range tombstones in thrift (CASSANDRA-10046)
 * Only use batchlog when paired materialized view replica is remote (CASSANDRA-10061)
 * Reuse TemporalRow when updating multiple MaterializedViews (CASSANDRA-10060)
 * Validate gc_grace_seconds for batchlog writes and MVs (CASSANDRA-9917)
 * Fix sstablerepairedset (CASSANDRA-10132)
Merged from 2.2:
 * Cancel transaction for sstables we wont redistribute index summary
   for (CASSANDRA-10270)
 * Retry snapshot deletion after compaction and gc on Windows (CASSANDRA-10222)
 * Fix failure to start with space in directory path on Windows (CASSANDRA-10239)
 * Fix repair hang when snapshot failed (CASSANDRA-10057)
 * Fall back to 1/4 commitlog volume for commitlog_total_space on small disks
   (CASSANDRA-10199)
Merged from 2.1:
 * Added configurable warning threshold for GC duration (CASSANDRA-8907)
 * Fix handling of streaming EOF (CASSANDRA-10206)
 * Only check KeyCache when it is enabled
 * Change streaming_socket_timeout_in_ms default to 1 hour (CASSANDRA-8611)
 * (cqlsh) update list of CQL keywords (CASSANDRA-9232)
 * Add nodetool gettraceprobability command (CASSANDRA-10234)
Merged from 2.0:
 * Fix rare race where older gossip states can be shadowed (CASSANDRA-10366)
 * Fix consolidating racks violating the RF contract (CASSANDRA-10238)
 * Disallow decommission when node is in drained state (CASSANDRA-8741)


2.2.1
 * Fix race during construction of commit log (CASSANDRA-10049)
 * Fix LeveledCompactionStrategyTest (CASSANDRA-9757)
 * Fix broken UnbufferedDataOutputStreamPlus.writeUTF (CASSANDRA-10203)
 * (cqlsh) default load-from-file encoding to utf-8 (CASSANDRA-9898)
 * Avoid returning Permission.NONE when failing to query users table (CASSANDRA-10168)
 * (cqlsh) add CLEAR command (CASSANDRA-10086)
 * Support string literals as Role names for compatibility (CASSANDRA-10135)
Merged from 2.1:
 * Only check KeyCache when it is enabled
 * Change streaming_socket_timeout_in_ms default to 1 hour (CASSANDRA-8611)
 * (cqlsh) update list of CQL keywords (CASSANDRA-9232)


3.0.0-beta1
 * Redesign secondary index API (CASSANDRA-9459, 7771, 9041)
 * Fix throwing ReadFailure instead of ReadTimeout on range queries (CASSANDRA-10125)
 * Rewrite hinted handoff (CASSANDRA-6230)
 * Fix query on static compact tables (CASSANDRA-10093)
 * Fix race during construction of commit log (CASSANDRA-10049)
 * Add option to only purge repaired tombstones (CASSANDRA-6434)
 * Change authorization handling for MVs (CASSANDRA-9927)
 * Add custom JMX enabled executor for UDF sandbox (CASSANDRA-10026)
 * Fix row deletion bug for Materialized Views (CASSANDRA-10014)
 * Support mixed-version clusters with Cassandra 2.1 and 2.2 (CASSANDRA-9704)
 * Fix multiple slices on RowSearchers (CASSANDRA-10002)
 * Fix bug in merging of collections (CASSANDRA-10001)
 * Optimize batchlog replay to avoid full scans (CASSANDRA-7237)
 * Repair improvements when using vnodes (CASSANDRA-5220)
 * Disable scripted UDFs by default (CASSANDRA-9889)
 * Bytecode inspection for Java-UDFs (CASSANDRA-9890)
 * Use byte to serialize MT hash length (CASSANDRA-9792)
 * Replace usage of Adler32 with CRC32 (CASSANDRA-8684)
 * Fix migration to new format from 2.1 SSTable (CASSANDRA-10006)
 * SequentialWriter should extend BufferedDataOutputStreamPlus (CASSANDRA-9500)
 * Use the same repairedAt timestamp within incremental repair session (CASSANDRA-9111)
Merged from 2.2:
 * Allow count(*) and count(1) to be use as normal aggregation (CASSANDRA-10114)
 * An NPE is thrown if the column name is unknown for an IN relation (CASSANDRA-10043)
 * Apply commit_failure_policy to more errors on startup (CASSANDRA-9749)
 * Fix histogram overflow exception (CASSANDRA-9973)
 * Route gossip messages over dedicated socket (CASSANDRA-9237)
 * Add checksum to saved cache files (CASSANDRA-9265)
 * Log warning when using an aggregate without partition key (CASSANDRA-9737)
Merged from 2.1:
 * (cqlsh) Allow encoding to be set through command line (CASSANDRA-10004)
 * Add new JMX methods to change local compaction strategy (CASSANDRA-9965)
 * Write hints for paxos commits (CASSANDRA-7342)
 * (cqlsh) Fix timestamps before 1970 on Windows, always
   use UTC for timestamp display (CASSANDRA-10000)
 * (cqlsh) Avoid overwriting new config file with old config
   when both exist (CASSANDRA-9777)
 * Release snapshot selfRef when doing snapshot repair (CASSANDRA-9998)
 * Cannot replace token does not exist - DN node removed as Fat Client (CASSANDRA-9871)
Merged from 2.0:
 * Don't cast expected bf size to an int (CASSANDRA-9959)
 * Make getFullyExpiredSSTables less expensive (CASSANDRA-9882)


3.0.0-alpha1
 * Implement proper sandboxing for UDFs (CASSANDRA-9402)
 * Simplify (and unify) cleanup of compaction leftovers (CASSANDRA-7066)
 * Allow extra schema definitions in cassandra-stress yaml (CASSANDRA-9850)
 * Metrics should use up to date nomenclature (CASSANDRA-9448)
 * Change CREATE/ALTER TABLE syntax for compression (CASSANDRA-8384)
 * Cleanup crc and adler code for java 8 (CASSANDRA-9650)
 * Storage engine refactor (CASSANDRA-8099, 9743, 9746, 9759, 9781, 9808, 9825,
   9848, 9705, 9859, 9867, 9874, 9828, 9801)
 * Update Guava to 18.0 (CASSANDRA-9653)
 * Bloom filter false positive ratio is not honoured (CASSANDRA-8413)
 * New option for cassandra-stress to leave a ratio of columns null (CASSANDRA-9522)
 * Change hinted_handoff_enabled yaml setting, JMX (CASSANDRA-9035)
 * Add algorithmic token allocation (CASSANDRA-7032)
 * Add nodetool command to replay batchlog (CASSANDRA-9547)
 * Make file buffer cache independent of paths being read (CASSANDRA-8897)
 * Remove deprecated legacy Hadoop code (CASSANDRA-9353)
 * Decommissioned nodes will not rejoin the cluster (CASSANDRA-8801)
 * Change gossip stabilization to use endpoit size (CASSANDRA-9401)
 * Change default garbage collector to G1 (CASSANDRA-7486)
 * Populate TokenMetadata early during startup (CASSANDRA-9317)
 * Undeprecate cache recentHitRate (CASSANDRA-6591)
 * Add support for selectively varint encoding fields (CASSANDRA-9499, 9865)
 * Materialized Views (CASSANDRA-6477)
Merged from 2.2:
 * Avoid grouping sstables for anticompaction with DTCS (CASSANDRA-9900)
 * UDF / UDA execution time in trace (CASSANDRA-9723)
 * Fix broken internode SSL (CASSANDRA-9884)
Merged from 2.1:
 * Add new JMX methods to change local compaction strategy (CASSANDRA-9965)
 * Fix handling of enable/disable autocompaction (CASSANDRA-9899)
 * Add consistency level to tracing ouput (CASSANDRA-9827)
 * Remove repair snapshot leftover on startup (CASSANDRA-7357)
 * Use random nodes for batch log when only 2 racks (CASSANDRA-8735)
 * Ensure atomicity inside thrift and stream session (CASSANDRA-7757)
 * Fix nodetool info error when the node is not joined (CASSANDRA-9031)
Merged from 2.0:
 * Log when messages are dropped due to cross_node_timeout (CASSANDRA-9793)
 * Don't track hotness when opening from snapshot for validation (CASSANDRA-9382)


2.2.0
 * Allow the selection of columns together with aggregates (CASSANDRA-9767)
 * Fix cqlsh copy methods and other windows specific issues (CASSANDRA-9795)
 * Don't wrap byte arrays in SequentialWriter (CASSANDRA-9797)
 * sum() and avg() functions missing for smallint and tinyint types (CASSANDRA-9671)
 * Revert CASSANDRA-9542 (allow native functions in UDA) (CASSANDRA-9771)
Merged from 2.1:
 * Fix MarshalException when upgrading superColumn family (CASSANDRA-9582)
 * Fix broken logging for "empty" flushes in Memtable (CASSANDRA-9837)
 * Handle corrupt files on startup (CASSANDRA-9686)
 * Fix clientutil jar and tests (CASSANDRA-9760)
 * (cqlsh) Allow the SSL protocol version to be specified through the
    config file or environment variables (CASSANDRA-9544)
Merged from 2.0:
 * Add tool to find why expired sstables are not getting dropped (CASSANDRA-10015)
 * Remove erroneous pending HH tasks from tpstats/jmx (CASSANDRA-9129)
 * Don't cast expected bf size to an int (CASSANDRA-9959)
 * checkForEndpointCollision fails for legitimate collisions (CASSANDRA-9765)
 * Complete CASSANDRA-8448 fix (CASSANDRA-9519)
 * Don't include auth credentials in debug log (CASSANDRA-9682)
 * Can't transition from write survey to normal mode (CASSANDRA-9740)
 * Scrub (recover) sstables even when -Index.db is missing (CASSANDRA-9591)
 * Fix growing pending background compaction (CASSANDRA-9662)


2.2.0-rc2
 * Re-enable memory-mapped I/O on Windows (CASSANDRA-9658)
 * Warn when an extra-large partition is compacted (CASSANDRA-9643)
 * (cqlsh) Allow setting the initial connection timeout (CASSANDRA-9601)
 * BulkLoader has --transport-factory option but does not use it (CASSANDRA-9675)
 * Allow JMX over SSL directly from nodetool (CASSANDRA-9090)
 * Update cqlsh for UDFs (CASSANDRA-7556)
 * Change Windows kernel default timer resolution (CASSANDRA-9634)
 * Deprected sstable2json and json2sstable (CASSANDRA-9618)
 * Allow native functions in user-defined aggregates (CASSANDRA-9542)
 * Don't repair system_distributed by default (CASSANDRA-9621)
 * Fix mixing min, max, and count aggregates for blob type (CASSANRA-9622)
 * Rename class for DATE type in Java driver (CASSANDRA-9563)
 * Duplicate compilation of UDFs on coordinator (CASSANDRA-9475)
 * Fix connection leak in CqlRecordWriter (CASSANDRA-9576)
 * Mlockall before opening system sstables & remove boot_without_jna option (CASSANDRA-9573)
 * Add functions to convert timeuuid to date or time, deprecate dateOf and unixTimestampOf (CASSANDRA-9229)
 * Make sure we cancel non-compacting sstables from LifecycleTransaction (CASSANDRA-9566)
 * Fix deprecated repair JMX API (CASSANDRA-9570)
 * Add logback metrics (CASSANDRA-9378)
 * Update and refactor ant test/test-compression to run the tests in parallel (CASSANDRA-9583)
 * Fix upgrading to new directory for secondary index (CASSANDRA-9687)
Merged from 2.1:
 * (cqlsh) Fix bad check for CQL compatibility when DESCRIBE'ing
   COMPACT STORAGE tables with no clustering columns
 * Eliminate strong self-reference chains in sstable ref tidiers (CASSANDRA-9656)
 * Ensure StreamSession uses canonical sstable reader instances (CASSANDRA-9700) 
 * Ensure memtable book keeping is not corrupted in the event we shrink usage (CASSANDRA-9681)
 * Update internal python driver for cqlsh (CASSANDRA-9064)
 * Fix IndexOutOfBoundsException when inserting tuple with too many
   elements using the string literal notation (CASSANDRA-9559)
 * Enable describe on indices (CASSANDRA-7814)
 * Fix incorrect result for IN queries where column not found (CASSANDRA-9540)
 * ColumnFamilyStore.selectAndReference may block during compaction (CASSANDRA-9637)
 * Fix bug in cardinality check when compacting (CASSANDRA-9580)
 * Fix memory leak in Ref due to ConcurrentLinkedQueue.remove() behaviour (CASSANDRA-9549)
 * Make rebuild only run one at a time (CASSANDRA-9119)
Merged from 2.0:
 * Avoid NPE in AuthSuccess#decode (CASSANDRA-9727)
 * Add listen_address to system.local (CASSANDRA-9603)
 * Bug fixes to resultset metadata construction (CASSANDRA-9636)
 * Fix setting 'durable_writes' in ALTER KEYSPACE (CASSANDRA-9560)
 * Avoids ballot clash in Paxos (CASSANDRA-9649)
 * Improve trace messages for RR (CASSANDRA-9479)
 * Fix suboptimal secondary index selection when restricted
   clustering column is also indexed (CASSANDRA-9631)
 * (cqlsh) Add min_threshold to DTCS option autocomplete (CASSANDRA-9385)
 * Fix error message when attempting to create an index on a column
   in a COMPACT STORAGE table with clustering columns (CASSANDRA-9527)
 * 'WITH WITH' in alter keyspace statements causes NPE (CASSANDRA-9565)
 * Expose some internals of SelectStatement for inspection (CASSANDRA-9532)
 * ArrivalWindow should use primitives (CASSANDRA-9496)
 * Periodically submit background compaction tasks (CASSANDRA-9592)
 * Set HAS_MORE_PAGES flag to false when PagingState is null (CASSANDRA-9571)


2.2.0-rc1
 * Compressed commit log should measure compressed space used (CASSANDRA-9095)
 * Fix comparison bug in CassandraRoleManager#collectRoles (CASSANDRA-9551)
 * Add tinyint,smallint,time,date support for UDFs (CASSANDRA-9400)
 * Deprecates SSTableSimpleWriter and SSTableSimpleUnsortedWriter (CASSANDRA-9546)
 * Empty INITCOND treated as null in aggregate (CASSANDRA-9457)
 * Remove use of Cell in Thrift MapReduce classes (CASSANDRA-8609)
 * Integrate pre-release Java Driver 2.2-rc1, custom build (CASSANDRA-9493)
 * Clean up gossiper logic for old versions (CASSANDRA-9370)
 * Fix custom payload coding/decoding to match the spec (CASSANDRA-9515)
 * ant test-all results incomplete when parsed (CASSANDRA-9463)
 * Disallow frozen<> types in function arguments and return types for
   clarity (CASSANDRA-9411)
 * Static Analysis to warn on unsafe use of Autocloseable instances (CASSANDRA-9431)
 * Update commitlog archiving examples now that commitlog segments are
   not recycled (CASSANDRA-9350)
 * Extend Transactional API to sstable lifecycle management (CASSANDRA-8568)
 * (cqlsh) Add support for native protocol 4 (CASSANDRA-9399)
 * Ensure that UDF and UDAs are keyspace-isolated (CASSANDRA-9409)
 * Revert CASSANDRA-7807 (tracing completion client notifications) (CASSANDRA-9429)
 * Add ability to stop compaction by ID (CASSANDRA-7207)
 * Let CassandraVersion handle SNAPSHOT version (CASSANDRA-9438)
Merged from 2.1:
 * (cqlsh) Fix using COPY through SOURCE or -f (CASSANDRA-9083)
 * Fix occasional lack of `system` keyspace in schema tables (CASSANDRA-8487)
 * Use ProtocolError code instead of ServerError code for native protocol
   error responses to unsupported protocol versions (CASSANDRA-9451)
 * Default commitlog_sync_batch_window_in_ms changed to 2ms (CASSANDRA-9504)
 * Fix empty partition assertion in unsorted sstable writing tools (CASSANDRA-9071)
 * Ensure truncate without snapshot cannot produce corrupt responses (CASSANDRA-9388) 
 * Consistent error message when a table mixes counter and non-counter
   columns (CASSANDRA-9492)
 * Avoid getting unreadable keys during anticompaction (CASSANDRA-9508)
 * (cqlsh) Better float precision by default (CASSANDRA-9224)
 * Improve estimated row count (CASSANDRA-9107)
 * Optimize range tombstone memory footprint (CASSANDRA-8603)
 * Use configured gcgs in anticompaction (CASSANDRA-9397)
Merged from 2.0:
 * Don't accumulate more range than necessary in RangeTombstone.Tracker (CASSANDRA-9486)
 * Add broadcast and rpc addresses to system.local (CASSANDRA-9436)
 * Always mark sstable suspect when corrupted (CASSANDRA-9478)
 * Add database users and permissions to CQL3 documentation (CASSANDRA-7558)
 * Allow JVM_OPTS to be passed to standalone tools (CASSANDRA-5969)
 * Fix bad condition in RangeTombstoneList (CASSANDRA-9485)
 * Fix potential StackOverflow when setting CrcCheckChance over JMX (CASSANDRA-9488)
 * Fix null static columns in pages after the first, paged reversed
   queries (CASSANDRA-8502)
 * Fix counting cache serialization in request metrics (CASSANDRA-9466)
 * Add option not to validate atoms during scrub (CASSANDRA-9406)


2.2.0-beta1
 * Introduce Transactional API for internal state changes (CASSANDRA-8984)
 * Add a flag in cassandra.yaml to enable UDFs (CASSANDRA-9404)
 * Better support of null for UDF (CASSANDRA-8374)
 * Use ecj instead of javassist for UDFs (CASSANDRA-8241)
 * faster async logback configuration for tests (CASSANDRA-9376)
 * Add `smallint` and `tinyint` data types (CASSANDRA-8951)
 * Avoid thrift schema creation when native driver is used in stress tool (CASSANDRA-9374)
 * Make Functions.declared thread-safe
 * Add client warnings to native protocol v4 (CASSANDRA-8930)
 * Allow roles cache to be invalidated (CASSANDRA-8967)
 * Upgrade Snappy (CASSANDRA-9063)
 * Don't start Thrift rpc by default (CASSANDRA-9319)
 * Only stream from unrepaired sstables with incremental repair (CASSANDRA-8267)
 * Aggregate UDFs allow SFUNC return type to differ from STYPE if FFUNC specified (CASSANDRA-9321)
 * Remove Thrift dependencies in bundled tools (CASSANDRA-8358)
 * Disable memory mapping of hsperfdata file for JVM statistics (CASSANDRA-9242)
 * Add pre-startup checks to detect potential incompatibilities (CASSANDRA-8049)
 * Distinguish between null and unset in protocol v4 (CASSANDRA-7304)
 * Add user/role permissions for user-defined functions (CASSANDRA-7557)
 * Allow cassandra config to be updated to restart daemon without unloading classes (CASSANDRA-9046)
 * Don't initialize compaction writer before checking if iter is empty (CASSANDRA-9117)
 * Don't execute any functions at prepare-time (CASSANDRA-9037)
 * Share file handles between all instances of a SegmentedFile (CASSANDRA-8893)
 * Make it possible to major compact LCS (CASSANDRA-7272)
 * Make FunctionExecutionException extend RequestExecutionException
   (CASSANDRA-9055)
 * Add support for SELECT JSON, INSERT JSON syntax and new toJson(), fromJson()
   functions (CASSANDRA-7970)
 * Optimise max purgeable timestamp calculation in compaction (CASSANDRA-8920)
 * Constrain internode message buffer sizes, and improve IO class hierarchy (CASSANDRA-8670) 
 * New tool added to validate all sstables in a node (CASSANDRA-5791)
 * Push notification when tracing completes for an operation (CASSANDRA-7807)
 * Delay "node up" and "node added" notifications until native protocol server is started (CASSANDRA-8236)
 * Compressed Commit Log (CASSANDRA-6809)
 * Optimise IntervalTree (CASSANDRA-8988)
 * Add a key-value payload for third party usage (CASSANDRA-8553, 9212)
 * Bump metrics-reporter-config dependency for metrics 3.0 (CASSANDRA-8149)
 * Partition intra-cluster message streams by size, not type (CASSANDRA-8789)
 * Add WriteFailureException to native protocol, notify coordinator of
   write failures (CASSANDRA-8592)
 * Convert SequentialWriter to nio (CASSANDRA-8709)
 * Add role based access control (CASSANDRA-7653, 8650, 7216, 8760, 8849, 8761, 8850)
 * Record client ip address in tracing sessions (CASSANDRA-8162)
 * Indicate partition key columns in response metadata for prepared
   statements (CASSANDRA-7660)
 * Merge UUIDType and TimeUUIDType parse logic (CASSANDRA-8759)
 * Avoid memory allocation when searching index summary (CASSANDRA-8793)
 * Optimise (Time)?UUIDType Comparisons (CASSANDRA-8730)
 * Make CRC32Ex into a separate maven dependency (CASSANDRA-8836)
 * Use preloaded jemalloc w/ Unsafe (CASSANDRA-8714, 9197)
 * Avoid accessing partitioner through StorageProxy (CASSANDRA-8244, 8268)
 * Upgrade Metrics library and remove depricated metrics (CASSANDRA-5657)
 * Serializing Row cache alternative, fully off heap (CASSANDRA-7438)
 * Duplicate rows returned when in clause has repeated values (CASSANDRA-6707)
 * Make CassandraException unchecked, extend RuntimeException (CASSANDRA-8560)
 * Support direct buffer decompression for reads (CASSANDRA-8464)
 * DirectByteBuffer compatible LZ4 methods (CASSANDRA-7039)
 * Group sstables for anticompaction correctly (CASSANDRA-8578)
 * Add ReadFailureException to native protocol, respond
   immediately when replicas encounter errors while handling
   a read request (CASSANDRA-7886)
 * Switch CommitLogSegment from RandomAccessFile to nio (CASSANDRA-8308)
 * Allow mixing token and partition key restrictions (CASSANDRA-7016)
 * Support index key/value entries on map collections (CASSANDRA-8473)
 * Modernize schema tables (CASSANDRA-8261)
 * Support for user-defined aggregation functions (CASSANDRA-8053)
 * Fix NPE in SelectStatement with empty IN values (CASSANDRA-8419)
 * Refactor SelectStatement, return IN results in natural order instead
   of IN value list order and ignore duplicate values in partition key IN restrictions (CASSANDRA-7981)
 * Support UDTs, tuples, and collections in user-defined
   functions (CASSANDRA-7563)
 * Fix aggregate fn results on empty selection, result column name,
   and cqlsh parsing (CASSANDRA-8229)
 * Mark sstables as repaired after full repair (CASSANDRA-7586)
 * Extend Descriptor to include a format value and refactor reader/writer
   APIs (CASSANDRA-7443)
 * Integrate JMH for microbenchmarks (CASSANDRA-8151)
 * Keep sstable levels when bootstrapping (CASSANDRA-7460)
 * Add Sigar library and perform basic OS settings check on startup (CASSANDRA-7838)
 * Support for aggregation functions (CASSANDRA-4914)
 * Remove cassandra-cli (CASSANDRA-7920)
 * Accept dollar quoted strings in CQL (CASSANDRA-7769)
 * Make assassinate a first class command (CASSANDRA-7935)
 * Support IN clause on any partition key column (CASSANDRA-7855)
 * Support IN clause on any clustering column (CASSANDRA-4762)
 * Improve compaction logging (CASSANDRA-7818)
 * Remove YamlFileNetworkTopologySnitch (CASSANDRA-7917)
 * Do anticompaction in groups (CASSANDRA-6851)
 * Support user-defined functions (CASSANDRA-7395, 7526, 7562, 7740, 7781, 7929,
   7924, 7812, 8063, 7813, 7708)
 * Permit configurable timestamps with cassandra-stress (CASSANDRA-7416)
 * Move sstable RandomAccessReader to nio2, which allows using the
   FILE_SHARE_DELETE flag on Windows (CASSANDRA-4050)
 * Remove CQL2 (CASSANDRA-5918)
 * Optimize fetching multiple cells by name (CASSANDRA-6933)
 * Allow compilation in java 8 (CASSANDRA-7028)
 * Make incremental repair default (CASSANDRA-7250)
 * Enable code coverage thru JaCoCo (CASSANDRA-7226)
 * Switch external naming of 'column families' to 'tables' (CASSANDRA-4369) 
 * Shorten SSTable path (CASSANDRA-6962)
 * Use unsafe mutations for most unit tests (CASSANDRA-6969)
 * Fix race condition during calculation of pending ranges (CASSANDRA-7390)
 * Fail on very large batch sizes (CASSANDRA-8011)
 * Improve concurrency of repair (CASSANDRA-6455, 8208, 9145)
 * Select optimal CRC32 implementation at runtime (CASSANDRA-8614)
 * Evaluate MurmurHash of Token once per query (CASSANDRA-7096)
 * Generalize progress reporting (CASSANDRA-8901)
 * Resumable bootstrap streaming (CASSANDRA-8838, CASSANDRA-8942)
 * Allow scrub for secondary index (CASSANDRA-5174)
 * Save repair data to system table (CASSANDRA-5839)
 * fix nodetool names that reference column families (CASSANDRA-8872)
 Merged from 2.1:
 * Warn on misuse of unlogged batches (CASSANDRA-9282)
 * Failure detector detects and ignores local pauses (CASSANDRA-9183)
 * Add utility class to support for rate limiting a given log statement (CASSANDRA-9029)
 * Add missing consistency levels to cassandra-stess (CASSANDRA-9361)
 * Fix commitlog getCompletedTasks to not increment (CASSANDRA-9339)
 * Fix for harmless exceptions logged as ERROR (CASSANDRA-8564)
 * Delete processed sstables in sstablesplit/sstableupgrade (CASSANDRA-8606)
 * Improve sstable exclusion from partition tombstones (CASSANDRA-9298)
 * Validate the indexed column rather than the cell's contents for 2i (CASSANDRA-9057)
 * Add support for top-k custom 2i queries (CASSANDRA-8717)
 * Fix error when dropping table during compaction (CASSANDRA-9251)
 * cassandra-stress supports validation operations over user profiles (CASSANDRA-8773)
 * Add support for rate limiting log messages (CASSANDRA-9029)
 * Log the partition key with tombstone warnings (CASSANDRA-8561)
 * Reduce runWithCompactionsDisabled poll interval to 1ms (CASSANDRA-9271)
 * Fix PITR commitlog replay (CASSANDRA-9195)
 * GCInspector logs very different times (CASSANDRA-9124)
 * Fix deleting from an empty list (CASSANDRA-9198)
 * Update tuple and collection types that use a user-defined type when that UDT
   is modified (CASSANDRA-9148, CASSANDRA-9192)
 * Use higher timeout for prepair and snapshot in repair (CASSANDRA-9261)
 * Fix anticompaction blocking ANTI_ENTROPY stage (CASSANDRA-9151)
 * Repair waits for anticompaction to finish (CASSANDRA-9097)
 * Fix streaming not holding ref when stream error (CASSANDRA-9295)
 * Fix canonical view returning early opened SSTables (CASSANDRA-9396)
Merged from 2.0:
 * (cqlsh) Add LOGIN command to switch users (CASSANDRA-7212)
 * Clone SliceQueryFilter in AbstractReadCommand implementations (CASSANDRA-8940)
 * Push correct protocol notification for DROP INDEX (CASSANDRA-9310)
 * token-generator - generated tokens too long (CASSANDRA-9300)
 * Fix counting of tombstones for TombstoneOverwhelmingException (CASSANDRA-9299)
 * Fix ReconnectableSnitch reconnecting to peers during upgrade (CASSANDRA-6702)
 * Include keyspace and table name in error log for collections over the size
   limit (CASSANDRA-9286)
 * Avoid potential overlap in LCS with single-partition sstables (CASSANDRA-9322)
 * Log warning message when a table is queried before the schema has fully
   propagated (CASSANDRA-9136)
 * Overload SecondaryIndex#indexes to accept the column definition (CASSANDRA-9314)
 * (cqlsh) Add SERIAL and LOCAL_SERIAL consistency levels (CASSANDRA-8051)
 * Fix index selection during rebuild with certain table layouts (CASSANDRA-9281)
 * Fix partition-level-delete-only workload accounting (CASSANDRA-9194)
 * Allow scrub to handle corrupted compressed chunks (CASSANDRA-9140)
 * Fix assertion error when resetlocalschema is run during repair (CASSANDRA-9249)
 * Disable single sstable tombstone compactions for DTCS by default (CASSANDRA-9234)
 * IncomingTcpConnection thread is not named (CASSANDRA-9262)
 * Close incoming connections when MessagingService is stopped (CASSANDRA-9238)
 * Fix streaming hang when retrying (CASSANDRA-9132)


2.1.5
 * Re-add deprecated cold_reads_to_omit param for backwards compat (CASSANDRA-9203)
 * Make anticompaction visible in compactionstats (CASSANDRA-9098)
 * Improve nodetool getendpoints documentation about the partition
   key parameter (CASSANDRA-6458)
 * Don't check other keyspaces for schema changes when an user-defined
   type is altered (CASSANDRA-9187)
 * Add generate-idea-files target to build.xml (CASSANDRA-9123)
 * Allow takeColumnFamilySnapshot to take a list of tables (CASSANDRA-8348)
 * Limit major sstable operations to their canonical representation (CASSANDRA-8669)
 * cqlsh: Add tests for INSERT and UPDATE tab completion (CASSANDRA-9125)
 * cqlsh: quote column names when needed in COPY FROM inserts (CASSANDRA-9080)
 * Do not load read meter for offline operations (CASSANDRA-9082)
 * cqlsh: Make CompositeType data readable (CASSANDRA-8919)
 * cqlsh: Fix display of triggers (CASSANDRA-9081)
 * Fix NullPointerException when deleting or setting an element by index on
   a null list collection (CASSANDRA-9077)
 * Buffer bloom filter serialization (CASSANDRA-9066)
 * Fix anti-compaction target bloom filter size (CASSANDRA-9060)
 * Make FROZEN and TUPLE unreserved keywords in CQL (CASSANDRA-9047)
 * Prevent AssertionError from SizeEstimatesRecorder (CASSANDRA-9034)
 * Avoid overwriting index summaries for sstables with an older format that
   does not support downsampling; rebuild summaries on startup when this
   is detected (CASSANDRA-8993)
 * Fix potential data loss in CompressedSequentialWriter (CASSANDRA-8949)
 * Make PasswordAuthenticator number of hashing rounds configurable (CASSANDRA-8085)
 * Fix AssertionError when binding nested collections in DELETE (CASSANDRA-8900)
 * Check for overlap with non-early sstables in LCS (CASSANDRA-8739)
 * Only calculate max purgable timestamp if we have to (CASSANDRA-8914)
 * (cqlsh) Greatly improve performance of COPY FROM (CASSANDRA-8225)
 * IndexSummary effectiveIndexInterval is now a guideline, not a rule (CASSANDRA-8993)
 * Use correct bounds for page cache eviction of compressed files (CASSANDRA-8746)
 * SSTableScanner enforces its bounds (CASSANDRA-8946)
 * Cleanup cell equality (CASSANDRA-8947)
 * Introduce intra-cluster message coalescing (CASSANDRA-8692)
 * DatabaseDescriptor throws NPE when rpc_interface is used (CASSANDRA-8839)
 * Don't check if an sstable is live for offline compactions (CASSANDRA-8841)
 * Don't set clientMode in SSTableLoader (CASSANDRA-8238)
 * Fix SSTableRewriter with disabled early open (CASSANDRA-8535)
 * Fix cassandra-stress so it respects the CL passed in user mode (CASSANDRA-8948)
 * Fix rare NPE in ColumnDefinition#hasIndexOption() (CASSANDRA-8786)
 * cassandra-stress reports per-operation statistics, plus misc (CASSANDRA-8769)
 * Add SimpleDate (cql date) and Time (cql time) types (CASSANDRA-7523)
 * Use long for key count in cfstats (CASSANDRA-8913)
 * Make SSTableRewriter.abort() more robust to failure (CASSANDRA-8832)
 * Remove cold_reads_to_omit from STCS (CASSANDRA-8860)
 * Make EstimatedHistogram#percentile() use ceil instead of floor (CASSANDRA-8883)
 * Fix top partitions reporting wrong cardinality (CASSANDRA-8834)
 * Fix rare NPE in KeyCacheSerializer (CASSANDRA-8067)
 * Pick sstables for validation as late as possible inc repairs (CASSANDRA-8366)
 * Fix commitlog getPendingTasks to not increment (CASSANDRA-8862)
 * Fix parallelism adjustment in range and secondary index queries
   when the first fetch does not satisfy the limit (CASSANDRA-8856)
 * Check if the filtered sstables is non-empty in STCS (CASSANDRA-8843)
 * Upgrade java-driver used for cassandra-stress (CASSANDRA-8842)
 * Fix CommitLog.forceRecycleAllSegments() memory access error (CASSANDRA-8812)
 * Improve assertions in Memory (CASSANDRA-8792)
 * Fix SSTableRewriter cleanup (CASSANDRA-8802)
 * Introduce SafeMemory for CompressionMetadata.Writer (CASSANDRA-8758)
 * 'nodetool info' prints exception against older node (CASSANDRA-8796)
 * Ensure SSTableReader.last corresponds exactly with the file end (CASSANDRA-8750)
 * Make SSTableWriter.openEarly more robust and obvious (CASSANDRA-8747)
 * Enforce SSTableReader.first/last (CASSANDRA-8744)
 * Cleanup SegmentedFile API (CASSANDRA-8749)
 * Avoid overlap with early compaction replacement (CASSANDRA-8683)
 * Safer Resource Management++ (CASSANDRA-8707)
 * Write partition size estimates into a system table (CASSANDRA-7688)
 * cqlsh: Fix keys() and full() collection indexes in DESCRIBE output
   (CASSANDRA-8154)
 * Show progress of streaming in nodetool netstats (CASSANDRA-8886)
 * IndexSummaryBuilder utilises offheap memory, and shares data between
   each IndexSummary opened from it (CASSANDRA-8757)
 * markCompacting only succeeds if the exact SSTableReader instances being 
   marked are in the live set (CASSANDRA-8689)
 * cassandra-stress support for varint (CASSANDRA-8882)
 * Fix Adler32 digest for compressed sstables (CASSANDRA-8778)
 * Add nodetool statushandoff/statusbackup (CASSANDRA-8912)
 * Use stdout for progress and stats in sstableloader (CASSANDRA-8982)
 * Correctly identify 2i datadir from older versions (CASSANDRA-9116)
Merged from 2.0:
 * Ignore gossip SYNs after shutdown (CASSANDRA-9238)
 * Avoid overflow when calculating max sstable size in LCS (CASSANDRA-9235)
 * Make sstable blacklisting work with compression (CASSANDRA-9138)
 * Do not attempt to rebuild indexes if no index accepts any column (CASSANDRA-9196)
 * Don't initiate snitch reconnection for dead states (CASSANDRA-7292)
 * Fix ArrayIndexOutOfBoundsException in CQLSSTableWriter (CASSANDRA-8978)
 * Add shutdown gossip state to prevent timeouts during rolling restarts (CASSANDRA-8336)
 * Fix running with java.net.preferIPv6Addresses=true (CASSANDRA-9137)
 * Fix failed bootstrap/replace attempts being persisted in system.peers (CASSANDRA-9180)
 * Flush system.IndexInfo after marking index built (CASSANDRA-9128)
 * Fix updates to min/max_compaction_threshold through cassandra-cli
   (CASSANDRA-8102)
 * Don't include tmp files when doing offline relevel (CASSANDRA-9088)
 * Use the proper CAS WriteType when finishing a previous round during Paxos
   preparation (CASSANDRA-8672)
 * Avoid race in cancelling compactions (CASSANDRA-9070)
 * More aggressive check for expired sstables in DTCS (CASSANDRA-8359)
 * Fix ignored index_interval change in ALTER TABLE statements (CASSANDRA-7976)
 * Do more aggressive compaction in old time windows in DTCS (CASSANDRA-8360)
 * java.lang.AssertionError when reading saved cache (CASSANDRA-8740)
 * "disk full" when running cleanup (CASSANDRA-9036)
 * Lower logging level from ERROR to DEBUG when a scheduled schema pull
   cannot be completed due to a node being down (CASSANDRA-9032)
 * Fix MOVED_NODE client event (CASSANDRA-8516)
 * Allow overriding MAX_OUTSTANDING_REPLAY_COUNT (CASSANDRA-7533)
 * Fix malformed JMX ObjectName containing IPv6 addresses (CASSANDRA-9027)
 * (cqlsh) Allow increasing CSV field size limit through
   cqlshrc config option (CASSANDRA-8934)
 * Stop logging range tombstones when exceeding the threshold
   (CASSANDRA-8559)
 * Fix NullPointerException when nodetool getendpoints is run
   against invalid keyspaces or tables (CASSANDRA-8950)
 * Allow specifying the tmp dir (CASSANDRA-7712)
 * Improve compaction estimated tasks estimation (CASSANDRA-8904)
 * Fix duplicate up/down messages sent to native clients (CASSANDRA-7816)
 * Expose commit log archive status via JMX (CASSANDRA-8734)
 * Provide better exceptions for invalid replication strategy parameters
   (CASSANDRA-8909)
 * Fix regression in mixed single and multi-column relation support for
   SELECT statements (CASSANDRA-8613)
 * Add ability to limit number of native connections (CASSANDRA-8086)
 * Fix CQLSSTableWriter throwing exception and spawning threads
   (CASSANDRA-8808)
 * Fix MT mismatch between empty and GC-able data (CASSANDRA-8979)
 * Fix incorrect validation when snapshotting single table (CASSANDRA-8056)
 * Add offline tool to relevel sstables (CASSANDRA-8301)
 * Preserve stream ID for more protocol errors (CASSANDRA-8848)
 * Fix combining token() function with multi-column relations on
   clustering columns (CASSANDRA-8797)
 * Make CFS.markReferenced() resistant to bad refcounting (CASSANDRA-8829)
 * Fix StreamTransferTask abort/complete bad refcounting (CASSANDRA-8815)
 * Fix AssertionError when querying a DESC clustering ordered
   table with ASC ordering and paging (CASSANDRA-8767)
 * AssertionError: "Memory was freed" when running cleanup (CASSANDRA-8716)
 * Make it possible to set max_sstable_age to fractional days (CASSANDRA-8406)
 * Fix some multi-column relations with indexes on some clustering
   columns (CASSANDRA-8275)
 * Fix memory leak in SSTableSimple*Writer and SSTableReader.validate()
   (CASSANDRA-8748)
 * Throw OOM if allocating memory fails to return a valid pointer (CASSANDRA-8726)
 * Fix SSTableSimpleUnsortedWriter ConcurrentModificationException (CASSANDRA-8619)
 * 'nodetool info' prints exception against older node (CASSANDRA-8796)
 * Ensure SSTableSimpleUnsortedWriter.close() terminates if
   disk writer has crashed (CASSANDRA-8807)


2.1.4
 * Bind JMX to localhost unless explicitly configured otherwise (CASSANDRA-9085)


2.1.3
 * Fix HSHA/offheap_objects corruption (CASSANDRA-8719)
 * Upgrade libthrift to 0.9.2 (CASSANDRA-8685)
 * Don't use the shared ref in sstableloader (CASSANDRA-8704)
 * Purge internal prepared statements if related tables or
   keyspaces are dropped (CASSANDRA-8693)
 * (cqlsh) Handle unicode BOM at start of files (CASSANDRA-8638)
 * Stop compactions before exiting offline tools (CASSANDRA-8623)
 * Update tools/stress/README.txt to match current behaviour (CASSANDRA-7933)
 * Fix schema from Thrift conversion with empty metadata (CASSANDRA-8695)
 * Safer Resource Management (CASSANDRA-7705)
 * Make sure we compact highly overlapping cold sstables with
   STCS (CASSANDRA-8635)
 * rpc_interface and listen_interface generate NPE on startup when specified
   interface doesn't exist (CASSANDRA-8677)
 * Fix ArrayIndexOutOfBoundsException in nodetool cfhistograms (CASSANDRA-8514)
 * Switch from yammer metrics for nodetool cf/proxy histograms (CASSANDRA-8662)
 * Make sure we don't add tmplink files to the compaction
   strategy (CASSANDRA-8580)
 * (cqlsh) Handle maps with blob keys (CASSANDRA-8372)
 * (cqlsh) Handle DynamicCompositeType schemas correctly (CASSANDRA-8563)
 * Duplicate rows returned when in clause has repeated values (CASSANDRA-6706)
 * Add tooling to detect hot partitions (CASSANDRA-7974)
 * Fix cassandra-stress user-mode truncation of partition generation (CASSANDRA-8608)
 * Only stream from unrepaired sstables during inc repair (CASSANDRA-8267)
 * Don't allow starting multiple inc repairs on the same sstables (CASSANDRA-8316)
 * Invalidate prepared BATCH statements when related tables
   or keyspaces are dropped (CASSANDRA-8652)
 * Fix missing results in secondary index queries on collections
   with ALLOW FILTERING (CASSANDRA-8421)
 * Expose EstimatedHistogram metrics for range slices (CASSANDRA-8627)
 * (cqlsh) Escape clqshrc passwords properly (CASSANDRA-8618)
 * Fix NPE when passing wrong argument in ALTER TABLE statement (CASSANDRA-8355)
 * Pig: Refactor and deprecate CqlStorage (CASSANDRA-8599)
 * Don't reuse the same cleanup strategy for all sstables (CASSANDRA-8537)
 * Fix case-sensitivity of index name on CREATE and DROP INDEX
   statements (CASSANDRA-8365)
 * Better detection/logging for corruption in compressed sstables (CASSANDRA-8192)
 * Use the correct repairedAt value when closing writer (CASSANDRA-8570)
 * (cqlsh) Handle a schema mismatch being detected on startup (CASSANDRA-8512)
 * Properly calculate expected write size during compaction (CASSANDRA-8532)
 * Invalidate affected prepared statements when a table's columns
   are altered (CASSANDRA-7910)
 * Stress - user defined writes should populate sequentally (CASSANDRA-8524)
 * Fix regression in SSTableRewriter causing some rows to become unreadable 
   during compaction (CASSANDRA-8429)
 * Run major compactions for repaired/unrepaired in parallel (CASSANDRA-8510)
 * (cqlsh) Fix compression options in DESCRIBE TABLE output when compression
   is disabled (CASSANDRA-8288)
 * (cqlsh) Fix DESCRIBE output after keyspaces are altered (CASSANDRA-7623)
 * Make sure we set lastCompactedKey correctly (CASSANDRA-8463)
 * (cqlsh) Fix output of CONSISTENCY command (CASSANDRA-8507)
 * (cqlsh) Fixed the handling of LIST statements (CASSANDRA-8370)
 * Make sstablescrub check leveled manifest again (CASSANDRA-8432)
 * Check first/last keys in sstable when giving out positions (CASSANDRA-8458)
 * Disable mmap on Windows (CASSANDRA-6993)
 * Add missing ConsistencyLevels to cassandra-stress (CASSANDRA-8253)
 * Add auth support to cassandra-stress (CASSANDRA-7985)
 * Fix ArrayIndexOutOfBoundsException when generating error message
   for some CQL syntax errors (CASSANDRA-8455)
 * Scale memtable slab allocation logarithmically (CASSANDRA-7882)
 * cassandra-stress simultaneous inserts over same seed (CASSANDRA-7964)
 * Reduce cassandra-stress sampling memory requirements (CASSANDRA-7926)
 * Ensure memtable flush cannot expire commit log entries from its future (CASSANDRA-8383)
 * Make read "defrag" async to reclaim memtables (CASSANDRA-8459)
 * Remove tmplink files for offline compactions (CASSANDRA-8321)
 * Reduce maxHintsInProgress (CASSANDRA-8415)
 * BTree updates may call provided update function twice (CASSANDRA-8018)
 * Release sstable references after anticompaction (CASSANDRA-8386)
 * Handle abort() in SSTableRewriter properly (CASSANDRA-8320)
 * Centralize shared executors (CASSANDRA-8055)
 * Fix filtering for CONTAINS (KEY) relations on frozen collection
   clustering columns when the query is restricted to a single
   partition (CASSANDRA-8203)
 * Do more aggressive entire-sstable TTL expiry checks (CASSANDRA-8243)
 * Add more log info if readMeter is null (CASSANDRA-8238)
 * add check of the system wall clock time at startup (CASSANDRA-8305)
 * Support for frozen collections (CASSANDRA-7859)
 * Fix overflow on histogram computation (CASSANDRA-8028)
 * Have paxos reuse the timestamp generation of normal queries (CASSANDRA-7801)
 * Fix incremental repair not remove parent session on remote (CASSANDRA-8291)
 * Improve JBOD disk utilization (CASSANDRA-7386)
 * Log failed host when preparing incremental repair (CASSANDRA-8228)
 * Force config client mode in CQLSSTableWriter (CASSANDRA-8281)
 * Fix sstableupgrade throws exception (CASSANDRA-8688)
 * Fix hang when repairing empty keyspace (CASSANDRA-8694)
Merged from 2.0:
 * Fix IllegalArgumentException in dynamic snitch (CASSANDRA-8448)
 * Add support for UPDATE ... IF EXISTS (CASSANDRA-8610)
 * Fix reversal of list prepends (CASSANDRA-8733)
 * Prevent non-zero default_time_to_live on tables with counters
   (CASSANDRA-8678)
 * Fix SSTableSimpleUnsortedWriter ConcurrentModificationException
   (CASSANDRA-8619)
 * Round up time deltas lower than 1ms in BulkLoader (CASSANDRA-8645)
 * Add batch remove iterator to ABSC (CASSANDRA-8414, 8666)
 * Round up time deltas lower than 1ms in BulkLoader (CASSANDRA-8645)
 * Fix isClientMode check in Keyspace (CASSANDRA-8687)
 * Use more efficient slice size for querying internal secondary
   index tables (CASSANDRA-8550)
 * Fix potentially returning deleted rows with range tombstone (CASSANDRA-8558)
 * Check for available disk space before starting a compaction (CASSANDRA-8562)
 * Fix DISTINCT queries with LIMITs or paging when some partitions
   contain only tombstones (CASSANDRA-8490)
 * Introduce background cache refreshing to permissions cache
   (CASSANDRA-8194)
 * Fix race condition in StreamTransferTask that could lead to
   infinite loops and premature sstable deletion (CASSANDRA-7704)
 * Add an extra version check to MigrationTask (CASSANDRA-8462)
 * Ensure SSTableWriter cleans up properly after failure (CASSANDRA-8499)
 * Increase bf true positive count on key cache hit (CASSANDRA-8525)
 * Move MeteredFlusher to its own thread (CASSANDRA-8485)
 * Fix non-distinct results in DISTNCT queries on static columns when
   paging is enabled (CASSANDRA-8087)
 * Move all hints related tasks to hints internal executor (CASSANDRA-8285)
 * Fix paging for multi-partition IN queries (CASSANDRA-8408)
 * Fix MOVED_NODE topology event never being emitted when a node
   moves its token (CASSANDRA-8373)
 * Fix validation of indexes in COMPACT tables (CASSANDRA-8156)
 * Avoid StackOverflowError when a large list of IN values
   is used for a clustering column (CASSANDRA-8410)
 * Fix NPE when writetime() or ttl() calls are wrapped by
   another function call (CASSANDRA-8451)
 * Fix NPE after dropping a keyspace (CASSANDRA-8332)
 * Fix error message on read repair timeouts (CASSANDRA-7947)
 * Default DTCS base_time_seconds changed to 60 (CASSANDRA-8417)
 * Refuse Paxos operation with more than one pending endpoint (CASSANDRA-8346, 8640)
 * Throw correct exception when trying to bind a keyspace or table
   name (CASSANDRA-6952)
 * Make HHOM.compact synchronized (CASSANDRA-8416)
 * cancel latency-sampling task when CF is dropped (CASSANDRA-8401)
 * don't block SocketThread for MessagingService (CASSANDRA-8188)
 * Increase quarantine delay on replacement (CASSANDRA-8260)
 * Expose off-heap memory usage stats (CASSANDRA-7897)
 * Ignore Paxos commits for truncated tables (CASSANDRA-7538)
 * Validate size of indexed column values (CASSANDRA-8280)
 * Make LCS split compaction results over all data directories (CASSANDRA-8329)
 * Fix some failing queries that use multi-column relations
   on COMPACT STORAGE tables (CASSANDRA-8264)
 * Fix InvalidRequestException with ORDER BY (CASSANDRA-8286)
 * Disable SSLv3 for POODLE (CASSANDRA-8265)
 * Fix millisecond timestamps in Tracing (CASSANDRA-8297)
 * Include keyspace name in error message when there are insufficient
   live nodes to stream from (CASSANDRA-8221)
 * Avoid overlap in L1 when L0 contains many nonoverlapping
   sstables (CASSANDRA-8211)
 * Improve PropertyFileSnitch logging (CASSANDRA-8183)
 * Add DC-aware sequential repair (CASSANDRA-8193)
 * Use live sstables in snapshot repair if possible (CASSANDRA-8312)
 * Fix hints serialized size calculation (CASSANDRA-8587)


2.1.2
 * (cqlsh) parse_for_table_meta errors out on queries with undefined
   grammars (CASSANDRA-8262)
 * (cqlsh) Fix SELECT ... TOKEN() function broken in C* 2.1.1 (CASSANDRA-8258)
 * Fix Cassandra crash when running on JDK8 update 40 (CASSANDRA-8209)
 * Optimize partitioner tokens (CASSANDRA-8230)
 * Improve compaction of repaired/unrepaired sstables (CASSANDRA-8004)
 * Make cache serializers pluggable (CASSANDRA-8096)
 * Fix issues with CONTAINS (KEY) queries on secondary indexes
   (CASSANDRA-8147)
 * Fix read-rate tracking of sstables for some queries (CASSANDRA-8239)
 * Fix default timestamp in QueryOptions (CASSANDRA-8246)
 * Set socket timeout when reading remote version (CASSANDRA-8188)
 * Refactor how we track live size (CASSANDRA-7852)
 * Make sure unfinished compaction files are removed (CASSANDRA-8124)
 * Fix shutdown when run as Windows service (CASSANDRA-8136)
 * Fix DESCRIBE TABLE with custom indexes (CASSANDRA-8031)
 * Fix race in RecoveryManagerTest (CASSANDRA-8176)
 * Avoid IllegalArgumentException while sorting sstables in
   IndexSummaryManager (CASSANDRA-8182)
 * Shutdown JVM on file descriptor exhaustion (CASSANDRA-7579)
 * Add 'die' policy for commit log and disk failure (CASSANDRA-7927)
 * Fix installing as service on Windows (CASSANDRA-8115)
 * Fix CREATE TABLE for CQL2 (CASSANDRA-8144)
 * Avoid boxing in ColumnStats min/max trackers (CASSANDRA-8109)
Merged from 2.0:
 * Correctly handle non-text column names in cql3 (CASSANDRA-8178)
 * Fix deletion for indexes on primary key columns (CASSANDRA-8206)
 * Add 'nodetool statusgossip' (CASSANDRA-8125)
 * Improve client notification that nodes are ready for requests (CASSANDRA-7510)
 * Handle negative timestamp in writetime method (CASSANDRA-8139)
 * Pig: Remove errant LIMIT clause in CqlNativeStorage (CASSANDRA-8166)
 * Throw ConfigurationException when hsha is used with the default
   rpc_max_threads setting of 'unlimited' (CASSANDRA-8116)
 * Allow concurrent writing of the same table in the same JVM using
   CQLSSTableWriter (CASSANDRA-7463)
 * Fix totalDiskSpaceUsed calculation (CASSANDRA-8205)


2.1.1
 * Fix spin loop in AtomicSortedColumns (CASSANDRA-7546)
 * Dont notify when replacing tmplink files (CASSANDRA-8157)
 * Fix validation with multiple CONTAINS clause (CASSANDRA-8131)
 * Fix validation of collections in TriggerExecutor (CASSANDRA-8146)
 * Fix IllegalArgumentException when a list of IN values containing tuples
   is passed as a single arg to a prepared statement with the v1 or v2
   protocol (CASSANDRA-8062)
 * Fix ClassCastException in DISTINCT query on static columns with
   query paging (CASSANDRA-8108)
 * Fix NPE on null nested UDT inside a set (CASSANDRA-8105)
 * Fix exception when querying secondary index on set items or map keys
   when some clustering columns are specified (CASSANDRA-8073)
 * Send proper error response when there is an error during native
   protocol message decode (CASSANDRA-8118)
 * Gossip should ignore generation numbers too far in the future (CASSANDRA-8113)
 * Fix NPE when creating a table with frozen sets, lists (CASSANDRA-8104)
 * Fix high memory use due to tracking reads on incrementally opened sstable
   readers (CASSANDRA-8066)
 * Fix EXECUTE request with skipMetadata=false returning no metadata
   (CASSANDRA-8054)
 * Allow concurrent use of CQLBulkOutputFormat (CASSANDRA-7776)
 * Shutdown JVM on OOM (CASSANDRA-7507)
 * Upgrade netty version and enable epoll event loop (CASSANDRA-7761)
 * Don't duplicate sstables smaller than split size when using
   the sstablesplitter tool (CASSANDRA-7616)
 * Avoid re-parsing already prepared statements (CASSANDRA-7923)
 * Fix some Thrift slice deletions and updates of COMPACT STORAGE
   tables with some clustering columns omitted (CASSANDRA-7990)
 * Fix filtering for CONTAINS on sets (CASSANDRA-8033)
 * Properly track added size (CASSANDRA-7239)
 * Allow compilation in java 8 (CASSANDRA-7208)
 * Fix Assertion error on RangeTombstoneList diff (CASSANDRA-8013)
 * Release references to overlapping sstables during compaction (CASSANDRA-7819)
 * Send notification when opening compaction results early (CASSANDRA-8034)
 * Make native server start block until properly bound (CASSANDRA-7885)
 * (cqlsh) Fix IPv6 support (CASSANDRA-7988)
 * Ignore fat clients when checking for endpoint collision (CASSANDRA-7939)
 * Make sstablerepairedset take a list of files (CASSANDRA-7995)
 * (cqlsh) Tab completeion for indexes on map keys (CASSANDRA-7972)
 * (cqlsh) Fix UDT field selection in select clause (CASSANDRA-7891)
 * Fix resource leak in event of corrupt sstable
 * (cqlsh) Add command line option for cqlshrc file path (CASSANDRA-7131)
 * Provide visibility into prepared statements churn (CASSANDRA-7921, CASSANDRA-7930)
 * Invalidate prepared statements when their keyspace or table is
   dropped (CASSANDRA-7566)
 * cassandra-stress: fix support for NetworkTopologyStrategy (CASSANDRA-7945)
 * Fix saving caches when a table is dropped (CASSANDRA-7784)
 * Add better error checking of new stress profile (CASSANDRA-7716)
 * Use ThreadLocalRandom and remove FBUtilities.threadLocalRandom (CASSANDRA-7934)
 * Prevent operator mistakes due to simultaneous bootstrap (CASSANDRA-7069)
 * cassandra-stress supports whitelist mode for node config (CASSANDRA-7658)
 * GCInspector more closely tracks GC; cassandra-stress and nodetool report it (CASSANDRA-7916)
 * nodetool won't output bogus ownership info without a keyspace (CASSANDRA-7173)
 * Add human readable option to nodetool commands (CASSANDRA-5433)
 * Don't try to set repairedAt on old sstables (CASSANDRA-7913)
 * Add metrics for tracking PreparedStatement use (CASSANDRA-7719)
 * (cqlsh) tab-completion for triggers (CASSANDRA-7824)
 * (cqlsh) Support for query paging (CASSANDRA-7514)
 * (cqlsh) Show progress of COPY operations (CASSANDRA-7789)
 * Add syntax to remove multiple elements from a map (CASSANDRA-6599)
 * Support non-equals conditions in lightweight transactions (CASSANDRA-6839)
 * Add IF [NOT] EXISTS to create/drop triggers (CASSANDRA-7606)
 * (cqlsh) Display the current logged-in user (CASSANDRA-7785)
 * (cqlsh) Don't ignore CTRL-C during COPY FROM execution (CASSANDRA-7815)
 * (cqlsh) Order UDTs according to cross-type dependencies in DESCRIBE
   output (CASSANDRA-7659)
 * (cqlsh) Fix handling of CAS statement results (CASSANDRA-7671)
 * (cqlsh) COPY TO/FROM improvements (CASSANDRA-7405)
 * Support list index operations with conditions (CASSANDRA-7499)
 * Add max live/tombstoned cells to nodetool cfstats output (CASSANDRA-7731)
 * Validate IPv6 wildcard addresses properly (CASSANDRA-7680)
 * (cqlsh) Error when tracing query (CASSANDRA-7613)
 * Avoid IOOBE when building SyntaxError message snippet (CASSANDRA-7569)
 * SSTableExport uses correct validator to create string representation of partition
   keys (CASSANDRA-7498)
 * Avoid NPEs when receiving type changes for an unknown keyspace (CASSANDRA-7689)
 * Add support for custom 2i validation (CASSANDRA-7575)
 * Pig support for hadoop CqlInputFormat (CASSANDRA-6454)
 * Add duration mode to cassandra-stress (CASSANDRA-7468)
 * Add listen_interface and rpc_interface options (CASSANDRA-7417)
 * Improve schema merge performance (CASSANDRA-7444)
 * Adjust MT depth based on # of partition validating (CASSANDRA-5263)
 * Optimise NativeCell comparisons (CASSANDRA-6755)
 * Configurable client timeout for cqlsh (CASSANDRA-7516)
 * Include snippet of CQL query near syntax error in messages (CASSANDRA-7111)
 * Make repair -pr work with -local (CASSANDRA-7450)
 * Fix error in sstableloader with -cph > 1 (CASSANDRA-8007)
 * Fix snapshot repair error on indexed tables (CASSANDRA-8020)
 * Do not exit nodetool repair when receiving JMX NOTIF_LOST (CASSANDRA-7909)
 * Stream to private IP when available (CASSANDRA-8084)
Merged from 2.0:
 * Reject conditions on DELETE unless full PK is given (CASSANDRA-6430)
 * Properly reject the token function DELETE (CASSANDRA-7747)
 * Force batchlog replay before decommissioning a node (CASSANDRA-7446)
 * Fix hint replay with many accumulated expired hints (CASSANDRA-6998)
 * Fix duplicate results in DISTINCT queries on static columns with query
   paging (CASSANDRA-8108)
 * Add DateTieredCompactionStrategy (CASSANDRA-6602)
 * Properly validate ascii and utf8 string literals in CQL queries (CASSANDRA-8101)
 * (cqlsh) Fix autocompletion for alter keyspace (CASSANDRA-8021)
 * Create backup directories for commitlog archiving during startup (CASSANDRA-8111)
 * Reduce totalBlockFor() for LOCAL_* consistency levels (CASSANDRA-8058)
 * Fix merging schemas with re-dropped keyspaces (CASSANDRA-7256)
 * Fix counters in supercolumns during live upgrades from 1.2 (CASSANDRA-7188)
 * Notify DT subscribers when a column family is truncated (CASSANDRA-8088)
 * Add sanity check of $JAVA on startup (CASSANDRA-7676)
 * Schedule fat client schema pull on join (CASSANDRA-7993)
 * Don't reset nodes' versions when closing IncomingTcpConnections
   (CASSANDRA-7734)
 * Record the real messaging version in all cases in OutboundTcpConnection
   (CASSANDRA-8057)
 * SSL does not work in cassandra-cli (CASSANDRA-7899)
 * Fix potential exception when using ReversedType in DynamicCompositeType
   (CASSANDRA-7898)
 * Better validation of collection values (CASSANDRA-7833)
 * Track min/max timestamps correctly (CASSANDRA-7969)
 * Fix possible overflow while sorting CL segments for replay (CASSANDRA-7992)
 * Increase nodetool Xmx (CASSANDRA-7956)
 * Archive any commitlog segments present at startup (CASSANDRA-6904)
 * CrcCheckChance should adjust based on live CFMetadata not 
   sstable metadata (CASSANDRA-7978)
 * token() should only accept columns in the partitioning
   key order (CASSANDRA-6075)
 * Add method to invalidate permission cache via JMX (CASSANDRA-7977)
 * Allow propagating multiple gossip states atomically (CASSANDRA-6125)
 * Log exceptions related to unclean native protocol client disconnects
   at DEBUG or INFO (CASSANDRA-7849)
 * Allow permissions cache to be set via JMX (CASSANDRA-7698)
 * Include schema_triggers CF in readable system resources (CASSANDRA-7967)
 * Fix RowIndexEntry to report correct serializedSize (CASSANDRA-7948)
 * Make CQLSSTableWriter sync within partitions (CASSANDRA-7360)
 * Potentially use non-local replicas in CqlConfigHelper (CASSANDRA-7906)
 * Explicitly disallow mixing multi-column and single-column
   relations on clustering columns (CASSANDRA-7711)
 * Better error message when condition is set on PK column (CASSANDRA-7804)
 * Don't send schema change responses and events for no-op DDL
   statements (CASSANDRA-7600)
 * (Hadoop) fix cluster initialisation for a split fetching (CASSANDRA-7774)
 * Throw InvalidRequestException when queries contain relations on entire
   collection columns (CASSANDRA-7506)
 * (cqlsh) enable CTRL-R history search with libedit (CASSANDRA-7577)
 * (Hadoop) allow ACFRW to limit nodes to local DC (CASSANDRA-7252)
 * (cqlsh) cqlsh should automatically disable tracing when selecting
   from system_traces (CASSANDRA-7641)
 * (Hadoop) Add CqlOutputFormat (CASSANDRA-6927)
 * Don't depend on cassandra config for nodetool ring (CASSANDRA-7508)
 * (cqlsh) Fix failing cqlsh formatting tests (CASSANDRA-7703)
 * Fix IncompatibleClassChangeError from hadoop2 (CASSANDRA-7229)
 * Add 'nodetool sethintedhandoffthrottlekb' (CASSANDRA-7635)
 * (cqlsh) Add tab-completion for CREATE/DROP USER IF [NOT] EXISTS (CASSANDRA-7611)
 * Catch errors when the JVM pulls the rug out from GCInspector (CASSANDRA-5345)
 * cqlsh fails when version number parts are not int (CASSANDRA-7524)
 * Fix NPE when table dropped during streaming (CASSANDRA-7946)
 * Fix wrong progress when streaming uncompressed (CASSANDRA-7878)
 * Fix possible infinite loop in creating repair range (CASSANDRA-7983)
 * Fix unit in nodetool for streaming throughput (CASSANDRA-7375)
Merged from 1.2:
 * Don't index tombstones (CASSANDRA-7828)
 * Improve PasswordAuthenticator default super user setup (CASSANDRA-7788)


2.1.0
 * (cqlsh) Removed "ALTER TYPE <name> RENAME TO <name>" from tab-completion
   (CASSANDRA-7895)
 * Fixed IllegalStateException in anticompaction (CASSANDRA-7892)
 * cqlsh: DESCRIBE support for frozen UDTs, tuples (CASSANDRA-7863)
 * Avoid exposing internal classes over JMX (CASSANDRA-7879)
 * Add null check for keys when freezing collection (CASSANDRA-7869)
 * Improve stress workload realism (CASSANDRA-7519)
Merged from 2.0:
 * Configure system.paxos with LeveledCompactionStrategy (CASSANDRA-7753)
 * Fix ALTER clustering column type from DateType to TimestampType when
   using DESC clustering order (CASSANRDA-7797)
 * Throw EOFException if we run out of chunks in compressed datafile
   (CASSANDRA-7664)
 * Fix PRSI handling of CQL3 row markers for row cleanup (CASSANDRA-7787)
 * Fix dropping collection when it's the last regular column (CASSANDRA-7744)
 * Make StreamReceiveTask thread safe and gc friendly (CASSANDRA-7795)
 * Validate empty cell names from counter updates (CASSANDRA-7798)
Merged from 1.2:
 * Don't allow compacted sstables to be marked as compacting (CASSANDRA-7145)
 * Track expired tombstones (CASSANDRA-7810)


2.1.0-rc7
 * Add frozen keyword and require UDT to be frozen (CASSANDRA-7857)
 * Track added sstable size correctly (CASSANDRA-7239)
 * (cqlsh) Fix case insensitivity (CASSANDRA-7834)
 * Fix failure to stream ranges when moving (CASSANDRA-7836)
 * Correctly remove tmplink files (CASSANDRA-7803)
 * (cqlsh) Fix column name formatting for functions, CAS operations,
   and UDT field selections (CASSANDRA-7806)
 * (cqlsh) Fix COPY FROM handling of null/empty primary key
   values (CASSANDRA-7792)
 * Fix ordering of static cells (CASSANDRA-7763)
Merged from 2.0:
 * Forbid re-adding dropped counter columns (CASSANDRA-7831)
 * Fix CFMetaData#isThriftCompatible() for PK-only tables (CASSANDRA-7832)
 * Always reject inequality on the partition key without token()
   (CASSANDRA-7722)
 * Always send Paxos commit to all replicas (CASSANDRA-7479)
 * Make disruptor_thrift_server invocation pool configurable (CASSANDRA-7594)
 * Make repair no-op when RF=1 (CASSANDRA-7864)


2.1.0-rc6
 * Fix OOM issue from netty caching over time (CASSANDRA-7743)
 * json2sstable couldn't import JSON for CQL table (CASSANDRA-7477)
 * Invalidate all caches on table drop (CASSANDRA-7561)
 * Skip strict endpoint selection for ranges if RF == nodes (CASSANRA-7765)
 * Fix Thrift range filtering without 2ary index lookups (CASSANDRA-7741)
 * Add tracing entries about concurrent range requests (CASSANDRA-7599)
 * (cqlsh) Fix DESCRIBE for NTS keyspaces (CASSANDRA-7729)
 * Remove netty buffer ref-counting (CASSANDRA-7735)
 * Pass mutated cf to index updater for use by PRSI (CASSANDRA-7742)
 * Include stress yaml example in release and deb (CASSANDRA-7717)
 * workaround for netty issue causing corrupted data off the wire (CASSANDRA-7695)
 * cqlsh DESC CLUSTER fails retrieving ring information (CASSANDRA-7687)
 * Fix binding null values inside UDT (CASSANDRA-7685)
 * Fix UDT field selection with empty fields (CASSANDRA-7670)
 * Bogus deserialization of static cells from sstable (CASSANDRA-7684)
 * Fix NPE on compaction leftover cleanup for dropped table (CASSANDRA-7770)
Merged from 2.0:
 * Fix race condition in StreamTransferTask that could lead to
   infinite loops and premature sstable deletion (CASSANDRA-7704)
 * (cqlsh) Wait up to 10 sec for a tracing session (CASSANDRA-7222)
 * Fix NPE in FileCacheService.sizeInBytes (CASSANDRA-7756)
 * Remove duplicates from StorageService.getJoiningNodes (CASSANDRA-7478)
 * Clone token map outside of hot gossip loops (CASSANDRA-7758)
 * Fix MS expiring map timeout for Paxos messages (CASSANDRA-7752)
 * Do not flush on truncate if durable_writes is false (CASSANDRA-7750)
 * Give CRR a default input_cql Statement (CASSANDRA-7226)
 * Better error message when adding a collection with the same name
   than a previously dropped one (CASSANDRA-6276)
 * Fix validation when adding static columns (CASSANDRA-7730)
 * (Thrift) fix range deletion of supercolumns (CASSANDRA-7733)
 * Fix potential AssertionError in RangeTombstoneList (CASSANDRA-7700)
 * Validate arguments of blobAs* functions (CASSANDRA-7707)
 * Fix potential AssertionError with 2ndary indexes (CASSANDRA-6612)
 * Avoid logging CompactionInterrupted at ERROR (CASSANDRA-7694)
 * Minor leak in sstable2jon (CASSANDRA-7709)
 * Add cassandra.auto_bootstrap system property (CASSANDRA-7650)
 * Update java driver (for hadoop) (CASSANDRA-7618)
 * Remove CqlPagingRecordReader/CqlPagingInputFormat (CASSANDRA-7570)
 * Support connecting to ipv6 jmx with nodetool (CASSANDRA-7669)


2.1.0-rc5
 * Reject counters inside user types (CASSANDRA-7672)
 * Switch to notification-based GCInspector (CASSANDRA-7638)
 * (cqlsh) Handle nulls in UDTs and tuples correctly (CASSANDRA-7656)
 * Don't use strict consistency when replacing (CASSANDRA-7568)
 * Fix min/max cell name collection on 2.0 SSTables with range
   tombstones (CASSANDRA-7593)
 * Tolerate min/max cell names of different lengths (CASSANDRA-7651)
 * Filter cached results correctly (CASSANDRA-7636)
 * Fix tracing on the new SEPExecutor (CASSANDRA-7644)
 * Remove shuffle and taketoken (CASSANDRA-7601)
 * Clean up Windows batch scripts (CASSANDRA-7619)
 * Fix native protocol drop user type notification (CASSANDRA-7571)
 * Give read access to system.schema_usertypes to all authenticated users
   (CASSANDRA-7578)
 * (cqlsh) Fix cqlsh display when zero rows are returned (CASSANDRA-7580)
 * Get java version correctly when JAVA_TOOL_OPTIONS is set (CASSANDRA-7572)
 * Fix NPE when dropping index from non-existent keyspace, AssertionError when
   dropping non-existent index with IF EXISTS (CASSANDRA-7590)
 * Fix sstablelevelresetter hang (CASSANDRA-7614)
 * (cqlsh) Fix deserialization of blobs (CASSANDRA-7603)
 * Use "keyspace updated" schema change message for UDT changes in v1 and
   v2 protocols (CASSANDRA-7617)
 * Fix tracing of range slices and secondary index lookups that are local
   to the coordinator (CASSANDRA-7599)
 * Set -Dcassandra.storagedir for all tool shell scripts (CASSANDRA-7587)
 * Don't swap max/min col names when mutating sstable metadata (CASSANDRA-7596)
 * (cqlsh) Correctly handle paged result sets (CASSANDRA-7625)
 * (cqlsh) Improve waiting for a trace to complete (CASSANDRA-7626)
 * Fix tracing of concurrent range slices and 2ary index queries (CASSANDRA-7626)
 * Fix scrub against collection type (CASSANDRA-7665)
Merged from 2.0:
 * Set gc_grace_seconds to seven days for system schema tables (CASSANDRA-7668)
 * SimpleSeedProvider no longer caches seeds forever (CASSANDRA-7663)
 * Always flush on truncate (CASSANDRA-7511)
 * Fix ReversedType(DateType) mapping to native protocol (CASSANDRA-7576)
 * Always merge ranges owned by a single node (CASSANDRA-6930)
 * Track max/min timestamps for range tombstones (CASSANDRA-7647)
 * Fix NPE when listing saved caches dir (CASSANDRA-7632)


2.1.0-rc4
 * Fix word count hadoop example (CASSANDRA-7200)
 * Updated memtable_cleanup_threshold and memtable_flush_writers defaults 
   (CASSANDRA-7551)
 * (Windows) fix startup when WMI memory query fails (CASSANDRA-7505)
 * Anti-compaction proceeds if any part of the repair failed (CASSANDRA-7521)
 * Add missing table name to DROP INDEX responses and notifications (CASSANDRA-7539)
 * Bump CQL version to 3.2.0 and update CQL documentation (CASSANDRA-7527)
 * Fix configuration error message when running nodetool ring (CASSANDRA-7508)
 * Support conditional updates, tuple type, and the v3 protocol in cqlsh (CASSANDRA-7509)
 * Handle queries on multiple secondary index types (CASSANDRA-7525)
 * Fix cqlsh authentication with v3 native protocol (CASSANDRA-7564)
 * Fix NPE when unknown prepared statement ID is used (CASSANDRA-7454)
Merged from 2.0:
 * (Windows) force range-based repair to non-sequential mode (CASSANDRA-7541)
 * Fix range merging when DES scores are zero (CASSANDRA-7535)
 * Warn when SSL certificates have expired (CASSANDRA-7528)
 * Fix error when doing reversed queries with static columns (CASSANDRA-7490)
Merged from 1.2:
 * Set correct stream ID on responses when non-Exception Throwables
   are thrown while handling native protocol messages (CASSANDRA-7470)


2.1.0-rc3
 * Consider expiry when reconciling otherwise equal cells (CASSANDRA-7403)
 * Introduce CQL support for stress tool (CASSANDRA-6146)
 * Fix ClassCastException processing expired messages (CASSANDRA-7496)
 * Fix prepared marker for collections inside UDT (CASSANDRA-7472)
 * Remove left-over populate_io_cache_on_flush and replicate_on_write
   uses (CASSANDRA-7493)
 * (Windows) handle spaces in path names (CASSANDRA-7451)
 * Ensure writes have completed after dropping a table, before recycling
   commit log segments (CASSANDRA-7437)
 * Remove left-over rows_per_partition_to_cache (CASSANDRA-7493)
 * Fix error when CONTAINS is used with a bind marker (CASSANDRA-7502)
 * Properly reject unknown UDT field (CASSANDRA-7484)
Merged from 2.0:
 * Fix CC#collectTimeOrderedData() tombstone optimisations (CASSANDRA-7394)
 * Support DISTINCT for static columns and fix behaviour when DISTINC is
   not use (CASSANDRA-7305).
 * Workaround JVM NPE on JMX bind failure (CASSANDRA-7254)
 * Fix race in FileCacheService RemovalListener (CASSANDRA-7278)
 * Fix inconsistent use of consistencyForCommit that allowed LOCAL_QUORUM
   operations to incorrect become full QUORUM (CASSANDRA-7345)
 * Properly handle unrecognized opcodes and flags (CASSANDRA-7440)
 * (Hadoop) close CqlRecordWriter clients when finished (CASSANDRA-7459)
 * Commit disk failure policy (CASSANDRA-7429)
 * Make sure high level sstables get compacted (CASSANDRA-7414)
 * Fix AssertionError when using empty clustering columns and static columns
   (CASSANDRA-7455)
 * Add option to disable STCS in L0 (CASSANDRA-6621)
 * Upgrade to snappy-java 1.0.5.2 (CASSANDRA-7476)


2.1.0-rc2
 * Fix heap size calculation for CompoundSparseCellName and 
   CompoundSparseCellName.WithCollection (CASSANDRA-7421)
 * Allow counter mutations in UNLOGGED batches (CASSANDRA-7351)
 * Modify reconcile logic to always pick a tombstone over a counter cell
   (CASSANDRA-7346)
 * Avoid incremental compaction on Windows (CASSANDRA-7365)
 * Fix exception when querying a composite-keyed table with a collection index
   (CASSANDRA-7372)
 * Use node's host id in place of counter ids (CASSANDRA-7366)
 * Fix error when doing reversed queries with static columns (CASSANDRA-7490)
 * Backport CASSANDRA-6747 (CASSANDRA-7560)
 * Track max/min timestamps for range tombstones (CASSANDRA-7647)
 * Fix NPE when listing saved caches dir (CASSANDRA-7632)
 * Fix sstableloader unable to connect encrypted node (CASSANDRA-7585)
Merged from 1.2:
 * Clone token map outside of hot gossip loops (CASSANDRA-7758)
 * Add stop method to EmbeddedCassandraService (CASSANDRA-7595)
 * Support connecting to ipv6 jmx with nodetool (CASSANDRA-7669)
 * Set gc_grace_seconds to seven days for system schema tables (CASSANDRA-7668)
 * SimpleSeedProvider no longer caches seeds forever (CASSANDRA-7663)
 * Set correct stream ID on responses when non-Exception Throwables
   are thrown while handling native protocol messages (CASSANDRA-7470)
 * Fix row size miscalculation in LazilyCompactedRow (CASSANDRA-7543)
 * Fix race in background compaction check (CASSANDRA-7745)
 * Don't clear out range tombstones during compaction (CASSANDRA-7808)


2.1.0-rc1
 * Revert flush directory (CASSANDRA-6357)
 * More efficient executor service for fast operations (CASSANDRA-4718)
 * Move less common tools into a new cassandra-tools package (CASSANDRA-7160)
 * Support more concurrent requests in native protocol (CASSANDRA-7231)
 * Add tab-completion to debian nodetool packaging (CASSANDRA-6421)
 * Change concurrent_compactors defaults (CASSANDRA-7139)
 * Add PowerShell Windows launch scripts (CASSANDRA-7001)
 * Make commitlog archive+restore more robust (CASSANDRA-6974)
 * Fix marking commitlogsegments clean (CASSANDRA-6959)
 * Add snapshot "manifest" describing files included (CASSANDRA-6326)
 * Parallel streaming for sstableloader (CASSANDRA-3668)
 * Fix bugs in supercolumns handling (CASSANDRA-7138)
 * Fix ClassClassException on composite dense tables (CASSANDRA-7112)
 * Cleanup and optimize collation and slice iterators (CASSANDRA-7107)
 * Upgrade NBHM lib (CASSANDRA-7128)
 * Optimize netty server (CASSANDRA-6861)
 * Fix repair hang when given CF does not exist (CASSANDRA-7189)
 * Allow c* to be shutdown in an embedded mode (CASSANDRA-5635)
 * Add server side batching to native transport (CASSANDRA-5663)
 * Make batchlog replay asynchronous (CASSANDRA-6134)
 * remove unused classes (CASSANDRA-7197)
 * Limit user types to the keyspace they are defined in (CASSANDRA-6643)
 * Add validate method to CollectionType (CASSANDRA-7208)
 * New serialization format for UDT values (CASSANDRA-7209, CASSANDRA-7261)
 * Fix nodetool netstats (CASSANDRA-7270)
 * Fix potential ClassCastException in HintedHandoffManager (CASSANDRA-7284)
 * Use prepared statements internally (CASSANDRA-6975)
 * Fix broken paging state with prepared statement (CASSANDRA-7120)
 * Fix IllegalArgumentException in CqlStorage (CASSANDRA-7287)
 * Allow nulls/non-existant fields in UDT (CASSANDRA-7206)
 * Add Thrift MultiSliceRequest (CASSANDRA-6757, CASSANDRA-7027)
 * Handle overlapping MultiSlices (CASSANDRA-7279)
 * Fix DataOutputTest on Windows (CASSANDRA-7265)
 * Embedded sets in user defined data-types are not updating (CASSANDRA-7267)
 * Add tuple type to CQL/native protocol (CASSANDRA-7248)
 * Fix CqlPagingRecordReader on tables with few rows (CASSANDRA-7322)
Merged from 2.0:
 * Copy compaction options to make sure they are reloaded (CASSANDRA-7290)
 * Add option to do more aggressive tombstone compactions (CASSANDRA-6563)
 * Don't try to compact already-compacting files in HHOM (CASSANDRA-7288)
 * Always reallocate buffers in HSHA (CASSANDRA-6285)
 * (Hadoop) support authentication in CqlRecordReader (CASSANDRA-7221)
 * (Hadoop) Close java driver Cluster in CQLRR.close (CASSANDRA-7228)
 * Warn when 'USING TIMESTAMP' is used on a CAS BATCH (CASSANDRA-7067)
 * return all cpu values from BackgroundActivityMonitor.readAndCompute (CASSANDRA-7183)
 * Correctly delete scheduled range xfers (CASSANDRA-7143)
 * return all cpu values from BackgroundActivityMonitor.readAndCompute (CASSANDRA-7183)  
 * reduce garbage creation in calculatePendingRanges (CASSANDRA-7191)
 * fix c* launch issues on Russian os's due to output of linux 'free' cmd (CASSANDRA-6162)
 * Fix disabling autocompaction (CASSANDRA-7187)
 * Fix potential NumberFormatException when deserializing IntegerType (CASSANDRA-7088)
 * cqlsh can't tab-complete disabling compaction (CASSANDRA-7185)
 * cqlsh: Accept and execute CQL statement(s) from command-line parameter (CASSANDRA-7172)
 * Fix IllegalStateException in CqlPagingRecordReader (CASSANDRA-7198)
 * Fix the InvertedIndex trigger example (CASSANDRA-7211)
 * Add --resolve-ip option to 'nodetool ring' (CASSANDRA-7210)
 * reduce garbage on codec flag deserialization (CASSANDRA-7244) 
 * Fix duplicated error messages on directory creation error at startup (CASSANDRA-5818)
 * Proper null handle for IF with map element access (CASSANDRA-7155)
 * Improve compaction visibility (CASSANDRA-7242)
 * Correctly delete scheduled range xfers (CASSANDRA-7143)
 * Make batchlog replica selection rack-aware (CASSANDRA-6551)
 * Fix CFMetaData#getColumnDefinitionFromColumnName() (CASSANDRA-7074)
 * Fix writetime/ttl functions for static columns (CASSANDRA-7081)
 * Suggest CTRL-C or semicolon after three blank lines in cqlsh (CASSANDRA-7142)
 * Fix 2ndary index queries with DESC clustering order (CASSANDRA-6950)
 * Invalid key cache entries on DROP (CASSANDRA-6525)
 * Fix flapping RecoveryManagerTest (CASSANDRA-7084)
 * Add missing iso8601 patterns for date strings (CASSANDRA-6973)
 * Support selecting multiple rows in a partition using IN (CASSANDRA-6875)
 * Add authentication support to shuffle (CASSANDRA-6484)
 * Swap local and global default read repair chances (CASSANDRA-7320)
 * Add conditional CREATE/DROP USER support (CASSANDRA-7264)
 * Cqlsh counts non-empty lines for "Blank lines" warning (CASSANDRA-7325)
Merged from 1.2:
 * Add Cloudstack snitch (CASSANDRA-7147)
 * Update system.peers correctly when relocating tokens (CASSANDRA-7126)
 * Add Google Compute Engine snitch (CASSANDRA-7132)
 * remove duplicate query for local tokens (CASSANDRA-7182)
 * exit CQLSH with error status code if script fails (CASSANDRA-6344)
 * Fix bug with some IN queries missig results (CASSANDRA-7105)
 * Fix availability validation for LOCAL_ONE CL (CASSANDRA-7319)
 * Hint streaming can cause decommission to fail (CASSANDRA-7219)


2.1.0-beta2
 * Increase default CL space to 8GB (CASSANDRA-7031)
 * Add range tombstones to read repair digests (CASSANDRA-6863)
 * Fix BTree.clear for large updates (CASSANDRA-6943)
 * Fail write instead of logging a warning when unable to append to CL
   (CASSANDRA-6764)
 * Eliminate possibility of CL segment appearing twice in active list 
   (CASSANDRA-6557)
 * Apply DONTNEED fadvise to commitlog segments (CASSANDRA-6759)
 * Switch CRC component to Adler and include it for compressed sstables 
   (CASSANDRA-4165)
 * Allow cassandra-stress to set compaction strategy options (CASSANDRA-6451)
 * Add broadcast_rpc_address option to cassandra.yaml (CASSANDRA-5899)
 * Auto reload GossipingPropertyFileSnitch config (CASSANDRA-5897)
 * Fix overflow of memtable_total_space_in_mb (CASSANDRA-6573)
 * Fix ABTC NPE and apply update function correctly (CASSANDRA-6692)
 * Allow nodetool to use a file or prompt for password (CASSANDRA-6660)
 * Fix AIOOBE when concurrently accessing ABSC (CASSANDRA-6742)
 * Fix assertion error in ALTER TYPE RENAME (CASSANDRA-6705)
 * Scrub should not always clear out repaired status (CASSANDRA-5351)
 * Improve handling of range tombstone for wide partitions (CASSANDRA-6446)
 * Fix ClassCastException for compact table with composites (CASSANDRA-6738)
 * Fix potentially repairing with wrong nodes (CASSANDRA-6808)
 * Change caching option syntax (CASSANDRA-6745)
 * Fix stress to do proper counter reads (CASSANDRA-6835)
 * Fix help message for stress counter_write (CASSANDRA-6824)
 * Fix stress smart Thrift client to pick servers correctly (CASSANDRA-6848)
 * Add logging levels (minimal, normal or verbose) to stress tool (CASSANDRA-6849)
 * Fix race condition in Batch CLE (CASSANDRA-6860)
 * Improve cleanup/scrub/upgradesstables failure handling (CASSANDRA-6774)
 * ByteBuffer write() methods for serializing sstables (CASSANDRA-6781)
 * Proper compare function for CollectionType (CASSANDRA-6783)
 * Update native server to Netty 4 (CASSANDRA-6236)
 * Fix off-by-one error in stress (CASSANDRA-6883)
 * Make OpOrder AutoCloseable (CASSANDRA-6901)
 * Remove sync repair JMX interface (CASSANDRA-6900)
 * Add multiple memory allocation options for memtables (CASSANDRA-6689, 6694)
 * Remove adjusted op rate from stress output (CASSANDRA-6921)
 * Add optimized CF.hasColumns() implementations (CASSANDRA-6941)
 * Serialize batchlog mutations with the version of the target node
   (CASSANDRA-6931)
 * Optimize CounterColumn#reconcile() (CASSANDRA-6953)
 * Properly remove 1.2 sstable support in 2.1 (CASSANDRA-6869)
 * Lock counter cells, not partitions (CASSANDRA-6880)
 * Track presence of legacy counter shards in sstables (CASSANDRA-6888)
 * Ensure safe resource cleanup when replacing sstables (CASSANDRA-6912)
 * Add failure handler to async callback (CASSANDRA-6747)
 * Fix AE when closing SSTable without releasing reference (CASSANDRA-7000)
 * Clean up IndexInfo on keyspace/table drops (CASSANDRA-6924)
 * Only snapshot relative SSTables when sequential repair (CASSANDRA-7024)
 * Require nodetool rebuild_index to specify index names (CASSANDRA-7038)
 * fix cassandra stress errors on reads with native protocol (CASSANDRA-7033)
 * Use OpOrder to guard sstable references for reads (CASSANDRA-6919)
 * Preemptive opening of compaction result (CASSANDRA-6916)
 * Multi-threaded scrub/cleanup/upgradesstables (CASSANDRA-5547)
 * Optimize cellname comparison (CASSANDRA-6934)
 * Native protocol v3 (CASSANDRA-6855)
 * Optimize Cell liveness checks and clean up Cell (CASSANDRA-7119)
 * Support consistent range movements (CASSANDRA-2434)
 * Display min timestamp in sstablemetadata viewer (CASSANDRA-6767)
Merged from 2.0:
 * Avoid race-prone second "scrub" of system keyspace (CASSANDRA-6797)
 * Pool CqlRecordWriter clients by inetaddress rather than Range
   (CASSANDRA-6665)
 * Fix compaction_history timestamps (CASSANDRA-6784)
 * Compare scores of full replica ordering in DES (CASSANDRA-6683)
 * fix CME in SessionInfo updateProgress affecting netstats (CASSANDRA-6577)
 * Allow repairing between specific replicas (CASSANDRA-6440)
 * Allow per-dc enabling of hints (CASSANDRA-6157)
 * Add compatibility for Hadoop 0.2.x (CASSANDRA-5201)
 * Fix EstimatedHistogram races (CASSANDRA-6682)
 * Failure detector correctly converts initial value to nanos (CASSANDRA-6658)
 * Add nodetool taketoken to relocate vnodes (CASSANDRA-4445)
 * Expose bulk loading progress over JMX (CASSANDRA-4757)
 * Correctly handle null with IF conditions and TTL (CASSANDRA-6623)
 * Account for range/row tombstones in tombstone drop
   time histogram (CASSANDRA-6522)
 * Stop CommitLogSegment.close() from calling sync() (CASSANDRA-6652)
 * Make commitlog failure handling configurable (CASSANDRA-6364)
 * Avoid overlaps in LCS (CASSANDRA-6688)
 * Improve support for paginating over composites (CASSANDRA-4851)
 * Fix count(*) queries in a mixed cluster (CASSANDRA-6707)
 * Improve repair tasks(snapshot, differencing) concurrency (CASSANDRA-6566)
 * Fix replaying pre-2.0 commit logs (CASSANDRA-6714)
 * Add static columns to CQL3 (CASSANDRA-6561)
 * Optimize single partition batch statements (CASSANDRA-6737)
 * Disallow post-query re-ordering when paging (CASSANDRA-6722)
 * Fix potential paging bug with deleted columns (CASSANDRA-6748)
 * Fix NPE on BulkLoader caused by losing StreamEvent (CASSANDRA-6636)
 * Fix truncating compression metadata (CASSANDRA-6791)
 * Add CMSClassUnloadingEnabled JVM option (CASSANDRA-6541)
 * Catch memtable flush exceptions during shutdown (CASSANDRA-6735)
 * Fix upgradesstables NPE for non-CF-based indexes (CASSANDRA-6645)
 * Fix UPDATE updating PRIMARY KEY columns implicitly (CASSANDRA-6782)
 * Fix IllegalArgumentException when updating from 1.2 with SuperColumns
   (CASSANDRA-6733)
 * FBUtilities.singleton() should use the CF comparator (CASSANDRA-6778)
 * Fix CQLSStableWriter.addRow(Map<String, Object>) (CASSANDRA-6526)
 * Fix HSHA server introducing corrupt data (CASSANDRA-6285)
 * Fix CAS conditions for COMPACT STORAGE tables (CASSANDRA-6813)
 * Starting threads in OutboundTcpConnectionPool constructor causes race conditions (CASSANDRA-7177)
 * Allow overriding cassandra-rackdc.properties file (CASSANDRA-7072)
 * Set JMX RMI port to 7199 (CASSANDRA-7087)
 * Use LOCAL_QUORUM for data reads at LOCAL_SERIAL (CASSANDRA-6939)
 * Log a warning for large batches (CASSANDRA-6487)
 * Put nodes in hibernate when join_ring is false (CASSANDRA-6961)
 * Avoid early loading of non-system keyspaces before compaction-leftovers 
   cleanup at startup (CASSANDRA-6913)
 * Restrict Windows to parallel repairs (CASSANDRA-6907)
 * (Hadoop) Allow manually specifying start/end tokens in CFIF (CASSANDRA-6436)
 * Fix NPE in MeteredFlusher (CASSANDRA-6820)
 * Fix race processing range scan responses (CASSANDRA-6820)
 * Allow deleting snapshots from dropped keyspaces (CASSANDRA-6821)
 * Add uuid() function (CASSANDRA-6473)
 * Omit tombstones from schema digests (CASSANDRA-6862)
 * Include correct consistencyLevel in LWT timeout (CASSANDRA-6884)
 * Lower chances for losing new SSTables during nodetool refresh and
   ColumnFamilyStore.loadNewSSTables (CASSANDRA-6514)
 * Add support for DELETE ... IF EXISTS to CQL3 (CASSANDRA-5708)
 * Update hadoop_cql3_word_count example (CASSANDRA-6793)
 * Fix handling of RejectedExecution in sync Thrift server (CASSANDRA-6788)
 * Log more information when exceeding tombstone_warn_threshold (CASSANDRA-6865)
 * Fix truncate to not abort due to unreachable fat clients (CASSANDRA-6864)
 * Fix schema concurrency exceptions (CASSANDRA-6841)
 * Fix leaking validator FH in StreamWriter (CASSANDRA-6832)
 * Fix saving triggers to schema (CASSANDRA-6789)
 * Fix trigger mutations when base mutation list is immutable (CASSANDRA-6790)
 * Fix accounting in FileCacheService to allow re-using RAR (CASSANDRA-6838)
 * Fix static counter columns (CASSANDRA-6827)
 * Restore expiring->deleted (cell) compaction optimization (CASSANDRA-6844)
 * Fix CompactionManager.needsCleanup (CASSANDRA-6845)
 * Correctly compare BooleanType values other than 0 and 1 (CASSANDRA-6779)
 * Read message id as string from earlier versions (CASSANDRA-6840)
 * Properly use the Paxos consistency for (non-protocol) batch (CASSANDRA-6837)
 * Add paranoid disk failure option (CASSANDRA-6646)
 * Improve PerRowSecondaryIndex performance (CASSANDRA-6876)
 * Extend triggers to support CAS updates (CASSANDRA-6882)
 * Static columns with IF NOT EXISTS don't always work as expected (CASSANDRA-6873)
 * Fix paging with SELECT DISTINCT (CASSANDRA-6857)
 * Fix UnsupportedOperationException on CAS timeout (CASSANDRA-6923)
 * Improve MeteredFlusher handling of MF-unaffected column families
   (CASSANDRA-6867)
 * Add CqlRecordReader using native pagination (CASSANDRA-6311)
 * Add QueryHandler interface (CASSANDRA-6659)
 * Track liveRatio per-memtable, not per-CF (CASSANDRA-6945)
 * Make sure upgradesstables keeps sstable level (CASSANDRA-6958)
 * Fix LIMIT with static columns (CASSANDRA-6956)
 * Fix clash with CQL column name in thrift validation (CASSANDRA-6892)
 * Fix error with super columns in mixed 1.2-2.0 clusters (CASSANDRA-6966)
 * Fix bad skip of sstables on slice query with composite start/finish (CASSANDRA-6825)
 * Fix unintended update with conditional statement (CASSANDRA-6893)
 * Fix map element access in IF (CASSANDRA-6914)
 * Avoid costly range calculations for range queries on system keyspaces
   (CASSANDRA-6906)
 * Fix SSTable not released if stream session fails (CASSANDRA-6818)
 * Avoid build failure due to ANTLR timeout (CASSANDRA-6991)
 * Queries on compact tables can return more rows that requested (CASSANDRA-7052)
 * USING TIMESTAMP for batches does not work (CASSANDRA-7053)
 * Fix performance regression from CASSANDRA-5614 (CASSANDRA-6949)
 * Ensure that batchlog and hint timeouts do not produce hints (CASSANDRA-7058)
 * Merge groupable mutations in TriggerExecutor#execute() (CASSANDRA-7047)
 * Plug holes in resource release when wiring up StreamSession (CASSANDRA-7073)
 * Re-add parameter columns to tracing session (CASSANDRA-6942)
 * Preserves CQL metadata when updating table from thrift (CASSANDRA-6831)
Merged from 1.2:
 * Fix nodetool display with vnodes (CASSANDRA-7082)
 * Add UNLOGGED, COUNTER options to BATCH documentation (CASSANDRA-6816)
 * add extra SSL cipher suites (CASSANDRA-6613)
 * fix nodetool getsstables for blob PK (CASSANDRA-6803)
 * Fix BatchlogManager#deleteBatch() use of millisecond timestamps
   (CASSANDRA-6822)
 * Continue assassinating even if the endpoint vanishes (CASSANDRA-6787)
 * Schedule schema pulls on change (CASSANDRA-6971)
 * Non-droppable verbs shouldn't be dropped from OTC (CASSANDRA-6980)
 * Shutdown batchlog executor in SS#drain() (CASSANDRA-7025)
 * Fix batchlog to account for CF truncation records (CASSANDRA-6999)
 * Fix CQLSH parsing of functions and BLOB literals (CASSANDRA-7018)
 * Properly load trustore in the native protocol (CASSANDRA-6847)
 * Always clean up references in SerializingCache (CASSANDRA-6994)
 * Don't shut MessagingService down when replacing a node (CASSANDRA-6476)
 * fix npe when doing -Dcassandra.fd_initial_value_ms (CASSANDRA-6751)


2.1.0-beta1
 * Add flush directory distinct from compaction directories (CASSANDRA-6357)
 * Require JNA by default (CASSANDRA-6575)
 * add listsnapshots command to nodetool (CASSANDRA-5742)
 * Introduce AtomicBTreeColumns (CASSANDRA-6271, 6692)
 * Multithreaded commitlog (CASSANDRA-3578)
 * allocate fixed index summary memory pool and resample cold index summaries 
   to use less memory (CASSANDRA-5519)
 * Removed multithreaded compaction (CASSANDRA-6142)
 * Parallelize fetching rows for low-cardinality indexes (CASSANDRA-1337)
 * change logging from log4j to logback (CASSANDRA-5883)
 * switch to LZ4 compression for internode communication (CASSANDRA-5887)
 * Stop using Thrift-generated Index* classes internally (CASSANDRA-5971)
 * Remove 1.2 network compatibility code (CASSANDRA-5960)
 * Remove leveled json manifest migration code (CASSANDRA-5996)
 * Remove CFDefinition (CASSANDRA-6253)
 * Use AtomicIntegerFieldUpdater in RefCountedMemory (CASSANDRA-6278)
 * User-defined types for CQL3 (CASSANDRA-5590)
 * Use of o.a.c.metrics in nodetool (CASSANDRA-5871, 6406)
 * Batch read from OTC's queue and cleanup (CASSANDRA-1632)
 * Secondary index support for collections (CASSANDRA-4511, 6383)
 * SSTable metadata(Stats.db) format change (CASSANDRA-6356)
 * Push composites support in the storage engine
   (CASSANDRA-5417, CASSANDRA-6520)
 * Add snapshot space used to cfstats (CASSANDRA-6231)
 * Add cardinality estimator for key count estimation (CASSANDRA-5906)
 * CF id is changed to be non-deterministic. Data dir/key cache are created
   uniquely for CF id (CASSANDRA-5202)
 * New counters implementation (CASSANDRA-6504)
 * Replace UnsortedColumns, EmptyColumns, TreeMapBackedSortedColumns with new
   ArrayBackedSortedColumns (CASSANDRA-6630, CASSANDRA-6662, CASSANDRA-6690)
 * Add option to use row cache with a given amount of rows (CASSANDRA-5357)
 * Avoid repairing already repaired data (CASSANDRA-5351)
 * Reject counter updates with USING TTL/TIMESTAMP (CASSANDRA-6649)
 * Replace index_interval with min/max_index_interval (CASSANDRA-6379)
 * Lift limitation that order by columns must be selected for IN queries (CASSANDRA-4911)


2.0.5
 * Reduce garbage generated by bloom filter lookups (CASSANDRA-6609)
 * Add ks.cf names to tombstone logging (CASSANDRA-6597)
 * Use LOCAL_QUORUM for LWT operations at LOCAL_SERIAL (CASSANDRA-6495)
 * Wait for gossip to settle before accepting client connections (CASSANDRA-4288)
 * Delete unfinished compaction incrementally (CASSANDRA-6086)
 * Allow specifying custom secondary index options in CQL3 (CASSANDRA-6480)
 * Improve replica pinning for cache efficiency in DES (CASSANDRA-6485)
 * Fix LOCAL_SERIAL from thrift (CASSANDRA-6584)
 * Don't special case received counts in CAS timeout exceptions (CASSANDRA-6595)
 * Add support for 2.1 global counter shards (CASSANDRA-6505)
 * Fix NPE when streaming connection is not yet established (CASSANDRA-6210)
 * Avoid rare duplicate read repair triggering (CASSANDRA-6606)
 * Fix paging discardFirst (CASSANDRA-6555)
 * Fix ArrayIndexOutOfBoundsException in 2ndary index query (CASSANDRA-6470)
 * Release sstables upon rebuilding 2i (CASSANDRA-6635)
 * Add AbstractCompactionStrategy.startup() method (CASSANDRA-6637)
 * SSTableScanner may skip rows during cleanup (CASSANDRA-6638)
 * sstables from stalled repair sessions can resurrect deleted data (CASSANDRA-6503)
 * Switch stress to use ITransportFactory (CASSANDRA-6641)
 * Fix IllegalArgumentException during prepare (CASSANDRA-6592)
 * Fix possible loss of 2ndary index entries during compaction (CASSANDRA-6517)
 * Fix direct Memory on architectures that do not support unaligned long access
   (CASSANDRA-6628)
 * Let scrub optionally skip broken counter partitions (CASSANDRA-5930)
Merged from 1.2:
 * fsync compression metadata (CASSANDRA-6531)
 * Validate CF existence on execution for prepared statement (CASSANDRA-6535)
 * Add ability to throttle batchlog replay (CASSANDRA-6550)
 * Fix executing LOCAL_QUORUM with SimpleStrategy (CASSANDRA-6545)
 * Avoid StackOverflow when using large IN queries (CASSANDRA-6567)
 * Nodetool upgradesstables includes secondary indexes (CASSANDRA-6598)
 * Paginate batchlog replay (CASSANDRA-6569)
 * skip blocking on streaming during drain (CASSANDRA-6603)
 * Improve error message when schema doesn't match loaded sstable (CASSANDRA-6262)
 * Add properties to adjust FD initial value and max interval (CASSANDRA-4375)
 * Fix preparing with batch and delete from collection (CASSANDRA-6607)
 * Fix ABSC reverse iterator's remove() method (CASSANDRA-6629)
 * Handle host ID conflicts properly (CASSANDRA-6615)
 * Move handling of migration event source to solve bootstrap race. (CASSANDRA-6648)
 * Make sure compaction throughput value doesn't overflow with int math (CASSANDRA-6647)


2.0.4
 * Allow removing snapshots of no-longer-existing CFs (CASSANDRA-6418)
 * add StorageService.stopDaemon() (CASSANDRA-4268)
 * add IRE for invalid CF supplied to get_count (CASSANDRA-5701)
 * add client encryption support to sstableloader (CASSANDRA-6378)
 * Fix accept() loop for SSL sockets post-shutdown (CASSANDRA-6468)
 * Fix size-tiered compaction in LCS L0 (CASSANDRA-6496)
 * Fix assertion failure in filterColdSSTables (CASSANDRA-6483)
 * Fix row tombstones in larger-than-memory compactions (CASSANDRA-6008)
 * Fix cleanup ClassCastException (CASSANDRA-6462)
 * Reduce gossip memory use by interning VersionedValue strings (CASSANDRA-6410)
 * Allow specifying datacenters to participate in a repair (CASSANDRA-6218)
 * Fix divide-by-zero in PCI (CASSANDRA-6403)
 * Fix setting last compacted key in the wrong level for LCS (CASSANDRA-6284)
 * Add millisecond precision formats to the timestamp parser (CASSANDRA-6395)
 * Expose a total memtable size metric for a CF (CASSANDRA-6391)
 * cqlsh: handle symlinks properly (CASSANDRA-6425)
 * Fix potential infinite loop when paging query with IN (CASSANDRA-6464)
 * Fix assertion error in AbstractQueryPager.discardFirst (CASSANDRA-6447)
 * Fix streaming older SSTable yields unnecessary tombstones (CASSANDRA-6527)
Merged from 1.2:
 * Improved error message on bad properties in DDL queries (CASSANDRA-6453)
 * Randomize batchlog candidates selection (CASSANDRA-6481)
 * Fix thundering herd on endpoint cache invalidation (CASSANDRA-6345, 6485)
 * Improve batchlog write performance with vnodes (CASSANDRA-6488)
 * cqlsh: quote single quotes in strings inside collections (CASSANDRA-6172)
 * Improve gossip performance for typical messages (CASSANDRA-6409)
 * Throw IRE if a prepared statement has more markers than supported 
   (CASSANDRA-5598)
 * Expose Thread metrics for the native protocol server (CASSANDRA-6234)
 * Change snapshot response message verb to INTERNAL to avoid dropping it 
   (CASSANDRA-6415)
 * Warn when collection read has > 65K elements (CASSANDRA-5428)
 * Fix cache persistence when both row and key cache are enabled 
   (CASSANDRA-6413)
 * (Hadoop) add describe_local_ring (CASSANDRA-6268)
 * Fix handling of concurrent directory creation failure (CASSANDRA-6459)
 * Allow executing CREATE statements multiple times (CASSANDRA-6471)
 * Don't send confusing info with timeouts (CASSANDRA-6491)
 * Don't resubmit counter mutation runnables internally (CASSANDRA-6427)
 * Don't drop local mutations without a hint (CASSANDRA-6510)
 * Don't allow null max_hint_window_in_ms (CASSANDRA-6419)
 * Validate SliceRange start and finish lengths (CASSANDRA-6521)


2.0.3
 * Fix FD leak on slice read path (CASSANDRA-6275)
 * Cancel read meter task when closing SSTR (CASSANDRA-6358)
 * free off-heap IndexSummary during bulk (CASSANDRA-6359)
 * Recover from IOException in accept() thread (CASSANDRA-6349)
 * Improve Gossip tolerance of abnormally slow tasks (CASSANDRA-6338)
 * Fix trying to hint timed out counter writes (CASSANDRA-6322)
 * Allow restoring specific columnfamilies from archived CL (CASSANDRA-4809)
 * Avoid flushing compaction_history after each operation (CASSANDRA-6287)
 * Fix repair assertion error when tombstones expire (CASSANDRA-6277)
 * Skip loading corrupt key cache (CASSANDRA-6260)
 * Fixes for compacting larger-than-memory rows (CASSANDRA-6274)
 * Compact hottest sstables first and optionally omit coldest from
   compaction entirely (CASSANDRA-6109)
 * Fix modifying column_metadata from thrift (CASSANDRA-6182)
 * cqlsh: fix LIST USERS output (CASSANDRA-6242)
 * Add IRequestSink interface (CASSANDRA-6248)
 * Update memtable size while flushing (CASSANDRA-6249)
 * Provide hooks around CQL2/CQL3 statement execution (CASSANDRA-6252)
 * Require Permission.SELECT for CAS updates (CASSANDRA-6247)
 * New CQL-aware SSTableWriter (CASSANDRA-5894)
 * Reject CAS operation when the protocol v1 is used (CASSANDRA-6270)
 * Correctly throw error when frame too large (CASSANDRA-5981)
 * Fix serialization bug in PagedRange with 2ndary indexes (CASSANDRA-6299)
 * Fix CQL3 table validation in Thrift (CASSANDRA-6140)
 * Fix bug missing results with IN clauses (CASSANDRA-6327)
 * Fix paging with reversed slices (CASSANDRA-6343)
 * Set minTimestamp correctly to be able to drop expired sstables (CASSANDRA-6337)
 * Support NaN and Infinity as float literals (CASSANDRA-6003)
 * Remove RF from nodetool ring output (CASSANDRA-6289)
 * Fix attempting to flush empty rows (CASSANDRA-6374)
 * Fix potential out of bounds exception when paging (CASSANDRA-6333)
Merged from 1.2:
 * Optimize FD phi calculation (CASSANDRA-6386)
 * Improve initial FD phi estimate when starting up (CASSANDRA-6385)
 * Don't list CQL3 table in CLI describe even if named explicitely 
   (CASSANDRA-5750)
 * Invalidate row cache when dropping CF (CASSANDRA-6351)
 * add non-jamm path for cached statements (CASSANDRA-6293)
 * add windows bat files for shell commands (CASSANDRA-6145)
 * Require logging in for Thrift CQL2/3 statement preparation (CASSANDRA-6254)
 * restrict max_num_tokens to 1536 (CASSANDRA-6267)
 * Nodetool gets default JMX port from cassandra-env.sh (CASSANDRA-6273)
 * make calculatePendingRanges asynchronous (CASSANDRA-6244)
 * Remove blocking flushes in gossip thread (CASSANDRA-6297)
 * Fix potential socket leak in connectionpool creation (CASSANDRA-6308)
 * Allow LOCAL_ONE/LOCAL_QUORUM to work with SimpleStrategy (CASSANDRA-6238)
 * cqlsh: handle 'null' as session duration (CASSANDRA-6317)
 * Fix json2sstable handling of range tombstones (CASSANDRA-6316)
 * Fix missing one row in reverse query (CASSANDRA-6330)
 * Fix reading expired row value from row cache (CASSANDRA-6325)
 * Fix AssertionError when doing set element deletion (CASSANDRA-6341)
 * Make CL code for the native protocol match the one in C* 2.0
   (CASSANDRA-6347)
 * Disallow altering CQL3 table from thrift (CASSANDRA-6370)
 * Fix size computation of prepared statement (CASSANDRA-6369)


2.0.2
 * Update FailureDetector to use nanontime (CASSANDRA-4925)
 * Fix FileCacheService regressions (CASSANDRA-6149)
 * Never return WriteTimeout for CL.ANY (CASSANDRA-6132)
 * Fix race conditions in bulk loader (CASSANDRA-6129)
 * Add configurable metrics reporting (CASSANDRA-4430)
 * drop queries exceeding a configurable number of tombstones (CASSANDRA-6117)
 * Track and persist sstable read activity (CASSANDRA-5515)
 * Fixes for speculative retry (CASSANDRA-5932, CASSANDRA-6194)
 * Improve memory usage of metadata min/max column names (CASSANDRA-6077)
 * Fix thrift validation refusing row markers on CQL3 tables (CASSANDRA-6081)
 * Fix insertion of collections with CAS (CASSANDRA-6069)
 * Correctly send metadata on SELECT COUNT (CASSANDRA-6080)
 * Track clients' remote addresses in ClientState (CASSANDRA-6070)
 * Create snapshot dir if it does not exist when migrating
   leveled manifest (CASSANDRA-6093)
 * make sequential nodetool repair the default (CASSANDRA-5950)
 * Add more hooks for compaction strategy implementations (CASSANDRA-6111)
 * Fix potential NPE on composite 2ndary indexes (CASSANDRA-6098)
 * Delete can potentially be skipped in batch (CASSANDRA-6115)
 * Allow alter keyspace on system_traces (CASSANDRA-6016)
 * Disallow empty column names in cql (CASSANDRA-6136)
 * Use Java7 file-handling APIs and fix file moving on Windows (CASSANDRA-5383)
 * Save compaction history to system keyspace (CASSANDRA-5078)
 * Fix NPE if StorageService.getOperationMode() is executed before full startup (CASSANDRA-6166)
 * CQL3: support pre-epoch longs for TimestampType (CASSANDRA-6212)
 * Add reloadtriggers command to nodetool (CASSANDRA-4949)
 * cqlsh: ignore empty 'value alias' in DESCRIBE (CASSANDRA-6139)
 * Fix sstable loader (CASSANDRA-6205)
 * Reject bootstrapping if the node already exists in gossip (CASSANDRA-5571)
 * Fix NPE while loading paxos state (CASSANDRA-6211)
 * cqlsh: add SHOW SESSION <tracing-session> command (CASSANDRA-6228)
Merged from 1.2:
 * (Hadoop) Require CFRR batchSize to be at least 2 (CASSANDRA-6114)
 * Add a warning for small LCS sstable size (CASSANDRA-6191)
 * Add ability to list specific KS/CF combinations in nodetool cfstats (CASSANDRA-4191)
 * Mark CF clean if a mutation raced the drop and got it marked dirty (CASSANDRA-5946)
 * Add a LOCAL_ONE consistency level (CASSANDRA-6202)
 * Limit CQL prepared statement cache by size instead of count (CASSANDRA-6107)
 * Tracing should log write failure rather than raw exceptions (CASSANDRA-6133)
 * lock access to TM.endpointToHostIdMap (CASSANDRA-6103)
 * Allow estimated memtable size to exceed slab allocator size (CASSANDRA-6078)
 * Start MeteredFlusher earlier to prevent OOM during CL replay (CASSANDRA-6087)
 * Avoid sending Truncate command to fat clients (CASSANDRA-6088)
 * Allow where clause conditions to be in parenthesis (CASSANDRA-6037)
 * Do not open non-ssl storage port if encryption option is all (CASSANDRA-3916)
 * Move batchlog replay to its own executor (CASSANDRA-6079)
 * Add tombstone debug threshold and histogram (CASSANDRA-6042, 6057)
 * Enable tcp keepalive on incoming connections (CASSANDRA-4053)
 * Fix fat client schema pull NPE (CASSANDRA-6089)
 * Fix memtable flushing for indexed tables (CASSANDRA-6112)
 * Fix skipping columns with multiple slices (CASSANDRA-6119)
 * Expose connected thrift + native client counts (CASSANDRA-5084)
 * Optimize auth setup (CASSANDRA-6122)
 * Trace index selection (CASSANDRA-6001)
 * Update sstablesPerReadHistogram to use biased sampling (CASSANDRA-6164)
 * Log UnknownColumnfamilyException when closing socket (CASSANDRA-5725)
 * Properly error out on CREATE INDEX for counters table (CASSANDRA-6160)
 * Handle JMX notification failure for repair (CASSANDRA-6097)
 * (Hadoop) Fetch no more than 128 splits in parallel (CASSANDRA-6169)
 * stress: add username/password authentication support (CASSANDRA-6068)
 * Fix indexed queries with row cache enabled on parent table (CASSANDRA-5732)
 * Fix compaction race during columnfamily drop (CASSANDRA-5957)
 * Fix validation of empty column names for compact tables (CASSANDRA-6152)
 * Skip replaying mutations that pass CRC but fail to deserialize (CASSANDRA-6183)
 * Rework token replacement to use replace_address (CASSANDRA-5916)
 * Fix altering column types (CASSANDRA-6185)
 * cqlsh: fix CREATE/ALTER WITH completion (CASSANDRA-6196)
 * add windows bat files for shell commands (CASSANDRA-6145)
 * Fix potential stack overflow during range tombstones insertion (CASSANDRA-6181)
 * (Hadoop) Make LOCAL_ONE the default consistency level (CASSANDRA-6214)


2.0.1
 * Fix bug that could allow reading deleted data temporarily (CASSANDRA-6025)
 * Improve memory use defaults (CASSANDRA-6059)
 * Make ThriftServer more easlly extensible (CASSANDRA-6058)
 * Remove Hadoop dependency from ITransportFactory (CASSANDRA-6062)
 * add file_cache_size_in_mb setting (CASSANDRA-5661)
 * Improve error message when yaml contains invalid properties (CASSANDRA-5958)
 * Improve leveled compaction's ability to find non-overlapping L0 compactions
   to work on concurrently (CASSANDRA-5921)
 * Notify indexer of columns shadowed by range tombstones (CASSANDRA-5614)
 * Log Merkle tree stats (CASSANDRA-2698)
 * Switch from crc32 to adler32 for compressed sstable checksums (CASSANDRA-5862)
 * Improve offheap memcpy performance (CASSANDRA-5884)
 * Use a range aware scanner for cleanup (CASSANDRA-2524)
 * Cleanup doesn't need to inspect sstables that contain only local data
   (CASSANDRA-5722)
 * Add ability for CQL3 to list partition keys (CASSANDRA-4536)
 * Improve native protocol serialization (CASSANDRA-5664)
 * Upgrade Thrift to 0.9.1 (CASSANDRA-5923)
 * Require superuser status for adding triggers (CASSANDRA-5963)
 * Make standalone scrubber handle old and new style leveled manifest
   (CASSANDRA-6005)
 * Fix paxos bugs (CASSANDRA-6012, 6013, 6023)
 * Fix paged ranges with multiple replicas (CASSANDRA-6004)
 * Fix potential AssertionError during tracing (CASSANDRA-6041)
 * Fix NPE in sstablesplit (CASSANDRA-6027)
 * Migrate pre-2.0 key/value/column aliases to system.schema_columns
   (CASSANDRA-6009)
 * Paging filter empty rows too agressively (CASSANDRA-6040)
 * Support variadic parameters for IN clauses (CASSANDRA-4210)
 * cqlsh: return the result of CAS writes (CASSANDRA-5796)
 * Fix validation of IN clauses with 2ndary indexes (CASSANDRA-6050)
 * Support named bind variables in CQL (CASSANDRA-6033)
Merged from 1.2:
 * Allow cache-keys-to-save to be set at runtime (CASSANDRA-5980)
 * Avoid second-guessing out-of-space state (CASSANDRA-5605)
 * Tuning knobs for dealing with large blobs and many CFs (CASSANDRA-5982)
 * (Hadoop) Fix CQLRW for thrift tables (CASSANDRA-6002)
 * Fix possible divide-by-zero in HHOM (CASSANDRA-5990)
 * Allow local batchlog writes for CL.ANY (CASSANDRA-5967)
 * Upgrade metrics-core to version 2.2.0 (CASSANDRA-5947)
 * Fix CqlRecordWriter with composite keys (CASSANDRA-5949)
 * Add snitch, schema version, cluster, partitioner to JMX (CASSANDRA-5881)
 * Allow disabling SlabAllocator (CASSANDRA-5935)
 * Make user-defined compaction JMX blocking (CASSANDRA-4952)
 * Fix streaming does not transfer wrapped range (CASSANDRA-5948)
 * Fix loading index summary containing empty key (CASSANDRA-5965)
 * Correctly handle limits in CompositesSearcher (CASSANDRA-5975)
 * Pig: handle CQL collections (CASSANDRA-5867)
 * Pass the updated cf to the PRSI index() method (CASSANDRA-5999)
 * Allow empty CQL3 batches (as no-op) (CASSANDRA-5994)
 * Support null in CQL3 functions (CASSANDRA-5910)
 * Replace the deprecated MapMaker with CacheLoader (CASSANDRA-6007)
 * Add SSTableDeletingNotification to DataTracker (CASSANDRA-6010)
 * Fix snapshots in use get deleted during snapshot repair (CASSANDRA-6011)
 * Move hints and exception count to o.a.c.metrics (CASSANDRA-6017)
 * Fix memory leak in snapshot repair (CASSANDRA-6047)
 * Fix sstable2sjon for CQL3 tables (CASSANDRA-5852)


2.0.0
 * Fix thrift validation when inserting into CQL3 tables (CASSANDRA-5138)
 * Fix periodic memtable flushing behavior with clean memtables (CASSANDRA-5931)
 * Fix dateOf() function for pre-2.0 timestamp columns (CASSANDRA-5928)
 * Fix SSTable unintentionally loads BF when opened for batch (CASSANDRA-5938)
 * Add stream session progress to JMX (CASSANDRA-4757)
 * Fix NPE during CAS operation (CASSANDRA-5925)
Merged from 1.2:
 * Fix getBloomFilterDiskSpaceUsed for AlwaysPresentFilter (CASSANDRA-5900)
 * Don't announce schema version until we've loaded the changes locally
   (CASSANDRA-5904)
 * Fix to support off heap bloom filters size greater than 2 GB (CASSANDRA-5903)
 * Properly handle parsing huge map and set literals (CASSANDRA-5893)


2.0.0-rc2
 * enable vnodes by default (CASSANDRA-5869)
 * fix CAS contention timeout (CASSANDRA-5830)
 * fix HsHa to respect max frame size (CASSANDRA-4573)
 * Fix (some) 2i on composite components omissions (CASSANDRA-5851)
 * cqlsh: add DESCRIBE FULL SCHEMA variant (CASSANDRA-5880)
Merged from 1.2:
 * Correctly validate sparse composite cells in scrub (CASSANDRA-5855)
 * Add KeyCacheHitRate metric to CF metrics (CASSANDRA-5868)
 * cqlsh: add support for multiline comments (CASSANDRA-5798)
 * Handle CQL3 SELECT duplicate IN restrictions on clustering columns
   (CASSANDRA-5856)


2.0.0-rc1
 * improve DecimalSerializer performance (CASSANDRA-5837)
 * fix potential spurious wakeup in AsyncOneResponse (CASSANDRA-5690)
 * fix schema-related trigger issues (CASSANDRA-5774)
 * Better validation when accessing CQL3 table from thrift (CASSANDRA-5138)
 * Fix assertion error during repair (CASSANDRA-5801)
 * Fix range tombstone bug (CASSANDRA-5805)
 * DC-local CAS (CASSANDRA-5797)
 * Add a native_protocol_version column to the system.local table (CASSANRDA-5819)
 * Use index_interval from cassandra.yaml when upgraded (CASSANDRA-5822)
 * Fix buffer underflow on socket close (CASSANDRA-5792)
Merged from 1.2:
 * Fix reading DeletionTime from 1.1-format sstables (CASSANDRA-5814)
 * cqlsh: add collections support to COPY (CASSANDRA-5698)
 * retry important messages for any IOException (CASSANDRA-5804)
 * Allow empty IN relations in SELECT/UPDATE/DELETE statements (CASSANDRA-5626)
 * cqlsh: fix crashing on Windows due to libedit detection (CASSANDRA-5812)
 * fix bulk-loading compressed sstables (CASSANDRA-5820)
 * (Hadoop) fix quoting in CqlPagingRecordReader and CqlRecordWriter 
   (CASSANDRA-5824)
 * update default LCS sstable size to 160MB (CASSANDRA-5727)
 * Allow compacting 2Is via nodetool (CASSANDRA-5670)
 * Hex-encode non-String keys in OPP (CASSANDRA-5793)
 * nodetool history logging (CASSANDRA-5823)
 * (Hadoop) fix support for Thrift tables in CqlPagingRecordReader 
   (CASSANDRA-5752)
 * add "all time blocked" to StatusLogger output (CASSANDRA-5825)
 * Future-proof inter-major-version schema migrations (CASSANDRA-5845)
 * (Hadoop) add CqlPagingRecordReader support for ReversedType in Thrift table
   (CASSANDRA-5718)
 * Add -no-snapshot option to scrub (CASSANDRA-5891)
 * Fix to support off heap bloom filters size greater than 2 GB (CASSANDRA-5903)
 * Properly handle parsing huge map and set literals (CASSANDRA-5893)
 * Fix LCS L0 compaction may overlap in L1 (CASSANDRA-5907)
 * New sstablesplit tool to split large sstables offline (CASSANDRA-4766)
 * Fix potential deadlock in native protocol server (CASSANDRA-5926)
 * Disallow incompatible type change in CQL3 (CASSANDRA-5882)
Merged from 1.1:
 * Correctly validate sparse composite cells in scrub (CASSANDRA-5855)


2.0.0-beta2
 * Replace countPendingHints with Hints Created metric (CASSANDRA-5746)
 * Allow nodetool with no args, and with help to run without a server (CASSANDRA-5734)
 * Cleanup AbstractType/TypeSerializer classes (CASSANDRA-5744)
 * Remove unimplemented cli option schema-mwt (CASSANDRA-5754)
 * Support range tombstones in thrift (CASSANDRA-5435)
 * Normalize table-manipulating CQL3 statements' class names (CASSANDRA-5759)
 * cqlsh: add missing table options to DESCRIBE output (CASSANDRA-5749)
 * Fix assertion error during repair (CASSANDRA-5757)
 * Fix bulkloader (CASSANDRA-5542)
 * Add LZ4 compression to the native protocol (CASSANDRA-5765)
 * Fix bugs in the native protocol v2 (CASSANDRA-5770)
 * CAS on 'primary key only' table (CASSANDRA-5715)
 * Support streaming SSTables of old versions (CASSANDRA-5772)
 * Always respect protocol version in native protocol (CASSANDRA-5778)
 * Fix ConcurrentModificationException during streaming (CASSANDRA-5782)
 * Update deletion timestamp in Commit#updatesWithPaxosTime (CASSANDRA-5787)
 * Thrift cas() method crashes if input columns are not sorted (CASSANDRA-5786)
 * Order columns names correctly when querying for CAS (CASSANDRA-5788)
 * Fix streaming retry (CASSANDRA-5775)
Merged from 1.2:
 * if no seeds can be a reached a node won't start in a ring by itself (CASSANDRA-5768)
 * add cassandra.unsafesystem property (CASSANDRA-5704)
 * (Hadoop) quote identifiers in CqlPagingRecordReader (CASSANDRA-5763)
 * Add replace_node functionality for vnodes (CASSANDRA-5337)
 * Add timeout events to query traces (CASSANDRA-5520)
 * Fix serialization of the LEFT gossip value (CASSANDRA-5696)
 * Pig: support for cql3 tables (CASSANDRA-5234)
 * Fix skipping range tombstones with reverse queries (CASSANDRA-5712)
 * Expire entries out of ThriftSessionManager (CASSANDRA-5719)
 * Don't keep ancestor information in memory (CASSANDRA-5342)
 * Expose native protocol server status in nodetool info (CASSANDRA-5735)
 * Fix pathetic performance of range tombstones (CASSANDRA-5677)
 * Fix querying with an empty (impossible) range (CASSANDRA-5573)
 * cqlsh: handle CUSTOM 2i in DESCRIBE output (CASSANDRA-5760)
 * Fix minor bug in Range.intersects(Bound) (CASSANDRA-5771)
 * cqlsh: handle disabled compression in DESCRIBE output (CASSANDRA-5766)
 * Ensure all UP events are notified on the native protocol (CASSANDRA-5769)
 * Fix formatting of sstable2json with multiple -k arguments (CASSANDRA-5781)
 * Don't rely on row marker for queries in general to hide lost markers
   after TTL expires (CASSANDRA-5762)
 * Sort nodetool help output (CASSANDRA-5776)
 * Fix column expiring during 2 phases compaction (CASSANDRA-5799)
 * now() is being rejected in INSERTs when inside collections (CASSANDRA-5795)


2.0.0-beta1
 * Add support for indexing clustered columns (CASSANDRA-5125)
 * Removed on-heap row cache (CASSANDRA-5348)
 * use nanotime consistently for node-local timeouts (CASSANDRA-5581)
 * Avoid unnecessary second pass on name-based queries (CASSANDRA-5577)
 * Experimental triggers (CASSANDRA-1311)
 * JEMalloc support for off-heap allocation (CASSANDRA-3997)
 * Single-pass compaction (CASSANDRA-4180)
 * Removed token range bisection (CASSANDRA-5518)
 * Removed compatibility with pre-1.2.5 sstables and network messages
   (CASSANDRA-5511)
 * removed PBSPredictor (CASSANDRA-5455)
 * CAS support (CASSANDRA-5062, 5441, 5442, 5443, 5619, 5667)
 * Leveled compaction performs size-tiered compactions in L0 
   (CASSANDRA-5371, 5439)
 * Add yaml network topology snitch for mixed ec2/other envs (CASSANDRA-5339)
 * Log when a node is down longer than the hint window (CASSANDRA-4554)
 * Optimize tombstone creation for ExpiringColumns (CASSANDRA-4917)
 * Improve LeveledScanner work estimation (CASSANDRA-5250, 5407)
 * Replace compaction lock with runWithCompactionsDisabled (CASSANDRA-3430)
 * Change Message IDs to ints (CASSANDRA-5307)
 * Move sstable level information into the Stats component, removing the
   need for a separate Manifest file (CASSANDRA-4872)
 * avoid serializing to byte[] on commitlog append (CASSANDRA-5199)
 * make index_interval configurable per columnfamily (CASSANDRA-3961, CASSANDRA-5650)
 * add default_time_to_live (CASSANDRA-3974)
 * add memtable_flush_period_in_ms (CASSANDRA-4237)
 * replace supercolumns internally by composites (CASSANDRA-3237, 5123)
 * upgrade thrift to 0.9.0 (CASSANDRA-3719)
 * drop unnecessary keyspace parameter from user-defined compaction API 
   (CASSANDRA-5139)
 * more robust solution to incomplete compactions + counters (CASSANDRA-5151)
 * Change order of directory searching for c*.in.sh (CASSANDRA-3983)
 * Add tool to reset SSTable compaction level for LCS (CASSANDRA-5271)
 * Allow custom configuration loader (CASSANDRA-5045)
 * Remove memory emergency pressure valve logic (CASSANDRA-3534)
 * Reduce request latency with eager retry (CASSANDRA-4705)
 * cqlsh: Remove ASSUME command (CASSANDRA-5331)
 * Rebuild BF when loading sstables if bloom_filter_fp_chance
   has changed since compaction (CASSANDRA-5015)
 * remove row-level bloom filters (CASSANDRA-4885)
 * Change Kernel Page Cache skipping into row preheating (disabled by default)
   (CASSANDRA-4937)
 * Improve repair by deciding on a gcBefore before sending
   out TreeRequests (CASSANDRA-4932)
 * Add an official way to disable compactions (CASSANDRA-5074)
 * Reenable ALTER TABLE DROP with new semantics (CASSANDRA-3919)
 * Add binary protocol versioning (CASSANDRA-5436)
 * Swap THshaServer for TThreadedSelectorServer (CASSANDRA-5530)
 * Add alias support to SELECT statement (CASSANDRA-5075)
 * Don't create empty RowMutations in CommitLogReplayer (CASSANDRA-5541)
 * Use range tombstones when dropping cfs/columns from schema (CASSANDRA-5579)
 * cqlsh: drop CQL2/CQL3-beta support (CASSANDRA-5585)
 * Track max/min column names in sstables to be able to optimize slice
   queries (CASSANDRA-5514, CASSANDRA-5595, CASSANDRA-5600)
 * Binary protocol: allow batching already prepared statements (CASSANDRA-4693)
 * Allow preparing timestamp, ttl and limit in CQL3 queries (CASSANDRA-4450)
 * Support native link w/o JNA in Java7 (CASSANDRA-3734)
 * Use SASL authentication in binary protocol v2 (CASSANDRA-5545)
 * Replace Thrift HsHa with LMAX Disruptor based implementation (CASSANDRA-5582)
 * cqlsh: Add row count to SELECT output (CASSANDRA-5636)
 * Include a timestamp with all read commands to determine column expiration
   (CASSANDRA-5149)
 * Streaming 2.0 (CASSANDRA-5286, 5699)
 * Conditional create/drop ks/table/index statements in CQL3 (CASSANDRA-2737)
 * more pre-table creation property validation (CASSANDRA-5693)
 * Redesign repair messages (CASSANDRA-5426)
 * Fix ALTER RENAME post-5125 (CASSANDRA-5702)
 * Disallow renaming a 2ndary indexed column (CASSANDRA-5705)
 * Rename Table to Keyspace (CASSANDRA-5613)
 * Ensure changing column_index_size_in_kb on different nodes don't corrupt the
   sstable (CASSANDRA-5454)
 * Move resultset type information into prepare, not execute (CASSANDRA-5649)
 * Auto paging in binary protocol (CASSANDRA-4415, 5714)
 * Don't tie client side use of AbstractType to JDBC (CASSANDRA-4495)
 * Adds new TimestampType to replace DateType (CASSANDRA-5723, CASSANDRA-5729)
Merged from 1.2:
 * make starting native protocol server idempotent (CASSANDRA-5728)
 * Fix loading key cache when a saved entry is no longer valid (CASSANDRA-5706)
 * Fix serialization of the LEFT gossip value (CASSANDRA-5696)
 * cqlsh: Don't show 'null' in place of empty values (CASSANDRA-5675)
 * Race condition in detecting version on a mixed 1.1/1.2 cluster
   (CASSANDRA-5692)
 * Fix skipping range tombstones with reverse queries (CASSANDRA-5712)
 * Expire entries out of ThriftSessionManager (CASSANRDA-5719)
 * Don't keep ancestor information in memory (CASSANDRA-5342)
 * cqlsh: fix handling of semicolons inside BATCH queries (CASSANDRA-5697)


1.2.6
 * Fix tracing when operation completes before all responses arrive 
   (CASSANDRA-5668)
 * Fix cross-DC mutation forwarding (CASSANDRA-5632)
 * Reduce SSTableLoader memory usage (CASSANDRA-5555)
 * Scale hinted_handoff_throttle_in_kb to cluster size (CASSANDRA-5272)
 * (Hadoop) Add CQL3 input/output formats (CASSANDRA-4421, 5622)
 * (Hadoop) Fix InputKeyRange in CFIF (CASSANDRA-5536)
 * Fix dealing with ridiculously large max sstable sizes in LCS (CASSANDRA-5589)
 * Ignore pre-truncate hints (CASSANDRA-4655)
 * Move System.exit on OOM into a separate thread (CASSANDRA-5273)
 * Write row markers when serializing schema (CASSANDRA-5572)
 * Check only SSTables for the requested range when streaming (CASSANDRA-5569)
 * Improve batchlog replay behavior and hint ttl handling (CASSANDRA-5314)
 * Exclude localTimestamp from validation for tombstones (CASSANDRA-5398)
 * cqlsh: add custom prompt support (CASSANDRA-5539)
 * Reuse prepared statements in hot auth queries (CASSANDRA-5594)
 * cqlsh: add vertical output option (see EXPAND) (CASSANDRA-5597)
 * Add a rate limit option to stress (CASSANDRA-5004)
 * have BulkLoader ignore snapshots directories (CASSANDRA-5587) 
 * fix SnitchProperties logging context (CASSANDRA-5602)
 * Expose whether jna is enabled and memory is locked via JMX (CASSANDRA-5508)
 * cqlsh: fix COPY FROM with ReversedType (CASSANDRA-5610)
 * Allow creating CUSTOM indexes on collections (CASSANDRA-5615)
 * Evaluate now() function at execution time (CASSANDRA-5616)
 * Expose detailed read repair metrics (CASSANDRA-5618)
 * Correct blob literal + ReversedType parsing (CASSANDRA-5629)
 * Allow GPFS to prefer the internal IP like EC2MRS (CASSANDRA-5630)
 * fix help text for -tspw cassandra-cli (CASSANDRA-5643)
 * don't throw away initial causes exceptions for internode encryption issues 
   (CASSANDRA-5644)
 * Fix message spelling errors for cql select statements (CASSANDRA-5647)
 * Suppress custom exceptions thru jmx (CASSANDRA-5652)
 * Update CREATE CUSTOM INDEX syntax (CASSANDRA-5639)
 * Fix PermissionDetails.equals() method (CASSANDRA-5655)
 * Never allow partition key ranges in CQL3 without token() (CASSANDRA-5666)
 * Gossiper incorrectly drops AppState for an upgrading node (CASSANDRA-5660)
 * Connection thrashing during multi-region ec2 during upgrade, due to 
   messaging version (CASSANDRA-5669)
 * Avoid over reconnecting in EC2MRS (CASSANDRA-5678)
 * Fix ReadResponseSerializer.serializedSize() for digest reads (CASSANDRA-5476)
 * allow sstable2json on 2i CFs (CASSANDRA-5694)
Merged from 1.1:
 * Remove buggy thrift max message length option (CASSANDRA-5529)
 * Fix NPE in Pig's widerow mode (CASSANDRA-5488)
 * Add split size parameter to Pig and disable split combination (CASSANDRA-5544)


1.2.5
 * make BytesToken.toString only return hex bytes (CASSANDRA-5566)
 * Ensure that submitBackground enqueues at least one task (CASSANDRA-5554)
 * fix 2i updates with identical values and timestamps (CASSANDRA-5540)
 * fix compaction throttling bursty-ness (CASSANDRA-4316)
 * reduce memory consumption of IndexSummary (CASSANDRA-5506)
 * remove per-row column name bloom filters (CASSANDRA-5492)
 * Include fatal errors in trace events (CASSANDRA-5447)
 * Ensure that PerRowSecondaryIndex is notified of row-level deletes
   (CASSANDRA-5445)
 * Allow empty blob literals in CQL3 (CASSANDRA-5452)
 * Fix streaming RangeTombstones at column index boundary (CASSANDRA-5418)
 * Fix preparing statements when current keyspace is not set (CASSANDRA-5468)
 * Fix SemanticVersion.isSupportedBy minor/patch handling (CASSANDRA-5496)
 * Don't provide oldCfId for post-1.1 system cfs (CASSANDRA-5490)
 * Fix primary range ignores replication strategy (CASSANDRA-5424)
 * Fix shutdown of binary protocol server (CASSANDRA-5507)
 * Fix repair -snapshot not working (CASSANDRA-5512)
 * Set isRunning flag later in binary protocol server (CASSANDRA-5467)
 * Fix use of CQL3 functions with descending clustering order (CASSANDRA-5472)
 * Disallow renaming columns one at a time for thrift table in CQL3
   (CASSANDRA-5531)
 * cqlsh: add CLUSTERING ORDER BY support to DESCRIBE (CASSANDRA-5528)
 * Add custom secondary index support to CQL3 (CASSANDRA-5484)
 * Fix repair hanging silently on unexpected error (CASSANDRA-5229)
 * Fix Ec2Snitch regression introduced by CASSANDRA-5171 (CASSANDRA-5432)
 * Add nodetool enablebackup/disablebackup (CASSANDRA-5556)
 * cqlsh: fix DESCRIBE after case insensitive USE (CASSANDRA-5567)
Merged from 1.1
 * Add retry mechanism to OTC for non-droppable_verbs (CASSANDRA-5393)
 * Use allocator information to improve memtable memory usage estimate
   (CASSANDRA-5497)
 * Fix trying to load deleted row into row cache on startup (CASSANDRA-4463)
 * fsync leveled manifest to avoid corruption (CASSANDRA-5535)
 * Fix Bound intersection computation (CASSANDRA-5551)
 * sstablescrub now respects max memory size in cassandra.in.sh (CASSANDRA-5562)


1.2.4
 * Ensure that PerRowSecondaryIndex updates see the most recent values
   (CASSANDRA-5397)
 * avoid duplicate index entries ind PrecompactedRow and 
   ParallelCompactionIterable (CASSANDRA-5395)
 * remove the index entry on oldColumn when new column is a tombstone 
   (CASSANDRA-5395)
 * Change default stream throughput from 400 to 200 mbps (CASSANDRA-5036)
 * Gossiper logs DOWN for symmetry with UP (CASSANDRA-5187)
 * Fix mixing prepared statements between keyspaces (CASSANDRA-5352)
 * Fix consistency level during bootstrap - strike 3 (CASSANDRA-5354)
 * Fix transposed arguments in AlreadyExistsException (CASSANDRA-5362)
 * Improve asynchronous hint delivery (CASSANDRA-5179)
 * Fix Guava dependency version (12.0 -> 13.0.1) for Maven (CASSANDRA-5364)
 * Validate that provided CQL3 collection value are < 64K (CASSANDRA-5355)
 * Make upgradeSSTable skip current version sstables by default (CASSANDRA-5366)
 * Optimize min/max timestamp collection (CASSANDRA-5373)
 * Invalid streamId in cql binary protocol when using invalid CL 
   (CASSANDRA-5164)
 * Fix validation for IN where clauses with collections (CASSANDRA-5376)
 * Copy resultSet on count query to avoid ConcurrentModificationException 
   (CASSANDRA-5382)
 * Correctly typecheck in CQL3 even with ReversedType (CASSANDRA-5386)
 * Fix streaming compressed files when using encryption (CASSANDRA-5391)
 * cassandra-all 1.2.0 pom missing netty dependency (CASSANDRA-5392)
 * Fix writetime/ttl functions on null values (CASSANDRA-5341)
 * Fix NPE during cql3 select with token() (CASSANDRA-5404)
 * IndexHelper.skipBloomFilters won't skip non-SHA filters (CASSANDRA-5385)
 * cqlsh: Print maps ordered by key, sort sets (CASSANDRA-5413)
 * Add null syntax support in CQL3 for inserts (CASSANDRA-3783)
 * Allow unauthenticated set_keyspace() calls (CASSANDRA-5423)
 * Fix potential incremental backups race (CASSANDRA-5410)
 * Fix prepared BATCH statements with batch-level timestamps (CASSANDRA-5415)
 * Allow overriding superuser setup delay (CASSANDRA-5430)
 * cassandra-shuffle with JMX usernames and passwords (CASSANDRA-5431)
Merged from 1.1:
 * cli: Quote ks and cf names in schema output when needed (CASSANDRA-5052)
 * Fix bad default for min/max timestamp in SSTableMetadata (CASSANDRA-5372)
 * Fix cf name extraction from manifest in Directories.migrateFile() 
   (CASSANDRA-5242)
 * Support pluggable internode authentication (CASSANDRA-5401)


1.2.3
 * add check for sstable overlap within a level on startup (CASSANDRA-5327)
 * replace ipv6 colons in jmx object names (CASSANDRA-5298, 5328)
 * Avoid allocating SSTableBoundedScanner during repair when the range does 
   not intersect the sstable (CASSANDRA-5249)
 * Don't lowercase property map keys (this breaks NTS) (CASSANDRA-5292)
 * Fix composite comparator with super columns (CASSANDRA-5287)
 * Fix insufficient validation of UPDATE queries against counter cfs
   (CASSANDRA-5300)
 * Fix PropertyFileSnitch default DC/Rack behavior (CASSANDRA-5285)
 * Handle null values when executing prepared statement (CASSANDRA-5081)
 * Add netty to pom dependencies (CASSANDRA-5181)
 * Include type arguments in Thrift CQLPreparedResult (CASSANDRA-5311)
 * Fix compaction not removing columns when bf_fp_ratio is 1 (CASSANDRA-5182)
 * cli: Warn about missing CQL3 tables in schema descriptions (CASSANDRA-5309)
 * Re-enable unknown option in replication/compaction strategies option for
   backward compatibility (CASSANDRA-4795)
 * Add binary protocol support to stress (CASSANDRA-4993)
 * cqlsh: Fix COPY FROM value quoting and null handling (CASSANDRA-5305)
 * Fix repair -pr for vnodes (CASSANDRA-5329)
 * Relax CL for auth queries for non-default users (CASSANDRA-5310)
 * Fix AssertionError during repair (CASSANDRA-5245)
 * Don't announce migrations to pre-1.2 nodes (CASSANDRA-5334)
Merged from 1.1:
 * Update offline scrub for 1.0 -> 1.1 directory structure (CASSANDRA-5195)
 * add tmp flag to Descriptor hashcode (CASSANDRA-4021)
 * fix logging of "Found table data in data directories" when only system tables
   are present (CASSANDRA-5289)
 * cli: Add JMX authentication support (CASSANDRA-5080)
 * nodetool: ability to repair specific range (CASSANDRA-5280)
 * Fix possible assertion triggered in SliceFromReadCommand (CASSANDRA-5284)
 * cqlsh: Add inet type support on Windows (ipv4-only) (CASSANDRA-4801)
 * Fix race when initializing ColumnFamilyStore (CASSANDRA-5350)
 * Add UseTLAB JVM flag (CASSANDRA-5361)


1.2.2
 * fix potential for multiple concurrent compactions of the same sstables
   (CASSANDRA-5256)
 * avoid no-op caching of byte[] on commitlog append (CASSANDRA-5199)
 * fix symlinks under data dir not working (CASSANDRA-5185)
 * fix bug in compact storage metadata handling (CASSANDRA-5189)
 * Validate login for USE queries (CASSANDRA-5207)
 * cli: remove default username and password (CASSANDRA-5208)
 * configure populate_io_cache_on_flush per-CF (CASSANDRA-4694)
 * allow configuration of internode socket buffer (CASSANDRA-3378)
 * Make sstable directory picking blacklist-aware again (CASSANDRA-5193)
 * Correctly expire gossip states for edge cases (CASSANDRA-5216)
 * Improve handling of directory creation failures (CASSANDRA-5196)
 * Expose secondary indicies to the rest of nodetool (CASSANDRA-4464)
 * Binary protocol: avoid sending notification for 0.0.0.0 (CASSANDRA-5227)
 * add UseCondCardMark XX jvm settings on jdk 1.7 (CASSANDRA-4366)
 * CQL3 refactor to allow conversion function (CASSANDRA-5226)
 * Fix drop of sstables in some circumstance (CASSANDRA-5232)
 * Implement caching of authorization results (CASSANDRA-4295)
 * Add support for LZ4 compression (CASSANDRA-5038)
 * Fix missing columns in wide rows queries (CASSANDRA-5225)
 * Simplify auth setup and make system_auth ks alterable (CASSANDRA-5112)
 * Stop compactions from hanging during bootstrap (CASSANDRA-5244)
 * fix compressed streaming sending extra chunk (CASSANDRA-5105)
 * Add CQL3-based implementations of IAuthenticator and IAuthorizer
   (CASSANDRA-4898)
 * Fix timestamp-based tomstone removal logic (CASSANDRA-5248)
 * cli: Add JMX authentication support (CASSANDRA-5080)
 * Fix forceFlush behavior (CASSANDRA-5241)
 * cqlsh: Add username autocompletion (CASSANDRA-5231)
 * Fix CQL3 composite partition key error (CASSANDRA-5240)
 * Allow IN clause on last clustering key (CASSANDRA-5230)
Merged from 1.1:
 * fix start key/end token validation for wide row iteration (CASSANDRA-5168)
 * add ConfigHelper support for Thrift frame and max message sizes (CASSANDRA-5188)
 * fix nodetool repair not fail on node down (CASSANDRA-5203)
 * always collect tombstone hints (CASSANDRA-5068)
 * Fix error when sourcing file in cqlsh (CASSANDRA-5235)


1.2.1
 * stream undelivered hints on decommission (CASSANDRA-5128)
 * GossipingPropertyFileSnitch loads saved dc/rack info if needed (CASSANDRA-5133)
 * drain should flush system CFs too (CASSANDRA-4446)
 * add inter_dc_tcp_nodelay setting (CASSANDRA-5148)
 * re-allow wrapping ranges for start_token/end_token range pairitspwng (CASSANDRA-5106)
 * fix validation compaction of empty rows (CASSANDRA-5136)
 * nodetool methods to enable/disable hint storage/delivery (CASSANDRA-4750)
 * disallow bloom filter false positive chance of 0 (CASSANDRA-5013)
 * add threadpool size adjustment methods to JMXEnabledThreadPoolExecutor and 
   CompactionManagerMBean (CASSANDRA-5044)
 * fix hinting for dropped local writes (CASSANDRA-4753)
 * off-heap cache doesn't need mutable column container (CASSANDRA-5057)
 * apply disk_failure_policy to bad disks on initial directory creation 
   (CASSANDRA-4847)
 * Optimize name-based queries to use ArrayBackedSortedColumns (CASSANDRA-5043)
 * Fall back to old manifest if most recent is unparseable (CASSANDRA-5041)
 * pool [Compressed]RandomAccessReader objects on the partitioned read path
   (CASSANDRA-4942)
 * Add debug logging to list filenames processed by Directories.migrateFile 
   method (CASSANDRA-4939)
 * Expose black-listed directories via JMX (CASSANDRA-4848)
 * Log compaction merge counts (CASSANDRA-4894)
 * Minimize byte array allocation by AbstractData{Input,Output} (CASSANDRA-5090)
 * Add SSL support for the binary protocol (CASSANDRA-5031)
 * Allow non-schema system ks modification for shuffle to work (CASSANDRA-5097)
 * cqlsh: Add default limit to SELECT statements (CASSANDRA-4972)
 * cqlsh: fix DESCRIBE for 1.1 cfs in CQL3 (CASSANDRA-5101)
 * Correctly gossip with nodes >= 1.1.7 (CASSANDRA-5102)
 * Ensure CL guarantees on digest mismatch (CASSANDRA-5113)
 * Validate correctly selects on composite partition key (CASSANDRA-5122)
 * Fix exception when adding collection (CASSANDRA-5117)
 * Handle states for non-vnode clusters correctly (CASSANDRA-5127)
 * Refuse unrecognized replication and compaction strategy options (CASSANDRA-4795)
 * Pick the correct value validator in sstable2json for cql3 tables (CASSANDRA-5134)
 * Validate login for describe_keyspace, describe_keyspaces and set_keyspace
   (CASSANDRA-5144)
 * Fix inserting empty maps (CASSANDRA-5141)
 * Don't remove tokens from System table for node we know (CASSANDRA-5121)
 * fix streaming progress report for compresed files (CASSANDRA-5130)
 * Coverage analysis for low-CL queries (CASSANDRA-4858)
 * Stop interpreting dates as valid timeUUID value (CASSANDRA-4936)
 * Adds E notation for floating point numbers (CASSANDRA-4927)
 * Detect (and warn) unintentional use of the cql2 thrift methods when cql3 was
   intended (CASSANDRA-5172)
 * cli: Quote ks and cf names in schema output when needed (CASSANDRA-5052)
 * Fix cf name extraction from manifest in Directories.migrateFile() (CASSANDRA-5242)
 * Replace mistaken usage of commons-logging with slf4j (CASSANDRA-5464)
 * Ensure Jackson dependency matches lib (CASSANDRA-5126)
 * Expose droppable tombstone ratio stats over JMX (CASSANDRA-5159)
Merged from 1.1:
 * Simplify CompressedRandomAccessReader to work around JDK FD bug (CASSANDRA-5088)
 * Improve handling a changing target throttle rate mid-compaction (CASSANDRA-5087)
 * Pig: correctly decode row keys in widerow mode (CASSANDRA-5098)
 * nodetool repair command now prints progress (CASSANDRA-4767)
 * fix user defined compaction to run against 1.1 data directory (CASSANDRA-5118)
 * Fix CQL3 BATCH authorization caching (CASSANDRA-5145)
 * fix get_count returns incorrect value with TTL (CASSANDRA-5099)
 * better handling for mid-compaction failure (CASSANDRA-5137)
 * convert default marshallers list to map for better readability (CASSANDRA-5109)
 * fix ConcurrentModificationException in getBootstrapSource (CASSANDRA-5170)
 * fix sstable maxtimestamp for row deletes and pre-1.1.1 sstables (CASSANDRA-5153)
 * Fix thread growth on node removal (CASSANDRA-5175)
 * Make Ec2Region's datacenter name configurable (CASSANDRA-5155)


1.2.0
 * Disallow counters in collections (CASSANDRA-5082)
 * cqlsh: add unit tests (CASSANDRA-3920)
 * fix default bloom_filter_fp_chance for LeveledCompactionStrategy (CASSANDRA-5093)
Merged from 1.1:
 * add validation for get_range_slices with start_key and end_token (CASSANDRA-5089)


1.2.0-rc2
 * fix nodetool ownership display with vnodes (CASSANDRA-5065)
 * cqlsh: add DESCRIBE KEYSPACES command (CASSANDRA-5060)
 * Fix potential infinite loop when reloading CFS (CASSANDRA-5064)
 * Fix SimpleAuthorizer example (CASSANDRA-5072)
 * cqlsh: force CL.ONE for tracing and system.schema* queries (CASSANDRA-5070)
 * Includes cassandra-shuffle in the debian package (CASSANDRA-5058)
Merged from 1.1:
 * fix multithreaded compaction deadlock (CASSANDRA-4492)
 * fix temporarily missing schema after upgrade from pre-1.1.5 (CASSANDRA-5061)
 * Fix ALTER TABLE overriding compression options with defaults
   (CASSANDRA-4996, 5066)
 * fix specifying and altering crc_check_chance (CASSANDRA-5053)
 * fix Murmur3Partitioner ownership% calculation (CASSANDRA-5076)
 * Don't expire columns sooner than they should in 2ndary indexes (CASSANDRA-5079)


1.2-rc1
 * rename rpc_timeout settings to request_timeout (CASSANDRA-5027)
 * add BF with 0.1 FP to LCS by default (CASSANDRA-5029)
 * Fix preparing insert queries (CASSANDRA-5016)
 * Fix preparing queries with counter increment (CASSANDRA-5022)
 * Fix preparing updates with collections (CASSANDRA-5017)
 * Don't generate UUID based on other node address (CASSANDRA-5002)
 * Fix message when trying to alter a clustering key type (CASSANDRA-5012)
 * Update IAuthenticator to match the new IAuthorizer (CASSANDRA-5003)
 * Fix inserting only a key in CQL3 (CASSANDRA-5040)
 * Fix CQL3 token() function when used with strings (CASSANDRA-5050)
Merged from 1.1:
 * reduce log spam from invalid counter shards (CASSANDRA-5026)
 * Improve schema propagation performance (CASSANDRA-5025)
 * Fix for IndexHelper.IndexFor throws OOB Exception (CASSANDRA-5030)
 * cqlsh: make it possible to describe thrift CFs (CASSANDRA-4827)
 * cqlsh: fix timestamp formatting on some platforms (CASSANDRA-5046)


1.2-beta3
 * make consistency level configurable in cqlsh (CASSANDRA-4829)
 * fix cqlsh rendering of blob fields (CASSANDRA-4970)
 * fix cqlsh DESCRIBE command (CASSANDRA-4913)
 * save truncation position in system table (CASSANDRA-4906)
 * Move CompressionMetadata off-heap (CASSANDRA-4937)
 * allow CLI to GET cql3 columnfamily data (CASSANDRA-4924)
 * Fix rare race condition in getExpireTimeForEndpoint (CASSANDRA-4402)
 * acquire references to overlapping sstables during compaction so bloom filter
   doesn't get free'd prematurely (CASSANDRA-4934)
 * Don't share slice query filter in CQL3 SelectStatement (CASSANDRA-4928)
 * Separate tracing from Log4J (CASSANDRA-4861)
 * Exclude gcable tombstones from merkle-tree computation (CASSANDRA-4905)
 * Better printing of AbstractBounds for tracing (CASSANDRA-4931)
 * Optimize mostRecentTombstone check in CC.collectAllData (CASSANDRA-4883)
 * Change stream session ID to UUID to avoid collision from same node (CASSANDRA-4813)
 * Use Stats.db when bulk loading if present (CASSANDRA-4957)
 * Skip repair on system_trace and keyspaces with RF=1 (CASSANDRA-4956)
 * (cql3) Remove arbitrary SELECT limit (CASSANDRA-4918)
 * Correctly handle prepared operation on collections (CASSANDRA-4945)
 * Fix CQL3 LIMIT (CASSANDRA-4877)
 * Fix Stress for CQL3 (CASSANDRA-4979)
 * Remove cassandra specific exceptions from JMX interface (CASSANDRA-4893)
 * (CQL3) Force using ALLOW FILTERING on potentially inefficient queries (CASSANDRA-4915)
 * (cql3) Fix adding column when the table has collections (CASSANDRA-4982)
 * (cql3) Fix allowing collections with compact storage (CASSANDRA-4990)
 * (cql3) Refuse ttl/writetime function on collections (CASSANDRA-4992)
 * Replace IAuthority with new IAuthorizer (CASSANDRA-4874)
 * clqsh: fix KEY pseudocolumn escaping when describing Thrift tables
   in CQL3 mode (CASSANDRA-4955)
 * add basic authentication support for Pig CassandraStorage (CASSANDRA-3042)
 * fix CQL2 ALTER TABLE compaction_strategy_class altering (CASSANDRA-4965)
Merged from 1.1:
 * Fall back to old describe_splits if d_s_ex is not available (CASSANDRA-4803)
 * Improve error reporting when streaming ranges fail (CASSANDRA-5009)
 * Fix cqlsh timestamp formatting of timezone info (CASSANDRA-4746)
 * Fix assertion failure with leveled compaction (CASSANDRA-4799)
 * Check for null end_token in get_range_slice (CASSANDRA-4804)
 * Remove all remnants of removed nodes (CASSANDRA-4840)
 * Add aut-reloading of the log4j file in debian package (CASSANDRA-4855)
 * Fix estimated row cache entry size (CASSANDRA-4860)
 * reset getRangeSlice filter after finishing a row for get_paged_slice
   (CASSANDRA-4919)
 * expunge row cache post-truncate (CASSANDRA-4940)
 * Allow static CF definition with compact storage (CASSANDRA-4910)
 * Fix endless loop/compaction of schema_* CFs due to broken timestamps (CASSANDRA-4880)
 * Fix 'wrong class type' assertion in CounterColumn (CASSANDRA-4976)


1.2-beta2
 * fp rate of 1.0 disables BF entirely; LCS defaults to 1.0 (CASSANDRA-4876)
 * off-heap bloom filters for row keys (CASSANDRA_4865)
 * add extension point for sstable components (CASSANDRA-4049)
 * improve tracing output (CASSANDRA-4852, 4862)
 * make TRACE verb droppable (CASSANDRA-4672)
 * fix BulkLoader recognition of CQL3 columnfamilies (CASSANDRA-4755)
 * Sort commitlog segments for replay by id instead of mtime (CASSANDRA-4793)
 * Make hint delivery asynchronous (CASSANDRA-4761)
 * Pluggable Thrift transport factories for CLI and cqlsh (CASSANDRA-4609, 4610)
 * cassandra-cli: allow Double value type to be inserted to a column (CASSANDRA-4661)
 * Add ability to use custom TServerFactory implementations (CASSANDRA-4608)
 * optimize batchlog flushing to skip successful batches (CASSANDRA-4667)
 * include metadata for system keyspace itself in schema tables (CASSANDRA-4416)
 * add check to PropertyFileSnitch to verify presence of location for
   local node (CASSANDRA-4728)
 * add PBSPredictor consistency modeler (CASSANDRA-4261)
 * remove vestiges of Thrift unframed mode (CASSANDRA-4729)
 * optimize single-row PK lookups (CASSANDRA-4710)
 * adjust blockFor calculation to account for pending ranges due to node 
   movement (CASSANDRA-833)
 * Change CQL version to 3.0.0 and stop accepting 3.0.0-beta1 (CASSANDRA-4649)
 * (CQL3) Make prepared statement global instead of per connection 
   (CASSANDRA-4449)
 * Fix scrubbing of CQL3 created tables (CASSANDRA-4685)
 * (CQL3) Fix validation when using counter and regular columns in the same 
   table (CASSANDRA-4706)
 * Fix bug starting Cassandra with simple authentication (CASSANDRA-4648)
 * Add support for batchlog in CQL3 (CASSANDRA-4545, 4738)
 * Add support for multiple column family outputs in CFOF (CASSANDRA-4208)
 * Support repairing only the local DC nodes (CASSANDRA-4747)
 * Use rpc_address for binary protocol and change default port (CASSANDRA-4751)
 * Fix use of collections in prepared statements (CASSANDRA-4739)
 * Store more information into peers table (CASSANDRA-4351, 4814)
 * Configurable bucket size for size tiered compaction (CASSANDRA-4704)
 * Run leveled compaction in parallel (CASSANDRA-4310)
 * Fix potential NPE during CFS reload (CASSANDRA-4786)
 * Composite indexes may miss results (CASSANDRA-4796)
 * Move consistency level to the protocol level (CASSANDRA-4734, 4824)
 * Fix Subcolumn slice ends not respected (CASSANDRA-4826)
 * Fix Assertion error in cql3 select (CASSANDRA-4783)
 * Fix list prepend logic (CQL3) (CASSANDRA-4835)
 * Add booleans as literals in CQL3 (CASSANDRA-4776)
 * Allow renaming PK columns in CQL3 (CASSANDRA-4822)
 * Fix binary protocol NEW_NODE event (CASSANDRA-4679)
 * Fix potential infinite loop in tombstone compaction (CASSANDRA-4781)
 * Remove system tables accounting from schema (CASSANDRA-4850)
 * (cql3) Force provided columns in clustering key order in 
   'CLUSTERING ORDER BY' (CASSANDRA-4881)
 * Fix composite index bug (CASSANDRA-4884)
 * Fix short read protection for CQL3 (CASSANDRA-4882)
 * Add tracing support to the binary protocol (CASSANDRA-4699)
 * (cql3) Don't allow prepared marker inside collections (CASSANDRA-4890)
 * Re-allow order by on non-selected columns (CASSANDRA-4645)
 * Bug when composite index is created in a table having collections (CASSANDRA-4909)
 * log index scan subject in CompositesSearcher (CASSANDRA-4904)
Merged from 1.1:
 * add get[Row|Key]CacheEntries to CacheServiceMBean (CASSANDRA-4859)
 * fix get_paged_slice to wrap to next row correctly (CASSANDRA-4816)
 * fix indexing empty column values (CASSANDRA-4832)
 * allow JdbcDate to compose null Date objects (CASSANDRA-4830)
 * fix possible stackoverflow when compacting 1000s of sstables
   (CASSANDRA-4765)
 * fix wrong leveled compaction progress calculation (CASSANDRA-4807)
 * add a close() method to CRAR to prevent leaking file descriptors (CASSANDRA-4820)
 * fix potential infinite loop in get_count (CASSANDRA-4833)
 * fix compositeType.{get/from}String methods (CASSANDRA-4842)
 * (CQL) fix CREATE COLUMNFAMILY permissions check (CASSANDRA-4864)
 * Fix DynamicCompositeType same type comparison (CASSANDRA-4711)
 * Fix duplicate SSTable reference when stream session failed (CASSANDRA-3306)
 * Allow static CF definition with compact storage (CASSANDRA-4910)
 * Fix endless loop/compaction of schema_* CFs due to broken timestamps (CASSANDRA-4880)
 * Fix 'wrong class type' assertion in CounterColumn (CASSANDRA-4976)


1.2-beta1
 * add atomic_batch_mutate (CASSANDRA-4542, -4635)
 * increase default max_hint_window_in_ms to 3h (CASSANDRA-4632)
 * include message initiation time to replicas so they can more
   accurately drop timed-out requests (CASSANDRA-2858)
 * fix clientutil.jar dependencies (CASSANDRA-4566)
 * optimize WriteResponse (CASSANDRA-4548)
 * new metrics (CASSANDRA-4009)
 * redesign KEYS indexes to avoid read-before-write (CASSANDRA-2897)
 * debug tracing (CASSANDRA-1123)
 * parallelize row cache loading (CASSANDRA-4282)
 * Make compaction, flush JBOD-aware (CASSANDRA-4292)
 * run local range scans on the read stage (CASSANDRA-3687)
 * clean up ioexceptions (CASSANDRA-2116)
 * add disk_failure_policy (CASSANDRA-2118)
 * Introduce new json format with row level deletion (CASSANDRA-4054)
 * remove redundant "name" column from schema_keyspaces (CASSANDRA-4433)
 * improve "nodetool ring" handling of multi-dc clusters (CASSANDRA-3047)
 * update NTS calculateNaturalEndpoints to be O(N log N) (CASSANDRA-3881)
 * split up rpc timeout by operation type (CASSANDRA-2819)
 * rewrite key cache save/load to use only sequential i/o (CASSANDRA-3762)
 * update MS protocol with a version handshake + broadcast address id
   (CASSANDRA-4311)
 * multithreaded hint replay (CASSANDRA-4189)
 * add inter-node message compression (CASSANDRA-3127)
 * remove COPP (CASSANDRA-2479)
 * Track tombstone expiration and compact when tombstone content is
   higher than a configurable threshold, default 20% (CASSANDRA-3442, 4234)
 * update MurmurHash to version 3 (CASSANDRA-2975)
 * (CLI) track elapsed time for `delete' operation (CASSANDRA-4060)
 * (CLI) jline version is bumped to 1.0 to properly  support
   'delete' key function (CASSANDRA-4132)
 * Save IndexSummary into new SSTable 'Summary' component (CASSANDRA-2392, 4289)
 * Add support for range tombstones (CASSANDRA-3708)
 * Improve MessagingService efficiency (CASSANDRA-3617)
 * Avoid ID conflicts from concurrent schema changes (CASSANDRA-3794)
 * Set thrift HSHA server thread limit to unlimited by default (CASSANDRA-4277)
 * Avoids double serialization of CF id in RowMutation messages
   (CASSANDRA-4293)
 * stream compressed sstables directly with java nio (CASSANDRA-4297)
 * Support multiple ranges in SliceQueryFilter (CASSANDRA-3885)
 * Add column metadata to system column families (CASSANDRA-4018)
 * (cql3) Always use composite types by default (CASSANDRA-4329)
 * (cql3) Add support for set, map and list (CASSANDRA-3647)
 * Validate date type correctly (CASSANDRA-4441)
 * (cql3) Allow definitions with only a PK (CASSANDRA-4361)
 * (cql3) Add support for row key composites (CASSANDRA-4179)
 * improve DynamicEndpointSnitch by using reservoir sampling (CASSANDRA-4038)
 * (cql3) Add support for 2ndary indexes (CASSANDRA-3680)
 * (cql3) fix defining more than one PK to be invalid (CASSANDRA-4477)
 * remove schema agreement checking from all external APIs (Thrift, CQL and CQL3) (CASSANDRA-4487)
 * add Murmur3Partitioner and make it default for new installations (CASSANDRA-3772, 4621)
 * (cql3) update pseudo-map syntax to use map syntax (CASSANDRA-4497)
 * Finer grained exceptions hierarchy and provides error code with exceptions (CASSANDRA-3979)
 * Adds events push to binary protocol (CASSANDRA-4480)
 * Rewrite nodetool help (CASSANDRA-2293)
 * Make CQL3 the default for CQL (CASSANDRA-4640)
 * update stress tool to be able to use CQL3 (CASSANDRA-4406)
 * Accept all thrift update on CQL3 cf but don't expose their metadata (CASSANDRA-4377)
 * Replace Throttle with Guava's RateLimiter for HintedHandOff (CASSANDRA-4541)
 * fix counter add/get using CQL2 and CQL3 in stress tool (CASSANDRA-4633)
 * Add sstable count per level to cfstats (CASSANDRA-4537)
 * (cql3) Add ALTER KEYSPACE statement (CASSANDRA-4611)
 * (cql3) Allow defining default consistency levels (CASSANDRA-4448)
 * (cql3) Fix queries using LIMIT missing results (CASSANDRA-4579)
 * fix cross-version gossip messaging (CASSANDRA-4576)
 * added inet data type (CASSANDRA-4627)


1.1.6
 * Wait for writes on synchronous read digest mismatch (CASSANDRA-4792)
 * fix commitlog replay for nanotime-infected sstables (CASSANDRA-4782)
 * preflight check ttl for maximum of 20 years (CASSANDRA-4771)
 * (Pig) fix widerow input with single column rows (CASSANDRA-4789)
 * Fix HH to compact with correct gcBefore, which avoids wiping out
   undelivered hints (CASSANDRA-4772)
 * LCS will merge up to 32 L0 sstables as intended (CASSANDRA-4778)
 * NTS will default unconfigured DC replicas to zero (CASSANDRA-4675)
 * use default consistency level in counter validation if none is
   explicitly provide (CASSANDRA-4700)
 * Improve IAuthority interface by introducing fine-grained
   access permissions and grant/revoke commands (CASSANDRA-4490, 4644)
 * fix assumption error in CLI when updating/describing keyspace 
   (CASSANDRA-4322)
 * Adds offline sstablescrub to debian packaging (CASSANDRA-4642)
 * Automatic fixing of overlapping leveled sstables (CASSANDRA-4644)
 * fix error when using ORDER BY with extended selections (CASSANDRA-4689)
 * (CQL3) Fix validation for IN queries for non-PK cols (CASSANDRA-4709)
 * fix re-created keyspace disappering after 1.1.5 upgrade 
   (CASSANDRA-4698, 4752)
 * (CLI) display elapsed time in 2 fraction digits (CASSANDRA-3460)
 * add authentication support to sstableloader (CASSANDRA-4712)
 * Fix CQL3 'is reversed' logic (CASSANDRA-4716, 4759)
 * (CQL3) Don't return ReversedType in result set metadata (CASSANDRA-4717)
 * Backport adding AlterKeyspace statement (CASSANDRA-4611)
 * (CQL3) Correcty accept upper-case data types (CASSANDRA-4770)
 * Add binary protocol events for schema changes (CASSANDRA-4684)
Merged from 1.0:
 * Switch from NBHM to CHM in MessagingService's callback map, which
   prevents OOM in long-running instances (CASSANDRA-4708)


1.1.5
 * add SecondaryIndex.reload API (CASSANDRA-4581)
 * use millis + atomicint for commitlog segment creation instead of
   nanotime, which has issues under some hypervisors (CASSANDRA-4601)
 * fix FD leak in slice queries (CASSANDRA-4571)
 * avoid recursion in leveled compaction (CASSANDRA-4587)
 * increase stack size under Java7 to 180K
 * Log(info) schema changes (CASSANDRA-4547)
 * Change nodetool setcachecapcity to manipulate global caches (CASSANDRA-4563)
 * (cql3) fix setting compaction strategy (CASSANDRA-4597)
 * fix broken system.schema_* timestamps on system startup (CASSANDRA-4561)
 * fix wrong skip of cache saving (CASSANDRA-4533)
 * Avoid NPE when lost+found is in data dir (CASSANDRA-4572)
 * Respect five-minute flush moratorium after initial CL replay (CASSANDRA-4474)
 * Adds ntp as recommended in debian packaging (CASSANDRA-4606)
 * Configurable transport in CF Record{Reader|Writer} (CASSANDRA-4558)
 * (cql3) fix potential NPE with both equal and unequal restriction (CASSANDRA-4532)
 * (cql3) improves ORDER BY validation (CASSANDRA-4624)
 * Fix potential deadlock during counter writes (CASSANDRA-4578)
 * Fix cql error with ORDER BY when using IN (CASSANDRA-4612)
Merged from 1.0:
 * increase Xss to 160k to accomodate latest 1.6 JVMs (CASSANDRA-4602)
 * fix toString of hint destination tokens (CASSANDRA-4568)
 * Fix multiple values for CurrentLocal NodeID (CASSANDRA-4626)


1.1.4
 * fix offline scrub to catch >= out of order rows (CASSANDRA-4411)
 * fix cassandra-env.sh on RHEL and other non-dash-based systems 
   (CASSANDRA-4494)
Merged from 1.0:
 * (Hadoop) fix setting key length for old-style mapred api (CASSANDRA-4534)
 * (Hadoop) fix iterating through a resultset consisting entirely
   of tombstoned rows (CASSANDRA-4466)


1.1.3
 * (cqlsh) add COPY TO (CASSANDRA-4434)
 * munmap commitlog segments before rename (CASSANDRA-4337)
 * (JMX) rename getRangeKeySample to sampleKeyRange to avoid returning
   multi-MB results as an attribute (CASSANDRA-4452)
 * flush based on data size, not throughput; overwritten columns no 
   longer artificially inflate liveRatio (CASSANDRA-4399)
 * update default commitlog segment size to 32MB and total commitlog
   size to 32/1024 MB for 32/64 bit JVMs, respectively (CASSANDRA-4422)
 * avoid using global partitioner to estimate ranges in index sstables
   (CASSANDRA-4403)
 * restore pre-CASSANDRA-3862 approach to removing expired tombstones
   from row cache during compaction (CASSANDRA-4364)
 * (stress) support for CQL prepared statements (CASSANDRA-3633)
 * Correctly catch exception when Snappy cannot be loaded (CASSANDRA-4400)
 * (cql3) Support ORDER BY when IN condition is given in WHERE clause (CASSANDRA-4327)
 * (cql3) delete "component_index" column on DROP TABLE call (CASSANDRA-4420)
 * change nanoTime() to currentTimeInMillis() in schema related code (CASSANDRA-4432)
 * add a token generation tool (CASSANDRA-3709)
 * Fix LCS bug with sstable containing only 1 row (CASSANDRA-4411)
 * fix "Can't Modify Index Name" problem on CF update (CASSANDRA-4439)
 * Fix assertion error in getOverlappingSSTables during repair (CASSANDRA-4456)
 * fix nodetool's setcompactionthreshold command (CASSANDRA-4455)
 * Ensure compacted files are never used, to avoid counter overcount (CASSANDRA-4436)
Merged from 1.0:
 * Push the validation of secondary index values to the SecondaryIndexManager (CASSANDRA-4240)
 * allow dropping columns shadowed by not-yet-expired supercolumn or row
   tombstones in PrecompactedRow (CASSANDRA-4396)


1.1.2
 * Fix cleanup not deleting index entries (CASSANDRA-4379)
 * Use correct partitioner when saving + loading caches (CASSANDRA-4331)
 * Check schema before trying to export sstable (CASSANDRA-2760)
 * Raise a meaningful exception instead of NPE when PFS encounters
   an unconfigured node + no default (CASSANDRA-4349)
 * fix bug in sstable blacklisting with LCS (CASSANDRA-4343)
 * LCS no longer promotes tiny sstables out of L0 (CASSANDRA-4341)
 * skip tombstones during hint replay (CASSANDRA-4320)
 * fix NPE in compactionstats (CASSANDRA-4318)
 * enforce 1m min keycache for auto (CASSANDRA-4306)
 * Have DeletedColumn.isMFD always return true (CASSANDRA-4307)
 * (cql3) exeption message for ORDER BY constraints said primary filter can be
    an IN clause, which is misleading (CASSANDRA-4319)
 * (cql3) Reject (not yet supported) creation of 2ndardy indexes on tables with
   composite primary keys (CASSANDRA-4328)
 * Set JVM stack size to 160k for java 7 (CASSANDRA-4275)
 * cqlsh: add COPY command to load data from CSV flat files (CASSANDRA-4012)
 * CFMetaData.fromThrift to throw ConfigurationException upon error (CASSANDRA-4353)
 * Use CF comparator to sort indexed columns in SecondaryIndexManager
   (CASSANDRA-4365)
 * add strategy_options to the KSMetaData.toString() output (CASSANDRA-4248)
 * (cql3) fix range queries containing unqueried results (CASSANDRA-4372)
 * (cql3) allow updating column_alias types (CASSANDRA-4041)
 * (cql3) Fix deletion bug (CASSANDRA-4193)
 * Fix computation of overlapping sstable for leveled compaction (CASSANDRA-4321)
 * Improve scrub and allow to run it offline (CASSANDRA-4321)
 * Fix assertionError in StorageService.bulkLoad (CASSANDRA-4368)
 * (cqlsh) add option to authenticate to a keyspace at startup (CASSANDRA-4108)
 * (cqlsh) fix ASSUME functionality (CASSANDRA-4352)
 * Fix ColumnFamilyRecordReader to not return progress > 100% (CASSANDRA-3942)
Merged from 1.0:
 * Set gc_grace on index CF to 0 (CASSANDRA-4314)


1.1.1
 * add populate_io_cache_on_flush option (CASSANDRA-2635)
 * allow larger cache capacities than 2GB (CASSANDRA-4150)
 * add getsstables command to nodetool (CASSANDRA-4199)
 * apply parent CF compaction settings to secondary index CFs (CASSANDRA-4280)
 * preserve commitlog size cap when recycling segments at startup
   (CASSANDRA-4201)
 * (Hadoop) fix split generation regression (CASSANDRA-4259)
 * ignore min/max compactions settings in LCS, while preserving
   behavior that min=max=0 disables autocompaction (CASSANDRA-4233)
 * log number of rows read from saved cache (CASSANDRA-4249)
 * calculate exact size required for cleanup operations (CASSANDRA-1404)
 * avoid blocking additional writes during flush when the commitlog
   gets behind temporarily (CASSANDRA-1991)
 * enable caching on index CFs based on data CF cache setting (CASSANDRA-4197)
 * warn on invalid replication strategy creation options (CASSANDRA-4046)
 * remove [Freeable]Memory finalizers (CASSANDRA-4222)
 * include tombstone size in ColumnFamily.size, which can prevent OOM
   during sudden mass delete operations by yielding a nonzero liveRatio
   (CASSANDRA-3741)
 * Open 1 sstableScanner per level for leveled compaction (CASSANDRA-4142)
 * Optimize reads when row deletion timestamps allow us to restrict
   the set of sstables we check (CASSANDRA-4116)
 * add support for commitlog archiving and point-in-time recovery
   (CASSANDRA-3690)
 * avoid generating redundant compaction tasks during streaming
   (CASSANDRA-4174)
 * add -cf option to nodetool snapshot, and takeColumnFamilySnapshot to
   StorageService mbean (CASSANDRA-556)
 * optimize cleanup to drop entire sstables where possible (CASSANDRA-4079)
 * optimize truncate when autosnapshot is disabled (CASSANDRA-4153)
 * update caches to use byte[] keys to reduce memory overhead (CASSANDRA-3966)
 * add column limit to cli (CASSANDRA-3012, 4098)
 * clean up and optimize DataOutputBuffer, used by CQL compression and
   CompositeType (CASSANDRA-4072)
 * optimize commitlog checksumming (CASSANDRA-3610)
 * identify and blacklist corrupted SSTables from future compactions 
   (CASSANDRA-2261)
 * Move CfDef and KsDef validation out of thrift (CASSANDRA-4037)
 * Expose API to repair a user provided range (CASSANDRA-3912)
 * Add way to force the cassandra-cli to refresh its schema (CASSANDRA-4052)
 * Avoid having replicate on write tasks stacking up at CL.ONE (CASSANDRA-2889)
 * (cql3) Backwards compatibility for composite comparators in non-cql3-aware
   clients (CASSANDRA-4093)
 * (cql3) Fix order by for reversed queries (CASSANDRA-4160)
 * (cql3) Add ReversedType support (CASSANDRA-4004)
 * (cql3) Add timeuuid type (CASSANDRA-4194)
 * (cql3) Minor fixes (CASSANDRA-4185)
 * (cql3) Fix prepared statement in BATCH (CASSANDRA-4202)
 * (cql3) Reduce the list of reserved keywords (CASSANDRA-4186)
 * (cql3) Move max/min compaction thresholds to compaction strategy options
   (CASSANDRA-4187)
 * Fix exception during move when localhost is the only source (CASSANDRA-4200)
 * (cql3) Allow paging through non-ordered partitioner results (CASSANDRA-3771)
 * (cql3) Fix drop index (CASSANDRA-4192)
 * (cql3) Don't return range ghosts anymore (CASSANDRA-3982)
 * fix re-creating Keyspaces/ColumnFamilies with the same name as dropped
   ones (CASSANDRA-4219)
 * fix SecondaryIndex LeveledManifest save upon snapshot (CASSANDRA-4230)
 * fix missing arrayOffset in FBUtilities.hash (CASSANDRA-4250)
 * (cql3) Add name of parameters in CqlResultSet (CASSANDRA-4242)
 * (cql3) Correctly validate order by queries (CASSANDRA-4246)
 * rename stress to cassandra-stress for saner packaging (CASSANDRA-4256)
 * Fix exception on colum metadata with non-string comparator (CASSANDRA-4269)
 * Check for unknown/invalid compression options (CASSANDRA-4266)
 * (cql3) Adds simple access to column timestamp and ttl (CASSANDRA-4217)
 * (cql3) Fix range queries with secondary indexes (CASSANDRA-4257)
 * Better error messages from improper input in cli (CASSANDRA-3865)
 * Try to stop all compaction upon Keyspace or ColumnFamily drop (CASSANDRA-4221)
 * (cql3) Allow keyspace properties to contain hyphens (CASSANDRA-4278)
 * (cql3) Correctly validate keyspace access in create table (CASSANDRA-4296)
 * Avoid deadlock in migration stage (CASSANDRA-3882)
 * Take supercolumn names and deletion info into account in memtable throughput
   (CASSANDRA-4264)
 * Add back backward compatibility for old style replication factor (CASSANDRA-4294)
 * Preserve compatibility with pre-1.1 index queries (CASSANDRA-4262)
Merged from 1.0:
 * Fix super columns bug where cache is not updated (CASSANDRA-4190)
 * fix maxTimestamp to include row tombstones (CASSANDRA-4116)
 * (CLI) properly handle quotes in create/update keyspace commands (CASSANDRA-4129)
 * Avoids possible deadlock during bootstrap (CASSANDRA-4159)
 * fix stress tool that hangs forever on timeout or error (CASSANDRA-4128)
 * stress tool to return appropriate exit code on failure (CASSANDRA-4188)
 * fix compaction NPE when out of disk space and assertions disabled
   (CASSANDRA-3985)
 * synchronize LCS getEstimatedTasks to avoid CME (CASSANDRA-4255)
 * ensure unique streaming session id's (CASSANDRA-4223)
 * kick off background compaction when min/max thresholds change 
   (CASSANDRA-4279)
 * improve ability of STCS.getBuckets to deal with 100s of 1000s of
   sstables, such as when convertinb back from LCS (CASSANDRA-4287)
 * Oversize integer in CQL throws NumberFormatException (CASSANDRA-4291)
 * fix 1.0.x node join to mixed version cluster, other nodes >= 1.1 (CASSANDRA-4195)
 * Fix LCS splitting sstable base on uncompressed size (CASSANDRA-4419)
 * Push the validation of secondary index values to the SecondaryIndexManager (CASSANDRA-4240)
 * Don't purge columns during upgradesstables (CASSANDRA-4462)
 * Make cqlsh work with piping (CASSANDRA-4113)
 * Validate arguments for nodetool decommission (CASSANDRA-4061)
 * Report thrift status in nodetool info (CASSANDRA-4010)


1.1.0-final
 * average a reduced liveRatio estimate with the previous one (CASSANDRA-4065)
 * Allow KS and CF names up to 48 characters (CASSANDRA-4157)
 * fix stress build (CASSANDRA-4140)
 * add time remaining estimate to nodetool compactionstats (CASSANDRA-4167)
 * (cql) fix NPE in cql3 ALTER TABLE (CASSANDRA-4163)
 * (cql) Add support for CL.TWO and CL.THREE in CQL (CASSANDRA-4156)
 * (cql) Fix type in CQL3 ALTER TABLE preventing update (CASSANDRA-4170)
 * (cql) Throw invalid exception from CQL3 on obsolete options (CASSANDRA-4171)
 * (cqlsh) fix recognizing uppercase SELECT keyword (CASSANDRA-4161)
 * Pig: wide row support (CASSANDRA-3909)
Merged from 1.0:
 * avoid streaming empty files with bulk loader if sstablewriter errors out
   (CASSANDRA-3946)


1.1-rc1
 * Include stress tool in binary builds (CASSANDRA-4103)
 * (Hadoop) fix wide row iteration when last row read was deleted
   (CASSANDRA-4154)
 * fix read_repair_chance to really default to 0.1 in the cli (CASSANDRA-4114)
 * Adds caching and bloomFilterFpChange to CQL options (CASSANDRA-4042)
 * Adds posibility to autoconfigure size of the KeyCache (CASSANDRA-4087)
 * fix KEYS index from skipping results (CASSANDRA-3996)
 * Remove sliced_buffer_size_in_kb dead option (CASSANDRA-4076)
 * make loadNewSStable preserve sstable version (CASSANDRA-4077)
 * Respect 1.0 cache settings as much as possible when upgrading 
   (CASSANDRA-4088)
 * relax path length requirement for sstable files when upgrading on 
   non-Windows platforms (CASSANDRA-4110)
 * fix terminination of the stress.java when errors were encountered
   (CASSANDRA-4128)
 * Move CfDef and KsDef validation out of thrift (CASSANDRA-4037)
 * Fix get_paged_slice (CASSANDRA-4136)
 * CQL3: Support slice with exclusive start and stop (CASSANDRA-3785)
Merged from 1.0:
 * support PropertyFileSnitch in bulk loader (CASSANDRA-4145)
 * add auto_snapshot option allowing disabling snapshot before drop/truncate
   (CASSANDRA-3710)
 * allow short snitch names (CASSANDRA-4130)


1.1-beta2
 * rename loaded sstables to avoid conflicts with local snapshots
   (CASSANDRA-3967)
 * start hint replay as soon as FD notifies that the target is back up
   (CASSANDRA-3958)
 * avoid unproductive deserializing of cached rows during compaction
   (CASSANDRA-3921)
 * fix concurrency issues with CQL keyspace creation (CASSANDRA-3903)
 * Show Effective Owership via Nodetool ring <keyspace> (CASSANDRA-3412)
 * Update ORDER BY syntax for CQL3 (CASSANDRA-3925)
 * Fix BulkRecordWriter to not throw NPE if reducer gets no map data from Hadoop (CASSANDRA-3944)
 * Fix bug with counters in super columns (CASSANDRA-3821)
 * Remove deprecated merge_shard_chance (CASSANDRA-3940)
 * add a convenient way to reset a node's schema (CASSANDRA-2963)
 * fix for intermittent SchemaDisagreementException (CASSANDRA-3884)
 * CLI `list <CF>` to limit number of columns and their order (CASSANDRA-3012)
 * ignore deprecated KsDef/CfDef/ColumnDef fields in native schema (CASSANDRA-3963)
 * CLI to report when unsupported column_metadata pair was given (CASSANDRA-3959)
 * reincarnate removed and deprecated KsDef/CfDef attributes (CASSANDRA-3953)
 * Fix race between writes and read for cache (CASSANDRA-3862)
 * perform static initialization of StorageProxy on start-up (CASSANDRA-3797)
 * support trickling fsync() on writes (CASSANDRA-3950)
 * expose counters for unavailable/timeout exceptions given to thrift clients (CASSANDRA-3671)
 * avoid quadratic startup time in LeveledManifest (CASSANDRA-3952)
 * Add type information to new schema_ columnfamilies and remove thrift
   serialization for schema (CASSANDRA-3792)
 * add missing column validator options to the CLI help (CASSANDRA-3926)
 * skip reading saved key cache if CF's caching strategy is NONE or ROWS_ONLY (CASSANDRA-3954)
 * Unify migration code (CASSANDRA-4017)
Merged from 1.0:
 * cqlsh: guess correct version of Python for Arch Linux (CASSANDRA-4090)
 * (CLI) properly handle quotes in create/update keyspace commands (CASSANDRA-4129)
 * Avoids possible deadlock during bootstrap (CASSANDRA-4159)
 * fix stress tool that hangs forever on timeout or error (CASSANDRA-4128)
 * Fix super columns bug where cache is not updated (CASSANDRA-4190)
 * stress tool to return appropriate exit code on failure (CASSANDRA-4188)


1.0.9
 * improve index sampling performance (CASSANDRA-4023)
 * always compact away deleted hints immediately after handoff (CASSANDRA-3955)
 * delete hints from dropped ColumnFamilies on handoff instead of
   erroring out (CASSANDRA-3975)
 * add CompositeType ref to the CLI doc for create/update column family (CASSANDRA-3980)
 * Pig: support Counter ColumnFamilies (CASSANDRA-3973)
 * Pig: Composite column support (CASSANDRA-3684)
 * Avoid NPE during repair when a keyspace has no CFs (CASSANDRA-3988)
 * Fix division-by-zero error on get_slice (CASSANDRA-4000)
 * don't change manifest level for cleanup, scrub, and upgradesstables
   operations under LeveledCompactionStrategy (CASSANDRA-3989, 4112)
 * fix race leading to super columns assertion failure (CASSANDRA-3957)
 * fix NPE on invalid CQL delete command (CASSANDRA-3755)
 * allow custom types in CLI's assume command (CASSANDRA-4081)
 * fix totalBytes count for parallel compactions (CASSANDRA-3758)
 * fix intermittent NPE in get_slice (CASSANDRA-4095)
 * remove unnecessary asserts in native code interfaces (CASSANDRA-4096)
 * Validate blank keys in CQL to avoid assertion errors (CASSANDRA-3612)
 * cqlsh: fix bad decoding of some column names (CASSANDRA-4003)
 * cqlsh: fix incorrect padding with unicode chars (CASSANDRA-4033)
 * Fix EC2 snitch incorrectly reporting region (CASSANDRA-4026)
 * Shut down thrift during decommission (CASSANDRA-4086)
 * Expose nodetool cfhistograms for 2ndary indexes (CASSANDRA-4063)
Merged from 0.8:
 * Fix ConcurrentModificationException in gossiper (CASSANDRA-4019)


1.1-beta1
 * (cqlsh)
   + add SOURCE and CAPTURE commands, and --file option (CASSANDRA-3479)
   + add ALTER COLUMNFAMILY WITH (CASSANDRA-3523)
   + bundle Python dependencies with Cassandra (CASSANDRA-3507)
   + added to Debian package (CASSANDRA-3458)
   + display byte data instead of erroring out on decode failure 
     (CASSANDRA-3874)
 * add nodetool rebuild_index (CASSANDRA-3583)
 * add nodetool rangekeysample (CASSANDRA-2917)
 * Fix streaming too much data during move operations (CASSANDRA-3639)
 * Nodetool and CLI connect to localhost by default (CASSANDRA-3568)
 * Reduce memory used by primary index sample (CASSANDRA-3743)
 * (Hadoop) separate input/output configurations (CASSANDRA-3197, 3765)
 * avoid returning internal Cassandra classes over JMX (CASSANDRA-2805)
 * add row-level isolation via SnapTree (CASSANDRA-2893)
 * Optimize key count estimation when opening sstable on startup
   (CASSANDRA-2988)
 * multi-dc replication optimization supporting CL > ONE (CASSANDRA-3577)
 * add command to stop compactions (CASSANDRA-1740, 3566, 3582)
 * multithreaded streaming (CASSANDRA-3494)
 * removed in-tree redhat spec (CASSANDRA-3567)
 * "defragment" rows for name-based queries under STCS, again (CASSANDRA-2503)
 * Recycle commitlog segments for improved performance 
   (CASSANDRA-3411, 3543, 3557, 3615)
 * update size-tiered compaction to prioritize small tiers (CASSANDRA-2407)
 * add message expiration logic to OutboundTcpConnection (CASSANDRA-3005)
 * off-heap cache to use sun.misc.Unsafe instead of JNA (CASSANDRA-3271)
 * EACH_QUORUM is only supported for writes (CASSANDRA-3272)
 * replace compactionlock use in schema migration by checking CFS.isValid
   (CASSANDRA-3116)
 * recognize that "SELECT first ... *" isn't really "SELECT *" (CASSANDRA-3445)
 * Use faster bytes comparison (CASSANDRA-3434)
 * Bulk loader is no longer a fat client, (HADOOP) bulk load output format
   (CASSANDRA-3045)
 * (Hadoop) add support for KeyRange.filter
 * remove assumption that keys and token are in bijection
   (CASSANDRA-1034, 3574, 3604)
 * always remove endpoints from delevery queue in HH (CASSANDRA-3546)
 * fix race between cf flush and its 2ndary indexes flush (CASSANDRA-3547)
 * fix potential race in AES when a repair fails (CASSANDRA-3548)
 * Remove columns shadowed by a deleted container even when we cannot purge
   (CASSANDRA-3538)
 * Improve memtable slice iteration performance (CASSANDRA-3545)
 * more efficient allocation of small bloom filters (CASSANDRA-3618)
 * Use separate writer thread in SSTableSimpleUnsortedWriter (CASSANDRA-3619)
 * fsync the directory after new sstable or commitlog segment are created (CASSANDRA-3250)
 * fix minor issues reported by FindBugs (CASSANDRA-3658)
 * global key/row caches (CASSANDRA-3143, 3849)
 * optimize memtable iteration during range scan (CASSANDRA-3638)
 * introduce 'crc_check_chance' in CompressionParameters to support
   a checksum percentage checking chance similarly to read-repair (CASSANDRA-3611)
 * a way to deactivate global key/row cache on per-CF basis (CASSANDRA-3667)
 * fix LeveledCompactionStrategy broken because of generation pre-allocation
   in LeveledManifest (CASSANDRA-3691)
 * finer-grained control over data directories (CASSANDRA-2749)
 * Fix ClassCastException during hinted handoff (CASSANDRA-3694)
 * Upgrade Thrift to 0.7 (CASSANDRA-3213)
 * Make stress.java insert operation to use microseconds (CASSANDRA-3725)
 * Allows (internally) doing a range query with a limit of columns instead of
   rows (CASSANDRA-3742)
 * Allow rangeSlice queries to be start/end inclusive/exclusive (CASSANDRA-3749)
 * Fix BulkLoader to support new SSTable layout and add stream
   throttling to prevent an NPE when there is no yaml config (CASSANDRA-3752)
 * Allow concurrent schema migrations (CASSANDRA-1391, 3832)
 * Add SnapshotCommand to trigger snapshot on remote node (CASSANDRA-3721)
 * Make CFMetaData conversions to/from thrift/native schema inverses
   (CASSANDRA_3559)
 * Add initial code for CQL 3.0-beta (CASSANDRA-2474, 3781, 3753)
 * Add wide row support for ColumnFamilyInputFormat (CASSANDRA-3264)
 * Allow extending CompositeType comparator (CASSANDRA-3657)
 * Avoids over-paging during get_count (CASSANDRA-3798)
 * Add new command to rebuild a node without (repair) merkle tree calculations
   (CASSANDRA-3483, 3922)
 * respect not only row cache capacity but caching mode when
   trying to read data (CASSANDRA-3812)
 * fix system tests (CASSANDRA-3827)
 * CQL support for altering row key type in ALTER TABLE (CASSANDRA-3781)
 * turn compression on by default (CASSANDRA-3871)
 * make hexToBytes refuse invalid input (CASSANDRA-2851)
 * Make secondary indexes CF inherit compression and compaction from their
   parent CF (CASSANDRA-3877)
 * Finish cleanup up tombstone purge code (CASSANDRA-3872)
 * Avoid NPE on aboarted stream-out sessions (CASSANDRA-3904)
 * BulkRecordWriter throws NPE for counter columns (CASSANDRA-3906)
 * Support compression using BulkWriter (CASSANDRA-3907)


1.0.8
 * fix race between cleanup and flush on secondary index CFSes (CASSANDRA-3712)
 * avoid including non-queried nodes in rangeslice read repair
   (CASSANDRA-3843)
 * Only snapshot CF being compacted for snapshot_before_compaction 
   (CASSANDRA-3803)
 * Log active compactions in StatusLogger (CASSANDRA-3703)
 * Compute more accurate compaction score per level (CASSANDRA-3790)
 * Return InvalidRequest when using a keyspace that doesn't exist
   (CASSANDRA-3764)
 * disallow user modification of System keyspace (CASSANDRA-3738)
 * allow using sstable2json on secondary index data (CASSANDRA-3738)
 * (cqlsh) add DESCRIBE COLUMNFAMILIES (CASSANDRA-3586)
 * (cqlsh) format blobs correctly and use colors to improve output
   readability (CASSANDRA-3726)
 * synchronize BiMap of bootstrapping tokens (CASSANDRA-3417)
 * show index options in CLI (CASSANDRA-3809)
 * add optional socket timeout for streaming (CASSANDRA-3838)
 * fix truncate not to leave behind non-CFS backed secondary indexes
   (CASSANDRA-3844)
 * make CLI `show schema` to use output stream directly instead
   of StringBuilder (CASSANDRA-3842)
 * remove the wait on hint future during write (CASSANDRA-3870)
 * (cqlsh) ignore missing CfDef opts (CASSANDRA-3933)
 * (cqlsh) look for cqlshlib relative to realpath (CASSANDRA-3767)
 * Fix short read protection (CASSANDRA-3934)
 * Make sure infered and actual schema match (CASSANDRA-3371)
 * Fix NPE during HH delivery (CASSANDRA-3677)
 * Don't put boostrapping node in 'hibernate' status (CASSANDRA-3737)
 * Fix double quotes in windows bat files (CASSANDRA-3744)
 * Fix bad validator lookup (CASSANDRA-3789)
 * Fix soft reset in EC2MultiRegionSnitch (CASSANDRA-3835)
 * Don't leave zombie connections with THSHA thrift server (CASSANDRA-3867)
 * (cqlsh) fix deserialization of data (CASSANDRA-3874)
 * Fix removetoken force causing an inconsistent state (CASSANDRA-3876)
 * Fix ahndling of some types with Pig (CASSANDRA-3886)
 * Don't allow to drop the system keyspace (CASSANDRA-3759)
 * Make Pig deletes disabled by default and configurable (CASSANDRA-3628)
Merged from 0.8:
 * (Pig) fix CassandraStorage to use correct comparator in Super ColumnFamily
   case (CASSANDRA-3251)
 * fix thread safety issues in commitlog replay, primarily affecting
   systems with many (100s) of CF definitions (CASSANDRA-3751)
 * Fix relevant tombstone ignored with super columns (CASSANDRA-3875)


1.0.7
 * fix regression in HH page size calculation (CASSANDRA-3624)
 * retry failed stream on IOException (CASSANDRA-3686)
 * allow configuring bloom_filter_fp_chance (CASSANDRA-3497)
 * attempt hint delivery every ten minutes, or when failure detector
   notifies us that a node is back up, whichever comes first.  hint
   handoff throttle delay default changed to 1ms, from 50 (CASSANDRA-3554)
 * add nodetool setstreamthroughput (CASSANDRA-3571)
 * fix assertion when dropping a columnfamily with no sstables (CASSANDRA-3614)
 * more efficient allocation of small bloom filters (CASSANDRA-3618)
 * CLibrary.createHardLinkWithExec() to check for errors (CASSANDRA-3101)
 * Avoid creating empty and non cleaned writer during compaction (CASSANDRA-3616)
 * stop thrift service in shutdown hook so we can quiesce MessagingService
   (CASSANDRA-3335)
 * (CQL) compaction_strategy_options and compression_parameters for
   CREATE COLUMNFAMILY statement (CASSANDRA-3374)
 * Reset min/max compaction threshold when creating size tiered compaction
   strategy (CASSANDRA-3666)
 * Don't ignore IOException during compaction (CASSANDRA-3655)
 * Fix assertion error for CF with gc_grace=0 (CASSANDRA-3579)
 * Shutdown ParallelCompaction reducer executor after use (CASSANDRA-3711)
 * Avoid < 0 value for pending tasks in leveled compaction (CASSANDRA-3693)
 * (Hadoop) Support TimeUUID in Pig CassandraStorage (CASSANDRA-3327)
 * Check schema is ready before continuing boostrapping (CASSANDRA-3629)
 * Catch overflows during parsing of chunk_length_kb (CASSANDRA-3644)
 * Improve stream protocol mismatch errors (CASSANDRA-3652)
 * Avoid multiple thread doing HH to the same target (CASSANDRA-3681)
 * Add JMX property for rp_timeout_in_ms (CASSANDRA-2940)
 * Allow DynamicCompositeType to compare component of different types
   (CASSANDRA-3625)
 * Flush non-cfs backed secondary indexes (CASSANDRA-3659)
 * Secondary Indexes should report memory consumption (CASSANDRA-3155)
 * fix for SelectStatement start/end key are not set correctly
   when a key alias is involved (CASSANDRA-3700)
 * fix CLI `show schema` command insert of an extra comma in
   column_metadata (CASSANDRA-3714)
Merged from 0.8:
 * avoid logging (harmless) exception when GC takes < 1ms (CASSANDRA-3656)
 * prevent new nodes from thinking down nodes are up forever (CASSANDRA-3626)
 * use correct list of replicas for LOCAL_QUORUM reads when read repair
   is disabled (CASSANDRA-3696)
 * block on flush before compacting hints (may prevent OOM) (CASSANDRA-3733)


1.0.6
 * (CQL) fix cqlsh support for replicate_on_write (CASSANDRA-3596)
 * fix adding to leveled manifest after streaming (CASSANDRA-3536)
 * filter out unavailable cipher suites when using encryption (CASSANDRA-3178)
 * (HADOOP) add old-style api support for CFIF and CFRR (CASSANDRA-2799)
 * Support TimeUUIDType column names in Stress.java tool (CASSANDRA-3541)
 * (CQL) INSERT/UPDATE/DELETE/TRUNCATE commands should allow CF names to
   be qualified by keyspace (CASSANDRA-3419)
 * always remove endpoints from delevery queue in HH (CASSANDRA-3546)
 * fix race between cf flush and its 2ndary indexes flush (CASSANDRA-3547)
 * fix potential race in AES when a repair fails (CASSANDRA-3548)
 * fix default value validation usage in CLI SET command (CASSANDRA-3553)
 * Optimize componentsFor method for compaction and startup time
   (CASSANDRA-3532)
 * (CQL) Proper ColumnFamily metadata validation on CREATE COLUMNFAMILY 
   (CASSANDRA-3565)
 * fix compression "chunk_length_kb" option to set correct kb value for 
   thrift/avro (CASSANDRA-3558)
 * fix missing response during range slice repair (CASSANDRA-3551)
 * 'describe ring' moved from CLI to nodetool and available through JMX (CASSANDRA-3220)
 * add back partitioner to sstable metadata (CASSANDRA-3540)
 * fix NPE in get_count for counters (CASSANDRA-3601)
Merged from 0.8:
 * remove invalid assertion that table was opened before dropping it
   (CASSANDRA-3580)
 * range and index scans now only send requests to enough replicas to
   satisfy requested CL + RR (CASSANDRA-3598)
 * use cannonical host for local node in nodetool info (CASSANDRA-3556)
 * remove nonlocal DC write optimization since it only worked with
   CL.ONE or CL.LOCAL_QUORUM (CASSANDRA-3577, 3585)
 * detect misuses of CounterColumnType (CASSANDRA-3422)
 * turn off string interning in json2sstable, take 2 (CASSANDRA-2189)
 * validate compression parameters on add/update of the ColumnFamily 
   (CASSANDRA-3573)
 * Check for 0.0.0.0 is incorrect in CFIF (CASSANDRA-3584)
 * Increase vm.max_map_count in debian packaging (CASSANDRA-3563)
 * gossiper will never add itself to saved endpoints (CASSANDRA-3485)


1.0.5
 * revert CASSANDRA-3407 (see CASSANDRA-3540)
 * fix assertion error while forwarding writes to local nodes (CASSANDRA-3539)


1.0.4
 * fix self-hinting of timed out read repair updates and make hinted handoff
   less prone to OOMing a coordinator (CASSANDRA-3440)
 * expose bloom filter sizes via JMX (CASSANDRA-3495)
 * enforce RP tokens 0..2**127 (CASSANDRA-3501)
 * canonicalize paths exposed through JMX (CASSANDRA-3504)
 * fix "liveSize" stat when sstables are removed (CASSANDRA-3496)
 * add bloom filter FP rates to nodetool cfstats (CASSANDRA-3347)
 * record partitioner in sstable metadata component (CASSANDRA-3407)
 * add new upgradesstables nodetool command (CASSANDRA-3406)
 * skip --debug requirement to see common exceptions in CLI (CASSANDRA-3508)
 * fix incorrect query results due to invalid max timestamp (CASSANDRA-3510)
 * make sstableloader recognize compressed sstables (CASSANDRA-3521)
 * avoids race in OutboundTcpConnection in multi-DC setups (CASSANDRA-3530)
 * use SETLOCAL in cassandra.bat (CASSANDRA-3506)
 * fix ConcurrentModificationException in Table.all() (CASSANDRA-3529)
Merged from 0.8:
 * fix concurrence issue in the FailureDetector (CASSANDRA-3519)
 * fix array out of bounds error in counter shard removal (CASSANDRA-3514)
 * avoid dropping tombstones when they might still be needed to shadow
   data in a different sstable (CASSANDRA-2786)


1.0.3
 * revert name-based query defragmentation aka CASSANDRA-2503 (CASSANDRA-3491)
 * fix invalidate-related test failures (CASSANDRA-3437)
 * add next-gen cqlsh to bin/ (CASSANDRA-3188, 3131, 3493)
 * (CQL) fix handling of rows with no columns (CASSANDRA-3424, 3473)
 * fix querying supercolumns by name returning only a subset of
   subcolumns or old subcolumn versions (CASSANDRA-3446)
 * automatically compute sha1 sum for uncompressed data files (CASSANDRA-3456)
 * fix reading metadata/statistics component for version < h (CASSANDRA-3474)
 * add sstable forward-compatibility (CASSANDRA-3478)
 * report compression ratio in CFSMBean (CASSANDRA-3393)
 * fix incorrect size exception during streaming of counters (CASSANDRA-3481)
 * (CQL) fix for counter decrement syntax (CASSANDRA-3418)
 * Fix race introduced by CASSANDRA-2503 (CASSANDRA-3482)
 * Fix incomplete deletion of delivered hints (CASSANDRA-3466)
 * Avoid rescheduling compactions when no compaction was executed 
   (CASSANDRA-3484)
 * fix handling of the chunk_length_kb compression options (CASSANDRA-3492)
Merged from 0.8:
 * fix updating CF row_cache_provider (CASSANDRA-3414)
 * CFMetaData.convertToThrift method to set RowCacheProvider (CASSANDRA-3405)
 * acquire compactionlock during truncate (CASSANDRA-3399)
 * fix displaying cfdef entries for super columnfamilies (CASSANDRA-3415)
 * Make counter shard merging thread safe (CASSANDRA-3178)
 * Revert CASSANDRA-2855
 * Fix bug preventing the use of efficient cross-DC writes (CASSANDRA-3472)
 * `describe ring` command for CLI (CASSANDRA-3220)
 * (Hadoop) skip empty rows when entire row is requested, redux (CASSANDRA-2855)


1.0.2
 * "defragment" rows for name-based queries under STCS (CASSANDRA-2503)
 * Add timing information to cassandra-cli GET/SET/LIST queries (CASSANDRA-3326)
 * Only create one CompressionMetadata object per sstable (CASSANDRA-3427)
 * cleanup usage of StorageService.setMode() (CASSANDRA-3388)
 * Avoid large array allocation for compressed chunk offsets (CASSANDRA-3432)
 * fix DecimalType bytebuffer marshalling (CASSANDRA-3421)
 * fix bug that caused first column in per row indexes to be ignored 
   (CASSANDRA-3441)
 * add JMX call to clean (failed) repair sessions (CASSANDRA-3316)
 * fix sstableloader reference acquisition bug (CASSANDRA-3438)
 * fix estimated row size regression (CASSANDRA-3451)
 * make sure we don't return more columns than asked (CASSANDRA-3303, 3395)
Merged from 0.8:
 * acquire compactionlock during truncate (CASSANDRA-3399)
 * fix displaying cfdef entries for super columnfamilies (CASSANDRA-3415)


1.0.1
 * acquire references during index build to prevent delete problems
   on Windows (CASSANDRA-3314)
 * describe_ring should include datacenter/topology information (CASSANDRA-2882)
 * Thrift sockets are not properly buffered (CASSANDRA-3261)
 * performance improvement for bytebufferutil compare function (CASSANDRA-3286)
 * add system.versions ColumnFamily (CASSANDRA-3140)
 * reduce network copies (CASSANDRA-3333, 3373)
 * limit nodetool to 32MB of heap (CASSANDRA-3124)
 * (CQL) update parser to accept "timestamp" instead of "date" (CASSANDRA-3149)
 * Fix CLI `show schema` to include "compression_options" (CASSANDRA-3368)
 * Snapshot to include manifest under LeveledCompactionStrategy (CASSANDRA-3359)
 * (CQL) SELECT query should allow CF name to be qualified by keyspace (CASSANDRA-3130)
 * (CQL) Fix internal application error specifying 'using consistency ...'
   in lower case (CASSANDRA-3366)
 * fix Deflate compression when compression actually makes the data bigger
   (CASSANDRA-3370)
 * optimize UUIDGen to avoid lock contention on InetAddress.getLocalHost 
   (CASSANDRA-3387)
 * tolerate index being dropped mid-mutation (CASSANDRA-3334, 3313)
 * CompactionManager is now responsible for checking for new candidates
   post-task execution, enabling more consistent leveled compaction 
   (CASSANDRA-3391)
 * Cache HSHA threads (CASSANDRA-3372)
 * use CF/KS names as snapshot prefix for drop + truncate operations
   (CASSANDRA-2997)
 * Break bloom filters up to avoid heap fragmentation (CASSANDRA-2466)
 * fix cassandra hanging on jsvc stop (CASSANDRA-3302)
 * Avoid leveled compaction getting blocked on errors (CASSANDRA-3408)
 * Make reloading the compaction strategy safe (CASSANDRA-3409)
 * ignore 0.8 hints even if compaction begins before we try to purge
   them (CASSANDRA-3385)
 * remove procrun (bin\daemon) from Cassandra source tree and 
   artifacts (CASSANDRA-3331)
 * make cassandra compile under JDK7 (CASSANDRA-3275)
 * remove dependency of clientutil.jar to FBUtilities (CASSANDRA-3299)
 * avoid truncation errors by using long math on long values (CASSANDRA-3364)
 * avoid clock drift on some Windows machine (CASSANDRA-3375)
 * display cache provider in cli 'describe keyspace' command (CASSANDRA-3384)
 * fix incomplete topology information in describe_ring (CASSANDRA-3403)
 * expire dead gossip states based on time (CASSANDRA-2961)
 * improve CompactionTask extensibility (CASSANDRA-3330)
 * Allow one leveled compaction task to kick off another (CASSANDRA-3363)
 * allow encryption only between datacenters (CASSANDRA-2802)
Merged from 0.8:
 * fix truncate allowing data to be replayed post-restart (CASSANDRA-3297)
 * make iwriter final in IndexWriter to avoid NPE (CASSANDRA-2863)
 * (CQL) update grammar to require key clause in DELETE statement
   (CASSANDRA-3349)
 * (CQL) allow numeric keyspace names in USE statement (CASSANDRA-3350)
 * (Hadoop) skip empty rows when slicing the entire row (CASSANDRA-2855)
 * Fix handling of tombstone by SSTableExport/Import (CASSANDRA-3357)
 * fix ColumnIndexer to use long offsets (CASSANDRA-3358)
 * Improved CLI exceptions (CASSANDRA-3312)
 * Fix handling of tombstone by SSTableExport/Import (CASSANDRA-3357)
 * Only count compaction as active (for throttling) when they have
   successfully acquired the compaction lock (CASSANDRA-3344)
 * Display CLI version string on startup (CASSANDRA-3196)
 * (Hadoop) make CFIF try rpc_address or fallback to listen_address
   (CASSANDRA-3214)
 * (Hadoop) accept comma delimited lists of initial thrift connections
   (CASSANDRA-3185)
 * ColumnFamily min_compaction_threshold should be >= 2 (CASSANDRA-3342)
 * (Pig) add 0.8+ types and key validation type in schema (CASSANDRA-3280)
 * Fix completely removing column metadata using CLI (CASSANDRA-3126)
 * CLI `describe cluster;` output should be on separate lines for separate versions
   (CASSANDRA-3170)
 * fix changing durable_writes keyspace option during CF creation
   (CASSANDRA-3292)
 * avoid locking on update when no indexes are involved (CASSANDRA-3386)
 * fix assertionError during repair with ordered partitioners (CASSANDRA-3369)
 * correctly serialize key_validation_class for avro (CASSANDRA-3391)
 * don't expire counter tombstone after streaming (CASSANDRA-3394)
 * prevent nodes that failed to join from hanging around forever 
   (CASSANDRA-3351)
 * remove incorrect optimization from slice read path (CASSANDRA-3390)
 * Fix race in AntiEntropyService (CASSANDRA-3400)


1.0.0-final
 * close scrubbed sstable fd before deleting it (CASSANDRA-3318)
 * fix bug preventing obsolete commitlog segments from being removed
   (CASSANDRA-3269)
 * tolerate whitespace in seed CDL (CASSANDRA-3263)
 * Change default heap thresholds to max(min(1/2 ram, 1G), min(1/4 ram, 8GB))
   (CASSANDRA-3295)
 * Fix broken CompressedRandomAccessReaderTest (CASSANDRA-3298)
 * (CQL) fix type information returned for wildcard queries (CASSANDRA-3311)
 * add estimated tasks to LeveledCompactionStrategy (CASSANDRA-3322)
 * avoid including compaction cache-warming in keycache stats (CASSANDRA-3325)
 * run compaction and hinted handoff threads at MIN_PRIORITY (CASSANDRA-3308)
 * default hsha thrift server to cpu core count in rpc pool (CASSANDRA-3329)
 * add bin\daemon to binary tarball for Windows service (CASSANDRA-3331)
 * Fix places where uncompressed size of sstables was use in place of the
   compressed one (CASSANDRA-3338)
 * Fix hsha thrift server (CASSANDRA-3346)
 * Make sure repair only stream needed sstables (CASSANDRA-3345)


1.0.0-rc2
 * Log a meaningful warning when a node receives a message for a repair session
   that doesn't exist anymore (CASSANDRA-3256)
 * test for NUMA policy support as well as numactl presence (CASSANDRA-3245)
 * Fix FD leak when internode encryption is enabled (CASSANDRA-3257)
 * Remove incorrect assertion in mergeIterator (CASSANDRA-3260)
 * FBUtilities.hexToBytes(String) to throw NumberFormatException when string
   contains non-hex characters (CASSANDRA-3231)
 * Keep SimpleSnitch proximity ordering unchanged from what the Strategy
   generates, as intended (CASSANDRA-3262)
 * remove Scrub from compactionstats when finished (CASSANDRA-3255)
 * fix counter entry in jdbc TypesMap (CASSANDRA-3268)
 * fix full queue scenario for ParallelCompactionIterator (CASSANDRA-3270)
 * fix bootstrap process (CASSANDRA-3285)
 * don't try delivering hints if when there isn't any (CASSANDRA-3176)
 * CLI documentation change for ColumnFamily `compression_options` (CASSANDRA-3282)
 * ignore any CF ids sent by client for adding CF/KS (CASSANDRA-3288)
 * remove obsolete hints on first startup (CASSANDRA-3291)
 * use correct ISortedColumns for time-optimized reads (CASSANDRA-3289)
 * Evict gossip state immediately when a token is taken over by a new IP 
   (CASSANDRA-3259)


1.0.0-rc1
 * Update CQL to generate microsecond timestamps by default (CASSANDRA-3227)
 * Fix counting CFMetadata towards Memtable liveRatio (CASSANDRA-3023)
 * Kill server on wrapped OOME such as from FileChannel.map (CASSANDRA-3201)
 * remove unnecessary copy when adding to row cache (CASSANDRA-3223)
 * Log message when a full repair operation completes (CASSANDRA-3207)
 * Fix streamOutSession keeping sstables references forever if the remote end
   dies (CASSANDRA-3216)
 * Remove dynamic_snitch boolean from example configuration (defaulting to 
   true) and set default badness threshold to 0.1 (CASSANDRA-3229)
 * Base choice of random or "balanced" token on bootstrap on whether
   schema definitions were found (CASSANDRA-3219)
 * Fixes for LeveledCompactionStrategy score computation, prioritization,
   scheduling, and performance (CASSANDRA-3224, 3234)
 * parallelize sstable open at server startup (CASSANDRA-2988)
 * fix handling of exceptions writing to OutboundTcpConnection (CASSANDRA-3235)
 * Allow using quotes in "USE <keyspace>;" CLI command (CASSANDRA-3208)
 * Don't allow any cache loading exceptions to halt startup (CASSANDRA-3218)
 * Fix sstableloader --ignores option (CASSANDRA-3247)
 * File descriptor limit increased in packaging (CASSANDRA-3206)
 * Fix deadlock in commit log during flush (CASSANDRA-3253) 


1.0.0-beta1
 * removed binarymemtable (CASSANDRA-2692)
 * add commitlog_total_space_in_mb to prevent fragmented logs (CASSANDRA-2427)
 * removed commitlog_rotation_threshold_in_mb configuration (CASSANDRA-2771)
 * make AbstractBounds.normalize de-overlapp overlapping ranges (CASSANDRA-2641)
 * replace CollatingIterator, ReducingIterator with MergeIterator 
   (CASSANDRA-2062)
 * Fixed the ability to set compaction strategy in cli using create column 
   family command (CASSANDRA-2778)
 * clean up tmp files after failed compaction (CASSANDRA-2468)
 * restrict repair streaming to specific columnfamilies (CASSANDRA-2280)
 * don't bother persisting columns shadowed by a row tombstone (CASSANDRA-2589)
 * reset CF and SC deletion times after gc_grace (CASSANDRA-2317)
 * optimize away seek when compacting wide rows (CASSANDRA-2879)
 * single-pass streaming (CASSANDRA-2677, 2906, 2916, 3003)
 * use reference counting for deleting sstables instead of relying on GC
   (CASSANDRA-2521, 3179)
 * store hints as serialized mutations instead of pointers to data row
   (CASSANDRA-2045)
 * store hints in the coordinator node instead of in the closest replica 
   (CASSANDRA-2914)
 * add row_cache_keys_to_save CF option (CASSANDRA-1966)
 * check column family validity in nodetool repair (CASSANDRA-2933)
 * use lazy initialization instead of class initialization in NodeId
   (CASSANDRA-2953)
 * add paging to get_count (CASSANDRA-2894)
 * fix "short reads" in [multi]get (CASSANDRA-2643, 3157, 3192)
 * add optional compression for sstables (CASSANDRA-47, 2994, 3001, 3128)
 * add scheduler JMX metrics (CASSANDRA-2962)
 * add block level checksum for compressed data (CASSANDRA-1717)
 * make column family backed column map pluggable and introduce unsynchronized
   ArrayList backed one to speedup reads (CASSANDRA-2843, 3165, 3205)
 * refactoring of the secondary index api (CASSANDRA-2982)
 * make CL > ONE reads wait for digest reconciliation before returning
   (CASSANDRA-2494)
 * fix missing logging for some exceptions (CASSANDRA-2061)
 * refactor and optimize ColumnFamilyStore.files(...) and Descriptor.fromFilename(String)
   and few other places responsible for work with SSTable files (CASSANDRA-3040)
 * Stop reading from sstables once we know we have the most recent columns,
   for query-by-name requests (CASSANDRA-2498)
 * Add query-by-column mode to stress.java (CASSANDRA-3064)
 * Add "install" command to cassandra.bat (CASSANDRA-292)
 * clean up KSMetadata, CFMetadata from unnecessary
   Thrift<->Avro conversion methods (CASSANDRA-3032)
 * Add timeouts to client request schedulers (CASSANDRA-3079, 3096)
 * Cli to use hashes rather than array of hashes for strategy options (CASSANDRA-3081)
 * LeveledCompactionStrategy (CASSANDRA-1608, 3085, 3110, 3087, 3145, 3154, 3182)
 * Improvements of the CLI `describe` command (CASSANDRA-2630)
 * reduce window where dropped CF sstables may not be deleted (CASSANDRA-2942)
 * Expose gossip/FD info to JMX (CASSANDRA-2806)
 * Fix streaming over SSL when compressed SSTable involved (CASSANDRA-3051)
 * Add support for pluggable secondary index implementations (CASSANDRA-3078)
 * remove compaction_thread_priority setting (CASSANDRA-3104)
 * generate hints for replicas that timeout, not just replicas that are known
   to be down before starting (CASSANDRA-2034)
 * Add throttling for internode streaming (CASSANDRA-3080)
 * make the repair of a range repair all replica (CASSANDRA-2610, 3194)
 * expose the ability to repair the first range (as returned by the
   partitioner) of a node (CASSANDRA-2606)
 * Streams Compression (CASSANDRA-3015)
 * add ability to use multiple threads during a single compaction
   (CASSANDRA-2901)
 * make AbstractBounds.normalize support overlapping ranges (CASSANDRA-2641)
 * fix of the CQL count() behavior (CASSANDRA-3068)
 * use TreeMap backed column families for the SSTable simple writers
   (CASSANDRA-3148)
 * fix inconsistency of the CLI syntax when {} should be used instead of [{}]
   (CASSANDRA-3119)
 * rename CQL type names to match expected SQL behavior (CASSANDRA-3149, 3031)
 * Arena-based allocation for memtables (CASSANDRA-2252, 3162, 3163, 3168)
 * Default RR chance to 0.1 (CASSANDRA-3169)
 * Add RowLevel support to secondary index API (CASSANDRA-3147)
 * Make SerializingCacheProvider the default if JNA is available (CASSANDRA-3183)
 * Fix backwards compatibilty for CQL memtable properties (CASSANDRA-3190)
 * Add five-minute delay before starting compactions on a restarted server
   (CASSANDRA-3181)
 * Reduce copies done for intra-host messages (CASSANDRA-1788, 3144)
 * support of compaction strategy option for stress.java (CASSANDRA-3204)
 * make memtable throughput and column count thresholds no-ops (CASSANDRA-2449)
 * Return schema information along with the resultSet in CQL (CASSANDRA-2734)
 * Add new DecimalType (CASSANDRA-2883)
 * Fix assertion error in RowRepairResolver (CASSANDRA-3156)
 * Reduce unnecessary high buffer sizes (CASSANDRA-3171)
 * Pluggable compaction strategy (CASSANDRA-1610)
 * Add new broadcast_address config option (CASSANDRA-2491)


0.8.7
 * Kill server on wrapped OOME such as from FileChannel.map (CASSANDRA-3201)
 * Allow using quotes in "USE <keyspace>;" CLI command (CASSANDRA-3208)
 * Log message when a full repair operation completes (CASSANDRA-3207)
 * Don't allow any cache loading exceptions to halt startup (CASSANDRA-3218)
 * Fix sstableloader --ignores option (CASSANDRA-3247)
 * File descriptor limit increased in packaging (CASSANDRA-3206)
 * Log a meaningfull warning when a node receive a message for a repair session
   that doesn't exist anymore (CASSANDRA-3256)
 * Fix FD leak when internode encryption is enabled (CASSANDRA-3257)
 * FBUtilities.hexToBytes(String) to throw NumberFormatException when string
   contains non-hex characters (CASSANDRA-3231)
 * Keep SimpleSnitch proximity ordering unchanged from what the Strategy
   generates, as intended (CASSANDRA-3262)
 * remove Scrub from compactionstats when finished (CASSANDRA-3255)
 * Fix tool .bat files when CASSANDRA_HOME contains spaces (CASSANDRA-3258)
 * Force flush of status table when removing/updating token (CASSANDRA-3243)
 * Evict gossip state immediately when a token is taken over by a new IP (CASSANDRA-3259)
 * Fix bug where the failure detector can take too long to mark a host
   down (CASSANDRA-3273)
 * (Hadoop) allow wrapping ranges in queries (CASSANDRA-3137)
 * (Hadoop) check all interfaces for a match with split location
   before falling back to random replica (CASSANDRA-3211)
 * (Hadoop) Make Pig storage handle implements LoadMetadata (CASSANDRA-2777)
 * (Hadoop) Fix exception during PIG 'dump' (CASSANDRA-2810)
 * Fix stress COUNTER_GET option (CASSANDRA-3301)
 * Fix missing fields in CLI `show schema` output (CASSANDRA-3304)
 * Nodetool no longer leaks threads and closes JMX connections (CASSANDRA-3309)
 * fix truncate allowing data to be replayed post-restart (CASSANDRA-3297)
 * Move SimpleAuthority and SimpleAuthenticator to examples (CASSANDRA-2922)
 * Fix handling of tombstone by SSTableExport/Import (CASSANDRA-3357)
 * Fix transposition in cfHistograms (CASSANDRA-3222)
 * Allow using number as DC name when creating keyspace in CQL (CASSANDRA-3239)
 * Force flush of system table after updating/removing a token (CASSANDRA-3243)


0.8.6
 * revert CASSANDRA-2388
 * change TokenRange.endpoints back to listen/broadcast address to match
   pre-1777 behavior, and add TokenRange.rpc_endpoints instead (CASSANDRA-3187)
 * avoid trying to watch cassandra-topology.properties when loaded from jar
   (CASSANDRA-3138)
 * prevent users from creating keyspaces with LocalStrategy replication
   (CASSANDRA-3139)
 * fix CLI `show schema;` to output correct keyspace definition statement
   (CASSANDRA-3129)
 * CustomTThreadPoolServer to log TTransportException at DEBUG level
   (CASSANDRA-3142)
 * allow topology sort to work with non-unique rack names between 
   datacenters (CASSANDRA-3152)
 * Improve caching of same-version Messages on digest and repair paths
   (CASSANDRA-3158)
 * Randomize choice of first replica for counter increment (CASSANDRA-2890)
 * Fix using read_repair_chance instead of merge_shard_change (CASSANDRA-3202)
 * Avoid streaming data to nodes that already have it, on move as well as
   decommission (CASSANDRA-3041)
 * Fix divide by zero error in GCInspector (CASSANDRA-3164)
 * allow quoting of the ColumnFamily name in CLI `create column family`
   statement (CASSANDRA-3195)
 * Fix rolling upgrade from 0.7 to 0.8 problem (CASSANDRA-3166)
 * Accomodate missing encryption_options in IncomingTcpConnection.stream
   (CASSANDRA-3212)


0.8.5
 * fix NPE when encryption_options is unspecified (CASSANDRA-3007)
 * include column name in validation failure exceptions (CASSANDRA-2849)
 * make sure truncate clears out the commitlog so replay won't re-
   populate with truncated data (CASSANDRA-2950)
 * fix NPE when debug logging is enabled and dropped CF is present
   in a commitlog segment (CASSANDRA-3021)
 * fix cassandra.bat when CASSANDRA_HOME contains spaces (CASSANDRA-2952)
 * fix to SSTableSimpleUnsortedWriter bufferSize calculation (CASSANDRA-3027)
 * make cleanup and normal compaction able to skip empty rows
   (rows containing nothing but expired tombstones) (CASSANDRA-3039)
 * work around native memory leak in com.sun.management.GarbageCollectorMXBean
   (CASSANDRA-2868)
 * validate that column names in column_metadata are not equal to key_alias
   on create/update of the ColumnFamily and CQL 'ALTER' statement (CASSANDRA-3036)
 * return an InvalidRequestException if an indexed column is assigned
   a value larger than 64KB (CASSANDRA-3057)
 * fix of numeric-only and string column names handling in CLI "drop index" 
   (CASSANDRA-3054)
 * prune index scan resultset back to original request for lazy
   resultset expansion case (CASSANDRA-2964)
 * (Hadoop) fail jobs when Cassandra node has failed but TaskTracker
   has not (CASSANDRA-2388)
 * fix dynamic snitch ignoring nodes when read_repair_chance is zero
   (CASSANDRA-2662)
 * avoid retaining references to dropped CFS objects in 
   CompactionManager.estimatedCompactions (CASSANDRA-2708)
 * expose rpc timeouts per host in MessagingServiceMBean (CASSANDRA-2941)
 * avoid including cwd in classpath for deb and rpm packages (CASSANDRA-2881)
 * remove gossip state when a new IP takes over a token (CASSANDRA-3071)
 * allow sstable2json to work on index sstable files (CASSANDRA-3059)
 * always hint counters (CASSANDRA-3099)
 * fix log4j initialization in EmbeddedCassandraService (CASSANDRA-2857)
 * remove gossip state when a new IP takes over a token (CASSANDRA-3071)
 * work around native memory leak in com.sun.management.GarbageCollectorMXBean
    (CASSANDRA-2868)
 * fix UnavailableException with writes at CL.EACH_QUORM (CASSANDRA-3084)
 * fix parsing of the Keyspace and ColumnFamily names in numeric
   and string representations in CLI (CASSANDRA-3075)
 * fix corner cases in Range.differenceToFetch (CASSANDRA-3084)
 * fix ip address String representation in the ring cache (CASSANDRA-3044)
 * fix ring cache compatibility when mixing pre-0.8.4 nodes with post-
   in the same cluster (CASSANDRA-3023)
 * make repair report failure when a node participating dies (instead of
   hanging forever) (CASSANDRA-2433)
 * fix handling of the empty byte buffer by ReversedType (CASSANDRA-3111)
 * Add validation that Keyspace names are case-insensitively unique (CASSANDRA-3066)
 * catch invalid key_validation_class before instantiating UpdateColumnFamily (CASSANDRA-3102)
 * make Range and Bounds objects client-safe (CASSANDRA-3108)
 * optionally skip log4j configuration (CASSANDRA-3061)
 * bundle sstableloader with the debian package (CASSANDRA-3113)
 * don't try to build secondary indexes when there is none (CASSANDRA-3123)
 * improve SSTableSimpleUnsortedWriter speed for large rows (CASSANDRA-3122)
 * handle keyspace arguments correctly in nodetool snapshot (CASSANDRA-3038)
 * Fix SSTableImportTest on windows (CASSANDRA-3043)
 * expose compactionThroughputMbPerSec through JMX (CASSANDRA-3117)
 * log keyspace and CF of large rows being compacted


0.8.4
 * change TokenRing.endpoints to be a list of rpc addresses instead of 
   listen/broadcast addresses (CASSANDRA-1777)
 * include files-to-be-streamed in StreamInSession.getSources (CASSANDRA-2972)
 * use JAVA env var in cassandra-env.sh (CASSANDRA-2785, 2992)
 * avoid doing read for no-op replicate-on-write at CL=1 (CASSANDRA-2892)
 * refuse counter write for CL.ANY (CASSANDRA-2990)
 * switch back to only logging recent dropped messages (CASSANDRA-3004)
 * always deserialize RowMutation for counters (CASSANDRA-3006)
 * ignore saved replication_factor strategy_option for NTS (CASSANDRA-3011)
 * make sure pre-truncate CL segments are discarded (CASSANDRA-2950)


0.8.3
 * add ability to drop local reads/writes that are going to timeout
   (CASSANDRA-2943)
 * revamp token removal process, keep gossip states for 3 days (CASSANDRA-2496)
 * don't accept extra args for 0-arg nodetool commands (CASSANDRA-2740)
 * log unavailableexception details at debug level (CASSANDRA-2856)
 * expose data_dir though jmx (CASSANDRA-2770)
 * don't include tmp files as sstable when create cfs (CASSANDRA-2929)
 * log Java classpath on startup (CASSANDRA-2895)
 * keep gossipped version in sync with actual on migration coordinator 
   (CASSANDRA-2946)
 * use lazy initialization instead of class initialization in NodeId
   (CASSANDRA-2953)
 * check column family validity in nodetool repair (CASSANDRA-2933)
 * speedup bytes to hex conversions dramatically (CASSANDRA-2850)
 * Flush memtables on shutdown when durable writes are disabled 
   (CASSANDRA-2958)
 * improved POSIX compatibility of start scripts (CASsANDRA-2965)
 * add counter support to Hadoop InputFormat (CASSANDRA-2981)
 * fix bug where dirty commitlog segments were removed (and avoid keeping 
   segments with no post-flush activity permanently dirty) (CASSANDRA-2829)
 * fix throwing exception with batch mutation of counter super columns
   (CASSANDRA-2949)
 * ignore system tables during repair (CASSANDRA-2979)
 * throw exception when NTS is given replication_factor as an option
   (CASSANDRA-2960)
 * fix assertion error during compaction of counter CFs (CASSANDRA-2968)
 * avoid trying to create index names, when no index exists (CASSANDRA-2867)
 * don't sample the system table when choosing a bootstrap token
   (CASSANDRA-2825)
 * gossiper notifies of local state changes (CASSANDRA-2948)
 * add asynchronous and half-sync/half-async (hsha) thrift servers 
   (CASSANDRA-1405)
 * fix potential use of free'd native memory in SerializingCache 
   (CASSANDRA-2951)
 * prune index scan resultset back to original request for lazy
   resultset expansion case (CASSANDRA-2964)
 * (Hadoop) fail jobs when Cassandra node has failed but TaskTracker
    has not (CASSANDRA-2388)


0.8.2
 * CQL: 
   - include only one row per unique key for IN queries (CASSANDRA-2717)
   - respect client timestamp on full row deletions (CASSANDRA-2912)
 * improve thread-safety in StreamOutSession (CASSANDRA-2792)
 * allow deleting a row and updating indexed columns in it in the
   same mutation (CASSANDRA-2773)
 * Expose number of threads blocked on submitting memtable to flush
   in JMX (CASSANDRA-2817)
 * add ability to return "endpoints" to nodetool (CASSANDRA-2776)
 * Add support for multiple (comma-delimited) coordinator addresses
   to ColumnFamilyInputFormat (CASSANDRA-2807)
 * fix potential NPE while scheduling read repair for range slice
   (CASSANDRA-2823)
 * Fix race in SystemTable.getCurrentLocalNodeId (CASSANDRA-2824)
 * Correctly set default for replicate_on_write (CASSANDRA-2835)
 * improve nodetool compactionstats formatting (CASSANDRA-2844)
 * fix index-building status display (CASSANDRA-2853)
 * fix CLI perpetuating obsolete KsDef.replication_factor (CASSANDRA-2846)
 * improve cli treatment of multiline comments (CASSANDRA-2852)
 * handle row tombstones correctly in EchoedRow (CASSANDRA-2786)
 * add MessagingService.get[Recently]DroppedMessages and
   StorageService.getExceptionCount (CASSANDRA-2804)
 * fix possibility of spurious UnavailableException for LOCAL_QUORUM
   reads with dynamic snitch + read repair disabled (CASSANDRA-2870)
 * add ant-optional as dependence for the debian package (CASSANDRA-2164)
 * add option to specify limit for get_slice in the CLI (CASSANDRA-2646)
 * decrease HH page size (CASSANDRA-2832)
 * reset cli keyspace after dropping the current one (CASSANDRA-2763)
 * add KeyRange option to Hadoop inputformat (CASSANDRA-1125)
 * fix protocol versioning (CASSANDRA-2818, 2860)
 * support spaces in path to log4j configuration (CASSANDRA-2383)
 * avoid including inferred types in CF update (CASSANDRA-2809)
 * fix JMX bulkload call (CASSANDRA-2908)
 * fix updating KS with durable_writes=false (CASSANDRA-2907)
 * add simplified facade to SSTableWriter for bulk loading use
   (CASSANDRA-2911)
 * fix re-using index CF sstable names after drop/recreate (CASSANDRA-2872)
 * prepend CF to default index names (CASSANDRA-2903)
 * fix hint replay (CASSANDRA-2928)
 * Properly synchronize repair's merkle tree computation (CASSANDRA-2816)


0.8.1
 * CQL:
   - support for insert, delete in BATCH (CASSANDRA-2537)
   - support for IN to SELECT, UPDATE (CASSANDRA-2553)
   - timestamp support for INSERT, UPDATE, and BATCH (CASSANDRA-2555)
   - TTL support (CASSANDRA-2476)
   - counter support (CASSANDRA-2473)
   - ALTER COLUMNFAMILY (CASSANDRA-1709)
   - DROP INDEX (CASSANDRA-2617)
   - add SCHEMA/TABLE as aliases for KS/CF (CASSANDRA-2743)
   - server handles wait-for-schema-agreement (CASSANDRA-2756)
   - key alias support (CASSANDRA-2480)
 * add support for comparator parameters and a generic ReverseType
   (CASSANDRA-2355)
 * add CompositeType and DynamicCompositeType (CASSANDRA-2231)
 * optimize batches containing multiple updates to the same row
   (CASSANDRA-2583)
 * adjust hinted handoff page size to avoid OOM with large columns 
   (CASSANDRA-2652)
 * mark BRAF buffer invalid post-flush so we don't re-flush partial
   buffers again, especially on CL writes (CASSANDRA-2660)
 * add DROP INDEX support to CLI (CASSANDRA-2616)
 * don't perform HH to client-mode [storageproxy] nodes (CASSANDRA-2668)
 * Improve forceDeserialize/getCompactedRow encapsulation (CASSANDRA-2659)
 * Don't write CounterUpdateColumn to disk in tests (CASSANDRA-2650)
 * Add sstable bulk loading utility (CASSANDRA-1278)
 * avoid replaying hints to dropped columnfamilies (CASSANDRA-2685)
 * add placeholders for missing rows in range query pseudo-RR (CASSANDRA-2680)
 * remove no-op HHOM.renameHints (CASSANDRA-2693)
 * clone super columns to avoid modifying them during flush (CASSANDRA-2675)
 * allow writes to bypass the commitlog for certain keyspaces (CASSANDRA-2683)
 * avoid NPE when bypassing commitlog during memtable flush (CASSANDRA-2781)
 * Added support for making bootstrap retry if nodes flap (CASSANDRA-2644)
 * Added statusthrift to nodetool to report if thrift server is running (CASSANDRA-2722)
 * Fixed rows being cached if they do not exist (CASSANDRA-2723)
 * Support passing tableName and cfName to RowCacheProviders (CASSANDRA-2702)
 * close scrub file handles (CASSANDRA-2669)
 * throttle migration replay (CASSANDRA-2714)
 * optimize column serializer creation (CASSANDRA-2716)
 * Added support for making bootstrap retry if nodes flap (CASSANDRA-2644)
 * Added statusthrift to nodetool to report if thrift server is running
   (CASSANDRA-2722)
 * Fixed rows being cached if they do not exist (CASSANDRA-2723)
 * fix truncate/compaction race (CASSANDRA-2673)
 * workaround large resultsets causing large allocation retention
   by nio sockets (CASSANDRA-2654)
 * fix nodetool ring use with Ec2Snitch (CASSANDRA-2733)
 * fix removing columns and subcolumns that are supressed by a row or
   supercolumn tombstone during replica resolution (CASSANDRA-2590)
 * support sstable2json against snapshot sstables (CASSANDRA-2386)
 * remove active-pull schema requests (CASSANDRA-2715)
 * avoid marking entire list of sstables as actively being compacted
   in multithreaded compaction (CASSANDRA-2765)
 * seek back after deserializing a row to update cache with (CASSANDRA-2752)
 * avoid skipping rows in scrub for counter column family (CASSANDRA-2759)
 * fix ConcurrentModificationException in repair when dealing with 0.7 node
   (CASSANDRA-2767)
 * use threadsafe collections for StreamInSession (CASSANDRA-2766)
 * avoid infinite loop when creating merkle tree (CASSANDRA-2758)
 * avoids unmarking compacting sstable prematurely in cleanup (CASSANDRA-2769)
 * fix NPE when the commit log is bypassed (CASSANDRA-2718)
 * don't throw an exception in SS.isRPCServerRunning (CASSANDRA-2721)
 * make stress.jar executable (CASSANDRA-2744)
 * add daemon mode to java stress (CASSANDRA-2267)
 * expose the DC and rack of a node through JMX and nodetool ring (CASSANDRA-2531)
 * fix cache mbean getSize (CASSANDRA-2781)
 * Add Date, Float, Double, and Boolean types (CASSANDRA-2530)
 * Add startup flag to renew counter node id (CASSANDRA-2788)
 * add jamm agent to cassandra.bat (CASSANDRA-2787)
 * fix repair hanging if a neighbor has nothing to send (CASSANDRA-2797)
 * purge tombstone even if row is in only one sstable (CASSANDRA-2801)
 * Fix wrong purge of deleted cf during compaction (CASSANDRA-2786)
 * fix race that could result in Hadoop writer failing to throw an
   exception encountered after close() (CASSANDRA-2755)
 * fix scan wrongly throwing assertion error (CASSANDRA-2653)
 * Always use even distribution for merkle tree with RandomPartitionner
   (CASSANDRA-2841)
 * fix describeOwnership for OPP (CASSANDRA-2800)
 * ensure that string tokens do not contain commas (CASSANDRA-2762)


0.8.0-final
 * fix CQL grammar warning and cqlsh regression from CASSANDRA-2622
 * add ant generate-cql-html target (CASSANDRA-2526)
 * update CQL consistency levels (CASSANDRA-2566)
 * debian packaging fixes (CASSANDRA-2481, 2647)
 * fix UUIDType, IntegerType for direct buffers (CASSANDRA-2682, 2684)
 * switch to native Thrift for Hadoop map/reduce (CASSANDRA-2667)
 * fix StackOverflowError when building from eclipse (CASSANDRA-2687)
 * only provide replication_factor to strategy_options "help" for
   SimpleStrategy, OldNetworkTopologyStrategy (CASSANDRA-2678, 2713)
 * fix exception adding validators to non-string columns (CASSANDRA-2696)
 * avoid instantiating DatabaseDescriptor in JDBC (CASSANDRA-2694)
 * fix potential stack overflow during compaction (CASSANDRA-2626)
 * clone super columns to avoid modifying them during flush (CASSANDRA-2675)
 * reset underlying iterator in EchoedRow constructor (CASSANDRA-2653)


0.8.0-rc1
 * faster flushes and compaction from fixing excessively pessimistic 
   rebuffering in BRAF (CASSANDRA-2581)
 * fix returning null column values in the python cql driver (CASSANDRA-2593)
 * fix merkle tree splitting exiting early (CASSANDRA-2605)
 * snapshot_before_compaction directory name fix (CASSANDRA-2598)
 * Disable compaction throttling during bootstrap (CASSANDRA-2612) 
 * fix CQL treatment of > and < operators in range slices (CASSANDRA-2592)
 * fix potential double-application of counter updates on commitlog replay
   by moving replay position from header to sstable metadata (CASSANDRA-2419)
 * JDBC CQL driver exposes getColumn for access to timestamp
 * JDBC ResultSetMetadata properties added to AbstractType
 * r/m clustertool (CASSANDRA-2607)
 * add support for presenting row key as a column in CQL result sets 
   (CASSANDRA-2622)
 * Don't allow {LOCAL|EACH}_QUORUM unless strategy is NTS (CASSANDRA-2627)
 * validate keyspace strategy_options during CQL create (CASSANDRA-2624)
 * fix empty Result with secondary index when limit=1 (CASSANDRA-2628)
 * Fix regression where bootstrapping a node with no schema fails
   (CASSANDRA-2625)
 * Allow removing LocationInfo sstables (CASSANDRA-2632)
 * avoid attempting to replay mutations from dropped keyspaces (CASSANDRA-2631)
 * avoid using cached position of a key when GT is requested (CASSANDRA-2633)
 * fix counting bloom filter true positives (CASSANDRA-2637)
 * initialize local ep state prior to gossip startup if needed (CASSANDRA-2638)
 * fix counter increment lost after restart (CASSANDRA-2642)
 * add quote-escaping via backslash to CLI (CASSANDRA-2623)
 * fix pig example script (CASSANDRA-2487)
 * fix dynamic snitch race in adding latencies (CASSANDRA-2618)
 * Start/stop cassandra after more important services such as mdadm in
   debian packaging (CASSANDRA-2481)


0.8.0-beta2
 * fix NPE compacting index CFs (CASSANDRA-2528)
 * Remove checking all column families on startup for compaction candidates 
   (CASSANDRA-2444)
 * validate CQL create keyspace options (CASSANDRA-2525)
 * fix nodetool setcompactionthroughput (CASSANDRA-2550)
 * move	gossip heartbeat back to its own thread (CASSANDRA-2554)
 * validate cql TRUNCATE columnfamily before truncating (CASSANDRA-2570)
 * fix batch_mutate for mixed standard-counter mutations (CASSANDRA-2457)
 * disallow making schema changes to system keyspace (CASSANDRA-2563)
 * fix sending mutation messages multiple times (CASSANDRA-2557)
 * fix incorrect use of NBHM.size in ReadCallback that could cause
   reads to time out even when responses were received (CASSANDRA-2552)
 * trigger read repair correctly for LOCAL_QUORUM reads (CASSANDRA-2556)
 * Allow configuring the number of compaction thread (CASSANDRA-2558)
 * forceUserDefinedCompaction will attempt to compact what it is given
   even if the pessimistic estimate is that there is not enough disk space;
   automatic compactions will only compact 2 or more sstables (CASSANDRA-2575)
 * refuse to apply migrations with older timestamps than the current 
   schema (CASSANDRA-2536)
 * remove unframed Thrift transport option
 * include indexes in snapshots (CASSANDRA-2596)
 * improve ignoring of obsolete mutations in index maintenance (CASSANDRA-2401)
 * recognize attempt to drop just the index while leaving the column
   definition alone (CASSANDRA-2619)
  

0.8.0-beta1
 * remove Avro RPC support (CASSANDRA-926)
 * support for columns that act as incr/decr counters 
   (CASSANDRA-1072, 1937, 1944, 1936, 2101, 2093, 2288, 2105, 2384, 2236, 2342,
   2454)
 * CQL (CASSANDRA-1703, 1704, 1705, 1706, 1707, 1708, 1710, 1711, 1940, 
   2124, 2302, 2277, 2493)
 * avoid double RowMutation serialization on write path (CASSANDRA-1800)
 * make NetworkTopologyStrategy the default (CASSANDRA-1960)
 * configurable internode encryption (CASSANDRA-1567, 2152)
 * human readable column names in sstable2json output (CASSANDRA-1933)
 * change default JMX port to 7199 (CASSANDRA-2027)
 * backwards compatible internal messaging (CASSANDRA-1015)
 * atomic switch of memtables and sstables (CASSANDRA-2284)
 * add pluggable SeedProvider (CASSANDRA-1669)
 * Fix clustertool to not throw exception when calling get_endpoints (CASSANDRA-2437)
 * upgrade to thrift 0.6 (CASSANDRA-2412) 
 * repair works on a token range instead of full ring (CASSANDRA-2324)
 * purge tombstones from row cache (CASSANDRA-2305)
 * push replication_factor into strategy_options (CASSANDRA-1263)
 * give snapshots the same name on each node (CASSANDRA-1791)
 * remove "nodetool loadbalance" (CASSANDRA-2448)
 * multithreaded compaction (CASSANDRA-2191)
 * compaction throttling (CASSANDRA-2156)
 * add key type information and alias (CASSANDRA-2311, 2396)
 * cli no longer divides read_repair_chance by 100 (CASSANDRA-2458)
 * made CompactionInfo.getTaskType return an enum (CASSANDRA-2482)
 * add a server-wide cap on measured memtable memory usage and aggressively
   flush to keep under that threshold (CASSANDRA-2006)
 * add unified UUIDType (CASSANDRA-2233)
 * add off-heap row cache support (CASSANDRA-1969)


0.7.5
 * improvements/fixes to PIG driver (CASSANDRA-1618, CASSANDRA-2387,
   CASSANDRA-2465, CASSANDRA-2484)
 * validate index names (CASSANDRA-1761)
 * reduce contention on Table.flusherLock (CASSANDRA-1954)
 * try harder to detect failures during streaming, cleaning up temporary
   files more reliably (CASSANDRA-2088)
 * shut down server for OOM on a Thrift thread (CASSANDRA-2269)
 * fix tombstone handling in repair and sstable2json (CASSANDRA-2279)
 * preserve version when streaming data from old sstables (CASSANDRA-2283)
 * don't start repair if a neighboring node is marked as dead (CASSANDRA-2290)
 * purge tombstones from row cache (CASSANDRA-2305)
 * Avoid seeking when sstable2json exports the entire file (CASSANDRA-2318)
 * clear Built flag in system table when dropping an index (CASSANDRA-2320)
 * don't allow arbitrary argument for stress.java (CASSANDRA-2323)
 * validate values for index predicates in get_indexed_slice (CASSANDRA-2328)
 * queue secondary indexes for flush before the parent (CASSANDRA-2330)
 * allow job configuration to set the CL used in Hadoop jobs (CASSANDRA-2331)
 * add memtable_flush_queue_size defaulting to 4 (CASSANDRA-2333)
 * Allow overriding of initial_token, storage_port and rpc_port from system
   properties (CASSANDRA-2343)
 * fix comparator used for non-indexed secondary expressions in index scan
   (CASSANDRA-2347)
 * ensure size calculation and write phase of large-row compaction use
   the same threshold for TTL expiration (CASSANDRA-2349)
 * fix race when iterating CFs during add/drop (CASSANDRA-2350)
 * add ConsistencyLevel command to CLI (CASSANDRA-2354)
 * allow negative numbers in the cli (CASSANDRA-2358)
 * hard code serialVersionUID for tokens class (CASSANDRA-2361)
 * fix potential infinite loop in ByteBufferUtil.inputStream (CASSANDRA-2365)
 * fix encoding bugs in HintedHandoffManager, SystemTable when default
   charset is not UTF8 (CASSANDRA-2367)
 * avoids having removed node reappearing in Gossip (CASSANDRA-2371)
 * fix incorrect truncation of long to int when reading columns via block
   index (CASSANDRA-2376)
 * fix NPE during stream session (CASSANDRA-2377)
 * fix race condition that could leave orphaned data files when dropping CF or
   KS (CASSANDRA-2381)
 * fsync statistics component on write (CASSANDRA-2382)
 * fix duplicate results from CFS.scan (CASSANDRA-2406)
 * add IntegerType to CLI help (CASSANDRA-2414)
 * avoid caching token-only decoratedkeys (CASSANDRA-2416)
 * convert mmap assertion to if/throw so scrub can catch it (CASSANDRA-2417)
 * don't overwrite gc log (CASSANDR-2418)
 * invalidate row cache for streamed row to avoid inconsitencies
   (CASSANDRA-2420)
 * avoid copies in range/index scans (CASSANDRA-2425)
 * make sure we don't wipe data during cleanup if the node has not join
   the ring (CASSANDRA-2428)
 * Try harder to close files after compaction (CASSANDRA-2431)
 * re-set bootstrapped flag after move finishes (CASSANDRA-2435)
 * display validation_class in CLI 'describe keyspace' (CASSANDRA-2442)
 * make cleanup compactions cleanup the row cache (CASSANDRA-2451)
 * add column fields validation to scrub (CASSANDRA-2460)
 * use 64KB flush buffer instead of in_memory_compaction_limit (CASSANDRA-2463)
 * fix backslash substitutions in CLI (CASSANDRA-2492)
 * disable cache saving for system CFS (CASSANDRA-2502)
 * fixes for verifying destination availability under hinted conditions
   so UE can be thrown intead of timing out (CASSANDRA-2514)
 * fix update of validation class in column metadata (CASSANDRA-2512)
 * support LOCAL_QUORUM, EACH_QUORUM CLs outside of NTS (CASSANDRA-2516)
 * preserve version when streaming data from old sstables (CASSANDRA-2283)
 * fix backslash substitutions in CLI (CASSANDRA-2492)
 * count a row deletion as one operation towards memtable threshold 
   (CASSANDRA-2519)
 * support LOCAL_QUORUM, EACH_QUORUM CLs outside of NTS (CASSANDRA-2516)


0.7.4
 * add nodetool join command (CASSANDRA-2160)
 * fix secondary indexes on pre-existing or streamed data (CASSANDRA-2244)
 * initialize endpoint in gossiper earlier (CASSANDRA-2228)
 * add ability to write to Cassandra from Pig (CASSANDRA-1828)
 * add rpc_[min|max]_threads (CASSANDRA-2176)
 * add CL.TWO, CL.THREE (CASSANDRA-2013)
 * avoid exporting an un-requested row in sstable2json, when exporting 
   a key that does not exist (CASSANDRA-2168)
 * add incremental_backups option (CASSANDRA-1872)
 * add configurable row limit to Pig loadfunc (CASSANDRA-2276)
 * validate column values in batches as well as single-Column inserts
   (CASSANDRA-2259)
 * move sample schema from cassandra.yaml to schema-sample.txt,
   a cli scripts (CASSANDRA-2007)
 * avoid writing empty rows when scrubbing tombstoned rows (CASSANDRA-2296)
 * fix assertion error in range and index scans for CL < ALL
   (CASSANDRA-2282)
 * fix commitlog replay when flush position refers to data that didn't
   get synced before server died (CASSANDRA-2285)
 * fix fd leak in sstable2json with non-mmap'd i/o (CASSANDRA-2304)
 * reduce memory use during streaming of multiple sstables (CASSANDRA-2301)
 * purge tombstoned rows from cache after GCGraceSeconds (CASSANDRA-2305)
 * allow zero replicas in a NTS datacenter (CASSANDRA-1924)
 * make range queries respect snitch for local replicas (CASSANDRA-2286)
 * fix HH delivery when column index is larger than 2GB (CASSANDRA-2297)
 * make 2ary indexes use parent CF flush thresholds during initial build
   (CASSANDRA-2294)
 * update memtable_throughput to be a long (CASSANDRA-2158)


0.7.3
 * Keep endpoint state until aVeryLongTime (CASSANDRA-2115)
 * lower-latency read repair (CASSANDRA-2069)
 * add hinted_handoff_throttle_delay_in_ms option (CASSANDRA-2161)
 * fixes for cache save/load (CASSANDRA-2172, -2174)
 * Handle whole-row deletions in CFOutputFormat (CASSANDRA-2014)
 * Make memtable_flush_writers flush in parallel (CASSANDRA-2178)
 * Add compaction_preheat_key_cache option (CASSANDRA-2175)
 * refactor stress.py to have only one copy of the format string 
   used for creating row keys (CASSANDRA-2108)
 * validate index names for \w+ (CASSANDRA-2196)
 * Fix Cassandra cli to respect timeout if schema does not settle 
   (CASSANDRA-2187)
 * fix for compaction and cleanup writing old-format data into new-version 
   sstable (CASSANDRA-2211, -2216)
 * add nodetool scrub (CASSANDRA-2217, -2240)
 * fix sstable2json large-row pagination (CASSANDRA-2188)
 * fix EOFing on requests for the last bytes in a file (CASSANDRA-2213)
 * fix BufferedRandomAccessFile bugs (CASSANDRA-2218, -2241)
 * check for memtable flush_after_mins exceeded every 10s (CASSANDRA-2183)
 * fix cache saving on Windows (CASSANDRA-2207)
 * add validateSchemaAgreement call + synchronization to schema
   modification operations (CASSANDRA-2222)
 * fix for reversed slice queries on large rows (CASSANDRA-2212)
 * fat clients were writing local data (CASSANDRA-2223)
 * set DEFAULT_MEMTABLE_LIFETIME_IN_MINS to 24h
 * improve detection and cleanup of partially-written sstables 
   (CASSANDRA-2206)
 * fix supercolumn de/serialization when subcolumn comparator is different
   from supercolumn's (CASSANDRA-2104)
 * fix starting up on Windows when CASSANDRA_HOME contains whitespace
   (CASSANDRA-2237)
 * add [get|set][row|key]cacheSavePeriod to JMX (CASSANDRA-2100)
 * fix Hadoop ColumnFamilyOutputFormat dropping of mutations
   when batch fills up (CASSANDRA-2255)
 * move file deletions off of scheduledtasks executor (CASSANDRA-2253)


0.7.2
 * copy DecoratedKey.key when inserting into caches to avoid retaining
   a reference to the underlying buffer (CASSANDRA-2102)
 * format subcolumn names with subcomparator (CASSANDRA-2136)
 * fix column bloom filter deserialization (CASSANDRA-2165)


0.7.1
 * refactor MessageDigest creation code. (CASSANDRA-2107)
 * buffer network stack to avoid inefficient small TCP messages while avoiding
   the nagle/delayed ack problem (CASSANDRA-1896)
 * check log4j configuration for changes every 10s (CASSANDRA-1525, 1907)
 * more-efficient cross-DC replication (CASSANDRA-1530, -2051, -2138)
 * avoid polluting page cache with commitlog or sstable writes
   and seq scan operations (CASSANDRA-1470)
 * add RMI authentication options to nodetool (CASSANDRA-1921)
 * make snitches configurable at runtime (CASSANDRA-1374)
 * retry hadoop split requests on connection failure (CASSANDRA-1927)
 * implement describeOwnership for BOP, COPP (CASSANDRA-1928)
 * make read repair behave as expected for ConsistencyLevel > ONE
   (CASSANDRA-982, 2038)
 * distributed test harness (CASSANDRA-1859, 1964)
 * reduce flush lock contention (CASSANDRA-1930)
 * optimize supercolumn deserialization (CASSANDRA-1891)
 * fix CFMetaData.apply to only compare objects of the same class 
   (CASSANDRA-1962)
 * allow specifying specific SSTables to compact from JMX (CASSANDRA-1963)
 * fix race condition in MessagingService.targets (CASSANDRA-1959, 2094, 2081)
 * refuse to open sstables from a future version (CASSANDRA-1935)
 * zero-copy reads (CASSANDRA-1714)
 * fix copy bounds for word Text in wordcount demo (CASSANDRA-1993)
 * fixes for contrib/javautils (CASSANDRA-1979)
 * check more frequently for memtable expiration (CASSANDRA-2000)
 * fix writing SSTable column count statistics (CASSANDRA-1976)
 * fix streaming of multiple CFs during bootstrap (CASSANDRA-1992)
 * explicitly set JVM GC new generation size with -Xmn (CASSANDRA-1968)
 * add short options for CLI flags (CASSANDRA-1565)
 * make keyspace argument to "describe keyspace" in CLI optional
   when authenticated to keyspace already (CASSANDRA-2029)
 * added option to specify -Dcassandra.join_ring=false on startup
   to allow "warm spare" nodes or performing JMX maintenance before
   joining the ring (CASSANDRA-526)
 * log migrations at INFO (CASSANDRA-2028)
 * add CLI verbose option in file mode (CASSANDRA-2030)
 * add single-line "--" comments to CLI (CASSANDRA-2032)
 * message serialization tests (CASSANDRA-1923)
 * switch from ivy to maven-ant-tasks (CASSANDRA-2017)
 * CLI attempts to block for new schema to propagate (CASSANDRA-2044)
 * fix potential overflow in nodetool cfstats (CASSANDRA-2057)
 * add JVM shutdownhook to sync commitlog (CASSANDRA-1919)
 * allow nodes to be up without being part of  normal traffic (CASSANDRA-1951)
 * fix CLI "show keyspaces" with null options on NTS (CASSANDRA-2049)
 * fix possible ByteBuffer race conditions (CASSANDRA-2066)
 * reduce garbage generated by MessagingService to prevent load spikes
   (CASSANDRA-2058)
 * fix math in RandomPartitioner.describeOwnership (CASSANDRA-2071)
 * fix deletion of sstable non-data components (CASSANDRA-2059)
 * avoid blocking gossip while deleting handoff hints (CASSANDRA-2073)
 * ignore messages from newer versions, keep track of nodes in gossip 
   regardless of version (CASSANDRA-1970)
 * cache writing moved to CompactionManager to reduce i/o contention and
   updated to use non-cache-polluting writes (CASSANDRA-2053)
 * page through large rows when exporting to JSON (CASSANDRA-2041)
 * add flush_largest_memtables_at and reduce_cache_sizes_at options
   (CASSANDRA-2142)
 * add cli 'describe cluster' command (CASSANDRA-2127)
 * add cli support for setting username/password at 'connect' command 
   (CASSANDRA-2111)
 * add -D option to Stress.java to allow reading hosts from a file 
   (CASSANDRA-2149)
 * bound hints CF throughput between 32M and 256M (CASSANDRA-2148)
 * continue starting when invalid saved cache entries are encountered
   (CASSANDRA-2076)
 * add max_hint_window_in_ms option (CASSANDRA-1459)


0.7.0-final
 * fix offsets to ByteBuffer.get (CASSANDRA-1939)


0.7.0-rc4
 * fix cli crash after backgrounding (CASSANDRA-1875)
 * count timeouts in storageproxy latencies, and include latency 
   histograms in StorageProxyMBean (CASSANDRA-1893)
 * fix CLI get recognition of supercolumns (CASSANDRA-1899)
 * enable keepalive on intra-cluster sockets (CASSANDRA-1766)
 * count timeouts towards dynamicsnitch latencies (CASSANDRA-1905)
 * Expose index-building status in JMX + cli schema description
   (CASSANDRA-1871)
 * allow [LOCAL|EACH]_QUORUM to be used with non-NetworkTopology 
   replication Strategies
 * increased amount of index locks for faster commitlog replay
 * collect secondary index tombstones immediately (CASSANDRA-1914)
 * revert commitlog changes from #1780 (CASSANDRA-1917)
 * change RandomPartitioner min token to -1 to avoid collision w/
   tokens on actual nodes (CASSANDRA-1901)
 * examine the right nibble when validating TimeUUID (CASSANDRA-1910)
 * include secondary indexes in cleanup (CASSANDRA-1916)
 * CFS.scrubDataDirectories should also cleanup invalid secondary indexes
   (CASSANDRA-1904)
 * ability to disable/enable gossip on nodes to force them down
   (CASSANDRA-1108)


0.7.0-rc3
 * expose getNaturalEndpoints in StorageServiceMBean taking byte[]
   key; RMI cannot serialize ByteBuffer (CASSANDRA-1833)
 * infer org.apache.cassandra.locator for replication strategy classes
   when not otherwise specified
 * validation that generates less garbage (CASSANDRA-1814)
 * add TTL support to CLI (CASSANDRA-1838)
 * cli defaults to bytestype for subcomparator when creating
   column families (CASSANDRA-1835)
 * unregister index MBeans when index is dropped (CASSANDRA-1843)
 * make ByteBufferUtil.clone thread-safe (CASSANDRA-1847)
 * change exception for read requests during bootstrap from 
   InvalidRequest to Unavailable (CASSANDRA-1862)
 * respect row-level tombstones post-flush in range scans
   (CASSANDRA-1837)
 * ReadResponseResolver check digests against each other (CASSANDRA-1830)
 * return InvalidRequest when remove of subcolumn without supercolumn
   is requested (CASSANDRA-1866)
 * flush before repair (CASSANDRA-1748)
 * SSTableExport validates key order (CASSANDRA-1884)
 * large row support for SSTableExport (CASSANDRA-1867)
 * Re-cache hot keys post-compaction without hitting disk (CASSANDRA-1878)
 * manage read repair in coordinator instead of data source, to
   provide latency information to dynamic snitch (CASSANDRA-1873)


0.7.0-rc2
 * fix live-column-count of slice ranges including tombstoned supercolumn 
   with live subcolumn (CASSANDRA-1591)
 * rename o.a.c.internal.AntientropyStage -> AntiEntropyStage,
   o.a.c.request.Request_responseStage -> RequestResponseStage,
   o.a.c.internal.Internal_responseStage -> InternalResponseStage
 * add AbstractType.fromString (CASSANDRA-1767)
 * require index_type to be present when specifying index_name
   on ColumnDef (CASSANDRA-1759)
 * fix add/remove index bugs in CFMetadata (CASSANDRA-1768)
 * rebuild Strategy during system_update_keyspace (CASSANDRA-1762)
 * cli updates prompt to ... in continuation lines (CASSANDRA-1770)
 * support multiple Mutations per key in hadoop ColumnFamilyOutputFormat
   (CASSANDRA-1774)
 * improvements to Debian init script (CASSANDRA-1772)
 * use local classloader to check for version.properties (CASSANDRA-1778)
 * Validate that column names in column_metadata are valid for the
   defined comparator, and decode properly in cli (CASSANDRA-1773)
 * use cross-platform newlines in cli (CASSANDRA-1786)
 * add ExpiringColumn support to sstable import/export (CASSANDRA-1754)
 * add flush for each append to periodic commitlog mode; added
   periodic_without_flush option to disable this (CASSANDRA-1780)
 * close file handle used for post-flush truncate (CASSANDRA-1790)
 * various code cleanup (CASSANDRA-1793, -1794, -1795)
 * fix range queries against wrapped range (CASSANDRA-1781)
 * fix consistencylevel calculations for NetworkTopologyStrategy
   (CASSANDRA-1804)
 * cli support index type enum names (CASSANDRA-1810)
 * improved validation of column_metadata (CASSANDRA-1813)
 * reads at ConsistencyLevel > 1 throw UnavailableException
   immediately if insufficient live nodes exist (CASSANDRA-1803)
 * copy bytebuffers for local writes to avoid retaining the entire
   Thrift frame (CASSANDRA-1801)
 * fix NPE adding index to column w/o prior metadata (CASSANDRA-1764)
 * reduce fat client timeout (CASSANDRA-1730)
 * fix botched merge of CASSANDRA-1316


0.7.0-rc1
 * fix compaction and flush races with schema updates (CASSANDRA-1715)
 * add clustertool, config-converter, sstablekeys, and schematool 
   Windows .bat files (CASSANDRA-1723)
 * reject range queries received during bootstrap (CASSANDRA-1739)
 * fix wrapping-range queries on non-minimum token (CASSANDRA-1700)
 * add nodetool cfhistogram (CASSANDRA-1698)
 * limit repaired ranges to what the nodes have in common (CASSANDRA-1674)
 * index scan treats missing columns as not matching secondary
   expressions (CASSANDRA-1745)
 * Fix misuse of DataOutputBuffer.getData in AntiEntropyService
   (CASSANDRA-1729)
 * detect and warn when obsolete version of JNA is present (CASSANDRA-1760)
 * reduce fat client timeout (CASSANDRA-1730)
 * cleanup smallest CFs first to increase free temp space for larger ones
   (CASSANDRA-1811)
 * Update windows .bat files to work outside of main Cassandra
   directory (CASSANDRA-1713)
 * fix read repair regression from 0.6.7 (CASSANDRA-1727)
 * more-efficient read repair (CASSANDRA-1719)
 * fix hinted handoff replay (CASSANDRA-1656)
 * log type of dropped messages (CASSANDRA-1677)
 * upgrade to SLF4J 1.6.1
 * fix ByteBuffer bug in ExpiringColumn.updateDigest (CASSANDRA-1679)
 * fix IntegerType.getString (CASSANDRA-1681)
 * make -Djava.net.preferIPv4Stack=true the default (CASSANDRA-628)
 * add INTERNAL_RESPONSE verb to differentiate from responses related
   to client requests (CASSANDRA-1685)
 * log tpstats when dropping messages (CASSANDRA-1660)
 * include unreachable nodes in describeSchemaVersions (CASSANDRA-1678)
 * Avoid dropping messages off the client request path (CASSANDRA-1676)
 * fix jna errno reporting (CASSANDRA-1694)
 * add friendlier error for UnknownHostException on startup (CASSANDRA-1697)
 * include jna dependency in RPM package (CASSANDRA-1690)
 * add --skip-keys option to stress.py (CASSANDRA-1696)
 * improve cli handling of non-string keys and column names 
   (CASSANDRA-1701, -1693)
 * r/m extra subcomparator line in cli keyspaces output (CASSANDRA-1712)
 * add read repair chance to cli "show keyspaces"
 * upgrade to ConcurrentLinkedHashMap 1.1 (CASSANDRA-975)
 * fix index scan routing (CASSANDRA-1722)
 * fix tombstoning of supercolumns in range queries (CASSANDRA-1734)
 * clear endpoint cache after updating keyspace metadata (CASSANDRA-1741)
 * fix wrapping-range queries on non-minimum token (CASSANDRA-1700)
 * truncate includes secondary indexes (CASSANDRA-1747)
 * retain reference to PendingFile sstables (CASSANDRA-1749)
 * fix sstableimport regression (CASSANDRA-1753)
 * fix for bootstrap when no non-system tables are defined (CASSANDRA-1732)
 * handle replica unavailability in index scan (CASSANDRA-1755)
 * fix service initialization order deadlock (CASSANDRA-1756)
 * multi-line cli commands (CASSANDRA-1742)
 * fix race between snapshot and compaction (CASSANDRA-1736)
 * add listEndpointsPendingHints, deleteHintsForEndpoint JMX methods 
   (CASSANDRA-1551)


0.7.0-beta3
 * add strategy options to describe_keyspace output (CASSANDRA-1560)
 * log warning when using randomly generated token (CASSANDRA-1552)
 * re-organize JMX into .db, .net, .internal, .request (CASSANDRA-1217)
 * allow nodes to change IPs between restarts (CASSANDRA-1518)
 * remember ring state between restarts by default (CASSANDRA-1518)
 * flush index built flag so we can read it before log replay (CASSANDRA-1541)
 * lock row cache updates to prevent race condition (CASSANDRA-1293)
 * remove assertion causing rare (and harmless) error messages in
   commitlog (CASSANDRA-1330)
 * fix moving nodes with no keyspaces defined (CASSANDRA-1574)
 * fix unbootstrap when no data is present in a transfer range (CASSANDRA-1573)
 * take advantage of AVRO-495 to simplify our avro IDL (CASSANDRA-1436)
 * extend authorization hierarchy to column family (CASSANDRA-1554)
 * deletion support in secondary indexes (CASSANDRA-1571)
 * meaningful error message for invalid replication strategy class 
   (CASSANDRA-1566)
 * allow keyspace creation with RF > N (CASSANDRA-1428)
 * improve cli error handling (CASSANDRA-1580)
 * add cache save/load ability (CASSANDRA-1417, 1606, 1647)
 * add StorageService.getDrainProgress (CASSANDRA-1588)
 * Disallow bootstrap to an in-use token (CASSANDRA-1561)
 * Allow dynamic secondary index creation and destruction (CASSANDRA-1532)
 * log auto-guessed memtable thresholds (CASSANDRA-1595)
 * add ColumnDef support to cli (CASSANDRA-1583)
 * reduce index sample time by 75% (CASSANDRA-1572)
 * add cli support for column, strategy metadata (CASSANDRA-1578, 1612)
 * add cli support for schema modification (CASSANDRA-1584)
 * delete temp files on failed compactions (CASSANDRA-1596)
 * avoid blocking for dead nodes during removetoken (CASSANDRA-1605)
 * remove ConsistencyLevel.ZERO (CASSANDRA-1607)
 * expose in-progress compaction type in jmx (CASSANDRA-1586)
 * removed IClock & related classes from internals (CASSANDRA-1502)
 * fix removing tokens from SystemTable on decommission and removetoken
   (CASSANDRA-1609)
 * include CF metadata in cli 'show keyspaces' (CASSANDRA-1613)
 * switch from Properties to HashMap in PropertyFileSnitch to
   avoid synchronization bottleneck (CASSANDRA-1481)
 * PropertyFileSnitch configuration file renamed to 
   cassandra-topology.properties
 * add cli support for get_range_slices (CASSANDRA-1088, CASSANDRA-1619)
 * Make memtable flush thresholds per-CF instead of global 
   (CASSANDRA-1007, 1637)
 * add cli support for binary data without CfDef hints (CASSANDRA-1603)
 * fix building SSTable statistics post-stream (CASSANDRA-1620)
 * fix potential infinite loop in 2ary index queries (CASSANDRA-1623)
 * allow creating NTS keyspaces with no replicas configured (CASSANDRA-1626)
 * add jmx histogram of sstables accessed per read (CASSANDRA-1624)
 * remove system_rename_column_family and system_rename_keyspace from the
   client API until races can be fixed (CASSANDRA-1630, CASSANDRA-1585)
 * add cli sanity tests (CASSANDRA-1582)
 * update GC settings in cassandra.bat (CASSANDRA-1636)
 * cli support for index queries (CASSANDRA-1635)
 * cli support for updating schema memtable settings (CASSANDRA-1634)
 * cli --file option (CASSANDRA-1616)
 * reduce automatically chosen memtable sizes by 50% (CASSANDRA-1641)
 * move endpoint cache from snitch to strategy (CASSANDRA-1643)
 * fix commitlog recovery deleting the newly-created segment as well as
   the old ones (CASSANDRA-1644)
 * upgrade to Thrift 0.5 (CASSANDRA-1367)
 * renamed CL.DCQUORUM to LOCAL_QUORUM and DCQUORUMSYNC to EACH_QUORUM
 * cli truncate support (CASSANDRA-1653)
 * update GC settings in cassandra.bat (CASSANDRA-1636)
 * avoid logging when a node's ip/token is gossipped back to it (CASSANDRA-1666)


0.7-beta2
 * always use UTF-8 for hint keys (CASSANDRA-1439)
 * remove cassandra.yaml dependency from Hadoop and Pig (CASSADRA-1322)
 * expose CfDef metadata in describe_keyspaces (CASSANDRA-1363)
 * restore use of mmap_index_only option (CASSANDRA-1241)
 * dropping a keyspace with no column families generated an error 
   (CASSANDRA-1378)
 * rename RackAwareStrategy to OldNetworkTopologyStrategy, RackUnawareStrategy 
   to SimpleStrategy, DatacenterShardStrategy to NetworkTopologyStrategy,
   AbstractRackAwareSnitch to AbstractNetworkTopologySnitch (CASSANDRA-1392)
 * merge StorageProxy.mutate, mutateBlocking (CASSANDRA-1396)
 * faster UUIDType, LongType comparisons (CASSANDRA-1386, 1393)
 * fix setting read_repair_chance from CLI addColumnFamily (CASSANDRA-1399)
 * fix updates to indexed columns (CASSANDRA-1373)
 * fix race condition leaving to FileNotFoundException (CASSANDRA-1382)
 * fix sharded lock hash on index write path (CASSANDRA-1402)
 * add support for GT/E, LT/E in subordinate index clauses (CASSANDRA-1401)
 * cfId counter got out of sync when CFs were added (CASSANDRA-1403)
 * less chatty schema updates (CASSANDRA-1389)
 * rename column family mbeans. 'type' will now include either 
   'IndexColumnFamilies' or 'ColumnFamilies' depending on the CFS type.
   (CASSANDRA-1385)
 * disallow invalid keyspace and column family names. This includes name that
   matches a '^\w+' regex. (CASSANDRA-1377)
 * use JNA, if present, to take snapshots (CASSANDRA-1371)
 * truncate hints if starting 0.7 for the first time (CASSANDRA-1414)
 * fix FD leak in single-row slicepredicate queries (CASSANDRA-1416)
 * allow index expressions against columns that are not part of the 
   SlicePredicate (CASSANDRA-1410)
 * config-converter properly handles snitches and framed support 
   (CASSANDRA-1420)
 * remove keyspace argument from multiget_count (CASSANDRA-1422)
 * allow specifying cassandra.yaml location as (local or remote) URL
   (CASSANDRA-1126)
 * fix using DynamicEndpointSnitch with NetworkTopologyStrategy
   (CASSANDRA-1429)
 * Add CfDef.default_validation_class (CASSANDRA-891)
 * fix EstimatedHistogram.max (CASSANDRA-1413)
 * quorum read optimization (CASSANDRA-1622)
 * handle zero-length (or missing) rows during HH paging (CASSANDRA-1432)
 * include secondary indexes during schema migrations (CASSANDRA-1406)
 * fix commitlog header race during schema change (CASSANDRA-1435)
 * fix ColumnFamilyStoreMBeanIterator to use new type name (CASSANDRA-1433)
 * correct filename generated by xml->yaml converter (CASSANDRA-1419)
 * add CMSInitiatingOccupancyFraction=75 and UseCMSInitiatingOccupancyOnly
   to default JVM options
 * decrease jvm heap for cassandra-cli (CASSANDRA-1446)
 * ability to modify keyspaces and column family definitions on a live cluster
   (CASSANDRA-1285)
 * support for Hadoop Streaming [non-jvm map/reduce via stdin/out]
   (CASSANDRA-1368)
 * Move persistent sstable stats from the system table to an sstable component
   (CASSANDRA-1430)
 * remove failed bootstrap attempt from pending ranges when gossip times
   it out after 1h (CASSANDRA-1463)
 * eager-create tcp connections to other cluster members (CASSANDRA-1465)
 * enumerate stages and derive stage from message type instead of 
   transmitting separately (CASSANDRA-1465)
 * apply reversed flag during collation from different data sources
   (CASSANDRA-1450)
 * make failure to remove commitlog segment non-fatal (CASSANDRA-1348)
 * correct ordering of drain operations so CL.recover is no longer 
   necessary (CASSANDRA-1408)
 * removed keyspace from describe_splits method (CASSANDRA-1425)
 * rename check_schema_agreement to describe_schema_versions
   (CASSANDRA-1478)
 * fix QUORUM calculation for RF > 3 (CASSANDRA-1487)
 * remove tombstones during non-major compactions when bloom filter
   verifies that row does not exist in other sstables (CASSANDRA-1074)
 * nodes that coordinated a loadbalance in the past could not be seen by
   newly added nodes (CASSANDRA-1467)
 * exposed endpoint states (gossip details) via jmx (CASSANDRA-1467)
 * ensure that compacted sstables are not included when new readers are
   instantiated (CASSANDRA-1477)
 * by default, calculate heap size and memtable thresholds at runtime (CASSANDRA-1469)
 * fix races dealing with adding/dropping keyspaces and column families in
   rapid succession (CASSANDRA-1477)
 * clean up of Streaming system (CASSANDRA-1503, 1504, 1506)
 * add options to configure Thrift socket keepalive and buffer sizes (CASSANDRA-1426)
 * make contrib CassandraServiceDataCleaner recursive (CASSANDRA-1509)
 * min, max compaction threshold are configurable and persistent 
   per-ColumnFamily (CASSANDRA-1468)
 * fix replaying the last mutation in a commitlog unnecessarily 
   (CASSANDRA-1512)
 * invoke getDefaultUncaughtExceptionHandler from DTPE with the original
   exception rather than the ExecutionException wrapper (CASSANDRA-1226)
 * remove Clock from the Thrift (and Avro) API (CASSANDRA-1501)
 * Close intra-node sockets when connection is broken (CASSANDRA-1528)
 * RPM packaging spec file (CASSANDRA-786)
 * weighted request scheduler (CASSANDRA-1485)
 * treat expired columns as deleted (CASSANDRA-1539)
 * make IndexInterval configurable (CASSANDRA-1488)
 * add describe_snitch to Thrift API (CASSANDRA-1490)
 * MD5 authenticator compares plain text submitted password with MD5'd
   saved property, instead of vice versa (CASSANDRA-1447)
 * JMX MessagingService pending and completed counts (CASSANDRA-1533)
 * fix race condition processing repair responses (CASSANDRA-1511)
 * make repair blocking (CASSANDRA-1511)
 * create EndpointSnitchInfo and MBean to expose rack and DC (CASSANDRA-1491)
 * added option to contrib/word_count to output results back to Cassandra
   (CASSANDRA-1342)
 * rewrite Hadoop ColumnFamilyRecordWriter to pool connections, retry to
   multiple Cassandra nodes, and smooth impact on the Cassandra cluster
   by using smaller batch sizes (CASSANDRA-1434)
 * fix setting gc_grace_seconds via CLI (CASSANDRA-1549)
 * support TTL'd index values (CASSANDRA-1536)
 * make removetoken work like decommission (CASSANDRA-1216)
 * make cli comparator-aware and improve quote rules (CASSANDRA-1523,-1524)
 * make nodetool compact and cleanup blocking (CASSANDRA-1449)
 * add memtable, cache information to GCInspector logs (CASSANDRA-1558)
 * enable/disable HintedHandoff via JMX (CASSANDRA-1550)
 * Ignore stray files in the commit log directory (CASSANDRA-1547)
 * Disallow bootstrap to an in-use token (CASSANDRA-1561)


0.7-beta1
 * sstable versioning (CASSANDRA-389)
 * switched to slf4j logging (CASSANDRA-625)
 * add (optional) expiration time for column (CASSANDRA-699)
 * access levels for authentication/authorization (CASSANDRA-900)
 * add ReadRepairChance to CF definition (CASSANDRA-930)
 * fix heisenbug in system tests, especially common on OS X (CASSANDRA-944)
 * convert to byte[] keys internally and all public APIs (CASSANDRA-767)
 * ability to alter schema definitions on a live cluster (CASSANDRA-44)
 * renamed configuration file to cassandra.xml, and log4j.properties to
   log4j-server.properties, which must now be loaded from
   the classpath (which is how our scripts in bin/ have always done it)
   (CASSANDRA-971)
 * change get_count to require a SlicePredicate. create multi_get_count
   (CASSANDRA-744)
 * re-organized endpointsnitch implementations and added SimpleSnitch
   (CASSANDRA-994)
 * Added preload_row_cache option (CASSANDRA-946)
 * add CRC to commitlog header (CASSANDRA-999)
 * removed deprecated batch_insert and get_range_slice methods (CASSANDRA-1065)
 * add truncate thrift method (CASSANDRA-531)
 * http mini-interface using mx4j (CASSANDRA-1068)
 * optimize away copy of sliced row on memtable read path (CASSANDRA-1046)
 * replace constant-size 2GB mmaped segments and special casing for index 
   entries spanning segment boundaries, with SegmentedFile that computes 
   segments that always contain entire entries/rows (CASSANDRA-1117)
 * avoid reading large rows into memory during compaction (CASSANDRA-16)
 * added hadoop OutputFormat (CASSANDRA-1101)
 * efficient Streaming (no more anticompaction) (CASSANDRA-579)
 * split commitlog header into separate file and add size checksum to
   mutations (CASSANDRA-1179)
 * avoid allocating a new byte[] for each mutation on replay (CASSANDRA-1219)
 * revise HH schema to be per-endpoint (CASSANDRA-1142)
 * add joining/leaving status to nodetool ring (CASSANDRA-1115)
 * allow multiple repair sessions per node (CASSANDRA-1190)
 * optimize away MessagingService for local range queries (CASSANDRA-1261)
 * make framed transport the default so malformed requests can't OOM the 
   server (CASSANDRA-475)
 * significantly faster reads from row cache (CASSANDRA-1267)
 * take advantage of row cache during range queries (CASSANDRA-1302)
 * make GCGraceSeconds a per-ColumnFamily value (CASSANDRA-1276)
 * keep persistent row size and column count statistics (CASSANDRA-1155)
 * add IntegerType (CASSANDRA-1282)
 * page within a single row during hinted handoff (CASSANDRA-1327)
 * push DatacenterShardStrategy configuration into keyspace definition,
   eliminating datacenter.properties. (CASSANDRA-1066)
 * optimize forward slices starting with '' and single-index-block name 
   queries by skipping the column index (CASSANDRA-1338)
 * streaming refactor (CASSANDRA-1189)
 * faster comparison for UUID types (CASSANDRA-1043)
 * secondary index support (CASSANDRA-749 and subtasks)
 * make compaction buckets deterministic (CASSANDRA-1265)


0.6.6
 * Allow using DynamicEndpointSnitch with RackAwareStrategy (CASSANDRA-1429)
 * remove the remaining vestiges of the unfinished DatacenterShardStrategy 
   (replaced by NetworkTopologyStrategy in 0.7)
   

0.6.5
 * fix key ordering in range query results with RandomPartitioner
   and ConsistencyLevel > ONE (CASSANDRA-1145)
 * fix for range query starting with the wrong token range (CASSANDRA-1042)
 * page within a single row during hinted handoff (CASSANDRA-1327)
 * fix compilation on non-sun JDKs (CASSANDRA-1061)
 * remove String.trim() call on row keys in batch mutations (CASSANDRA-1235)
 * Log summary of dropped messages instead of spamming log (CASSANDRA-1284)
 * add dynamic endpoint snitch (CASSANDRA-981)
 * fix streaming for keyspaces with hyphens in their name (CASSANDRA-1377)
 * fix errors in hard-coded bloom filter optKPerBucket by computing it
   algorithmically (CASSANDRA-1220
 * remove message deserialization stage, and uncap read/write stages
   so slow reads/writes don't block gossip processing (CASSANDRA-1358)
 * add jmx port configuration to Debian package (CASSANDRA-1202)
 * use mlockall via JNA, if present, to prevent Linux from swapping
   out parts of the JVM (CASSANDRA-1214)


0.6.4
 * avoid queuing multiple hint deliveries for the same endpoint
   (CASSANDRA-1229)
 * better performance for and stricter checking of UTF8 column names
   (CASSANDRA-1232)
 * extend option to lower compaction priority to hinted handoff
   as well (CASSANDRA-1260)
 * log errors in gossip instead of re-throwing (CASSANDRA-1289)
 * avoid aborting commitlog replay prematurely if a flushed-but-
   not-removed commitlog segment is encountered (CASSANDRA-1297)
 * fix duplicate rows being read during mapreduce (CASSANDRA-1142)
 * failure detection wasn't closing command sockets (CASSANDRA-1221)
 * cassandra-cli.bat works on windows (CASSANDRA-1236)
 * pre-emptively drop requests that cannot be processed within RPCTimeout
   (CASSANDRA-685)
 * add ack to Binary write verb and update CassandraBulkLoader
   to wait for acks for each row (CASSANDRA-1093)
 * added describe_partitioner Thrift method (CASSANDRA-1047)
 * Hadoop jobs no longer require the Cassandra storage-conf.xml
   (CASSANDRA-1280, CASSANDRA-1047)
 * log thread pool stats when GC is excessive (CASSANDRA-1275)
 * remove gossip message size limit (CASSANDRA-1138)
 * parallelize local and remote reads during multiget, and respect snitch 
   when determining whether to do local read for CL.ONE (CASSANDRA-1317)
 * fix read repair to use requested consistency level on digest mismatch,
   rather than assuming QUORUM (CASSANDRA-1316)
 * process digest mismatch re-reads in parallel (CASSANDRA-1323)
 * switch hints CF comparator to BytesType (CASSANDRA-1274)


0.6.3
 * retry to make streaming connections up to 8 times. (CASSANDRA-1019)
 * reject describe_ring() calls on invalid keyspaces (CASSANDRA-1111)
 * fix cache size calculation for size of 100% (CASSANDRA-1129)
 * fix cache capacity only being recalculated once (CASSANDRA-1129)
 * remove hourly scan of all hints on the off chance that the gossiper
   missed a status change; instead, expose deliverHintsToEndpoint to JMX
   so it can be done manually, if necessary (CASSANDRA-1141)
 * don't reject reads at CL.ALL (CASSANDRA-1152)
 * reject deletions to supercolumns in CFs containing only standard
   columns (CASSANDRA-1139)
 * avoid preserving login information after client disconnects
   (CASSANDRA-1057)
 * prefer sun jdk to openjdk in debian init script (CASSANDRA-1174)
 * detect partioner config changes between restarts and fail fast 
   (CASSANDRA-1146)
 * use generation time to resolve node token reassignment disagreements
   (CASSANDRA-1118)
 * restructure the startup ordering of Gossiper and MessageService to avoid
   timing anomalies (CASSANDRA-1160)
 * detect incomplete commit log hearders (CASSANDRA-1119)
 * force anti-entropy service to stream files on the stream stage to avoid
   sending streams out of order (CASSANDRA-1169)
 * remove inactive stream managers after AES streams files (CASSANDRA-1169)
 * allow removing entire row through batch_mutate Deletion (CASSANDRA-1027)
 * add JMX metrics for row-level bloom filter false positives (CASSANDRA-1212)
 * added a redhat init script to contrib (CASSANDRA-1201)
 * use midpoint when bootstrapping a new machine into range with not
   much data yet instead of random token (CASSANDRA-1112)
 * kill server on OOM in executor stage as well as Thrift (CASSANDRA-1226)
 * remove opportunistic repairs, when two machines with overlapping replica
   responsibilities happen to finish major compactions of the same CF near
   the same time.  repairs are now fully manual (CASSANDRA-1190)
 * add ability to lower compaction priority (default is no change from 0.6.2)
   (CASSANDRA-1181)


0.6.2
 * fix contrib/word_count build. (CASSANDRA-992)
 * split CommitLogExecutorService into BatchCommitLogExecutorService and 
   PeriodicCommitLogExecutorService (CASSANDRA-1014)
 * add latency histograms to CFSMBean (CASSANDRA-1024)
 * make resolving timestamp ties deterministic by using value bytes
   as a tiebreaker (CASSANDRA-1039)
 * Add option to turn off Hinted Handoff (CASSANDRA-894)
 * fix windows startup (CASSANDRA-948)
 * make concurrent_reads, concurrent_writes configurable at runtime via JMX
   (CASSANDRA-1060)
 * disable GCInspector on non-Sun JVMs (CASSANDRA-1061)
 * fix tombstone handling in sstable rows with no other data (CASSANDRA-1063)
 * fix size of row in spanned index entries (CASSANDRA-1056)
 * install json2sstable, sstable2json, and sstablekeys to Debian package
 * StreamingService.StreamDestinations wouldn't empty itself after streaming
   finished (CASSANDRA-1076)
 * added Collections.shuffle(splits) before returning the splits in 
   ColumnFamilyInputFormat (CASSANDRA-1096)
 * do not recalculate cache capacity post-compaction if it's been manually 
   modified (CASSANDRA-1079)
 * better defaults for flush sorter + writer executor queue sizes
   (CASSANDRA-1100)
 * windows scripts for SSTableImport/Export (CASSANDRA-1051)
 * windows script for nodetool (CASSANDRA-1113)
 * expose PhiConvictThreshold (CASSANDRA-1053)
 * make repair of RF==1 a no-op (CASSANDRA-1090)
 * improve default JVM GC options (CASSANDRA-1014)
 * fix SlicePredicate serialization inside Hadoop jobs (CASSANDRA-1049)
 * close Thrift sockets in Hadoop ColumnFamilyRecordReader (CASSANDRA-1081)


0.6.1
 * fix NPE in sstable2json when no excluded keys are given (CASSANDRA-934)
 * keep the replica set constant throughout the read repair process
   (CASSANDRA-937)
 * allow querying getAllRanges with empty token list (CASSANDRA-933)
 * fix command line arguments inversion in clustertool (CASSANDRA-942)
 * fix race condition that could trigger a false-positive assertion
   during post-flush discard of old commitlog segments (CASSANDRA-936)
 * fix neighbor calculation for anti-entropy repair (CASSANDRA-924)
 * perform repair even for small entropy differences (CASSANDRA-924)
 * Use hostnames in CFInputFormat to allow Hadoop's naive string-based
   locality comparisons to work (CASSANDRA-955)
 * cache read-only BufferedRandomAccessFile length to avoid
   3 system calls per invocation (CASSANDRA-950)
 * nodes with IPv6 (and no IPv4) addresses could not join cluster
   (CASSANDRA-969)
 * Retrieve the correct number of undeleted columns, if any, from
   a supercolumn in a row that had been deleted previously (CASSANDRA-920)
 * fix index scans that cross the 2GB mmap boundaries for both mmap
   and standard i/o modes (CASSANDRA-866)
 * expose drain via nodetool (CASSANDRA-978)


0.6.0-RC1
 * JMX drain to flush memtables and run through commit log (CASSANDRA-880)
 * Bootstrapping can skip ranges under the right conditions (CASSANDRA-902)
 * fix merging row versions in range_slice for CL > ONE (CASSANDRA-884)
 * default write ConsistencyLeven chaned from ZERO to ONE
 * fix for index entries spanning mmap buffer boundaries (CASSANDRA-857)
 * use lexical comparison if time part of TimeUUIDs are the same 
   (CASSANDRA-907)
 * bound read, mutation, and response stages to fix possible OOM
   during log replay (CASSANDRA-885)
 * Use microseconds-since-epoch (UTC) in cli, instead of milliseconds
 * Treat batch_mutate Deletion with null supercolumn as "apply this predicate 
   to top level supercolumns" (CASSANDRA-834)
 * Streaming destination nodes do not update their JMX status (CASSANDRA-916)
 * Fix internal RPC timeout calculation (CASSANDRA-911)
 * Added Pig loadfunc to contrib/pig (CASSANDRA-910)


0.6.0-beta3
 * fix compaction bucketing bug (CASSANDRA-814)
 * update windows batch file (CASSANDRA-824)
 * deprecate KeysCachedFraction configuration directive in favor
   of KeysCached; move to unified-per-CF key cache (CASSANDRA-801)
 * add invalidateRowCache to ColumnFamilyStoreMBean (CASSANDRA-761)
 * send Handoff hints to natural locations to reduce load on
   remaining nodes in a failure scenario (CASSANDRA-822)
 * Add RowWarningThresholdInMB configuration option to warn before very 
   large rows get big enough to threaten node stability, and -x option to
   be able to remove them with sstable2json if the warning is unheeded
   until it's too late (CASSANDRA-843)
 * Add logging of GC activity (CASSANDRA-813)
 * fix ConcurrentModificationException in commitlog discard (CASSANDRA-853)
 * Fix hardcoded row count in Hadoop RecordReader (CASSANDRA-837)
 * Add a jmx status to the streaming service and change several DEBUG
   messages to INFO (CASSANDRA-845)
 * fix classpath in cassandra-cli.bat for Windows (CASSANDRA-858)
 * allow re-specifying host, port to cassandra-cli if invalid ones
   are first tried (CASSANDRA-867)
 * fix race condition handling rpc timeout in the coordinator
   (CASSANDRA-864)
 * Remove CalloutLocation and StagingFileDirectory from storage-conf files 
   since those settings are no longer used (CASSANDRA-878)
 * Parse a long from RowWarningThresholdInMB instead of an int (CASSANDRA-882)
 * Remove obsolete ControlPort code from DatabaseDescriptor (CASSANDRA-886)
 * move skipBytes side effect out of assert (CASSANDRA-899)
 * add "double getLoad" to StorageServiceMBean (CASSANDRA-898)
 * track row stats per CF at compaction time (CASSANDRA-870)
 * disallow CommitLogDirectory matching a DataFileDirectory (CASSANDRA-888)
 * default key cache size is 200k entries, changed from 10% (CASSANDRA-863)
 * add -Dcassandra-foreground=yes to cassandra.bat
 * exit if cluster name is changed unexpectedly (CASSANDRA-769)


0.6.0-beta1/beta2
 * add batch_mutate thrift command, deprecating batch_insert (CASSANDRA-336)
 * remove get_key_range Thrift API, deprecated in 0.5 (CASSANDRA-710)
 * add optional login() Thrift call for authentication (CASSANDRA-547)
 * support fat clients using gossiper and StorageProxy to perform
   replication in-process [jvm-only] (CASSANDRA-535)
 * support mmapped I/O for reads, on by default on 64bit JVMs 
   (CASSANDRA-408, CASSANDRA-669)
 * improve insert concurrency, particularly during Hinted Handoff
   (CASSANDRA-658)
 * faster network code (CASSANDRA-675)
 * stress.py moved to contrib (CASSANDRA-635)
 * row caching [must be explicitly enabled per-CF in config] (CASSANDRA-678)
 * present a useful measure of compaction progress in JMX (CASSANDRA-599)
 * add bin/sstablekeys (CASSNADRA-679)
 * add ConsistencyLevel.ANY (CASSANDRA-687)
 * make removetoken remove nodes from gossip entirely (CASSANDRA-644)
 * add ability to set cache sizes at runtime (CASSANDRA-708)
 * report latency and cache hit rate statistics with lifetime totals
   instead of average over the last minute (CASSANDRA-702)
 * support get_range_slice for RandomPartitioner (CASSANDRA-745)
 * per-keyspace replication factory and replication strategy (CASSANDRA-620)
 * track latency in microseconds (CASSANDRA-733)
 * add describe_ Thrift methods, deprecating get_string_property and 
   get_string_list_property
 * jmx interface for tracking operation mode and streams in general.
   (CASSANDRA-709)
 * keep memtables in sorted order to improve range query performance
   (CASSANDRA-799)
 * use while loop instead of recursion when trimming sstables compaction list 
   to avoid blowing stack in pathological cases (CASSANDRA-804)
 * basic Hadoop map/reduce support (CASSANDRA-342)


0.5.1
 * ensure all files for an sstable are streamed to the same directory.
   (CASSANDRA-716)
 * more accurate load estimate for bootstrapping (CASSANDRA-762)
 * tolerate dead or unavailable bootstrap target on write (CASSANDRA-731)
 * allow larger numbers of keys (> 140M) in a sstable bloom filter
   (CASSANDRA-790)
 * include jvm argument improvements from CASSANDRA-504 in debian package
 * change streaming chunk size to 32MB to accomodate Windows XP limitations
   (was 64MB) (CASSANDRA-795)
 * fix get_range_slice returning results in the wrong order (CASSANDRA-781)
 

0.5.0 final
 * avoid attempting to delete temporary bootstrap files twice (CASSANDRA-681)
 * fix bogus NaN in nodeprobe cfstats output (CASSANDRA-646)
 * provide a policy for dealing with single thread executors w/ a full queue
   (CASSANDRA-694)
 * optimize inner read in MessagingService, vastly improving multiple-node
   performance (CASSANDRA-675)
 * wait for table flush before streaming data back to a bootstrapping node.
   (CASSANDRA-696)
 * keep track of bootstrapping sources by table so that bootstrapping doesn't 
   give the indication of finishing early (CASSANDRA-673)


0.5.0 RC3
 * commit the correct version of the patch for CASSANDRA-663


0.5.0 RC2 (unreleased)
 * fix bugs in converting get_range_slice results to Thrift 
   (CASSANDRA-647, CASSANDRA-649)
 * expose java.util.concurrent.TimeoutException in StorageProxy methods
   (CASSANDRA-600)
 * TcpConnectionManager was holding on to disconnected connections, 
   giving the false indication they were being used. (CASSANDRA-651)
 * Remove duplicated write. (CASSANDRA-662)
 * Abort bootstrap if IP is already in the token ring (CASSANDRA-663)
 * increase default commitlog sync period, and wait for last sync to 
   finish before submitting another (CASSANDRA-668)


0.5.0 RC1
 * Fix potential NPE in get_range_slice (CASSANDRA-623)
 * add CRC32 to commitlog entries (CASSANDRA-605)
 * fix data streaming on windows (CASSANDRA-630)
 * GC compacted sstables after cleanup and compaction (CASSANDRA-621)
 * Speed up anti-entropy validation (CASSANDRA-629)
 * Fix anti-entropy assertion error (CASSANDRA-639)
 * Fix pending range conflicts when bootstapping or moving
   multiple nodes at once (CASSANDRA-603)
 * Handle obsolete gossip related to node movement in the case where
   one or more nodes is down when the movement occurs (CASSANDRA-572)
 * Include dead nodes in gossip to avoid a variety of problems
   and fix HH to removed nodes (CASSANDRA-634)
 * return an InvalidRequestException for mal-formed SlicePredicates
   (CASSANDRA-643)
 * fix bug determining closest neighbor for use in multiple datacenters
   (CASSANDRA-648)
 * Vast improvements in anticompaction speed (CASSANDRA-607)
 * Speed up log replay and writes by avoiding redundant serializations
   (CASSANDRA-652)


0.5.0 beta 2
 * Bootstrap improvements (several tickets)
 * add nodeprobe repair anti-entropy feature (CASSANDRA-193, CASSANDRA-520)
 * fix possibility of partition when many nodes restart at once
   in clusters with multiple seeds (CASSANDRA-150)
 * fix NPE in get_range_slice when no data is found (CASSANDRA-578)
 * fix potential NPE in hinted handoff (CASSANDRA-585)
 * fix cleanup of local "system" keyspace (CASSANDRA-576)
 * improve computation of cluster load balance (CASSANDRA-554)
 * added super column read/write, column count, and column/row delete to
   cassandra-cli (CASSANDRA-567, CASSANDRA-594)
 * fix returning live subcolumns of deleted supercolumns (CASSANDRA-583)
 * respect JAVA_HOME in bin/ scripts (several tickets)
 * add StorageService.initClient for fat clients on the JVM (CASSANDRA-535)
   (see contrib/client_only for an example of use)
 * make consistency_level functional in get_range_slice (CASSANDRA-568)
 * optimize key deserialization for RandomPartitioner (CASSANDRA-581)
 * avoid GCing tombstones except on major compaction (CASSANDRA-604)
 * increase failure conviction threshold, resulting in less nodes
   incorrectly (and temporarily) marked as down (CASSANDRA-610)
 * respect memtable thresholds during log replay (CASSANDRA-609)
 * support ConsistencyLevel.ALL on read (CASSANDRA-584)
 * add nodeprobe removetoken command (CASSANDRA-564)


0.5.0 beta
 * Allow multiple simultaneous flushes, improving flush throughput 
   on multicore systems (CASSANDRA-401)
 * Split up locks to improve write and read throughput on multicore systems
   (CASSANDRA-444, CASSANDRA-414)
 * More efficient use of memory during compaction (CASSANDRA-436)
 * autobootstrap option: when enabled, all non-seed nodes will attempt
   to bootstrap when started, until bootstrap successfully
   completes. -b option is removed.  (CASSANDRA-438)
 * Unless a token is manually specified in the configuration xml,
   a bootstraping node will use a token that gives it half the
   keys from the most-heavily-loaded node in the cluster,
   instead of generating a random token. 
   (CASSANDRA-385, CASSANDRA-517)
 * Miscellaneous bootstrap fixes (several tickets)
 * Ability to change a node's token even after it has data on it
   (CASSANDRA-541)
 * Ability to decommission a live node from the ring (CASSANDRA-435)
 * Semi-automatic loadbalancing via nodeprobe (CASSANDRA-192)
 * Add ability to set compaction thresholds at runtime via
   JMX / nodeprobe.  (CASSANDRA-465)
 * Add "comment" field to ColumnFamily definition. (CASSANDRA-481)
 * Additional JMX metrics (CASSANDRA-482)
 * JSON based export and import tools (several tickets)
 * Hinted Handoff fixes (several tickets)
 * Add key cache to improve read performance (CASSANDRA-423)
 * Simplified construction of custom ReplicationStrategy classes
   (CASSANDRA-497)
 * Graphical application (Swing) for ring integrity verification and 
   visualization was added to contrib (CASSANDRA-252)
 * Add DCQUORUM, DCQUORUMSYNC consistency levels and corresponding
   ReplicationStrategy / EndpointSnitch classes.  Experimental.
   (CASSANDRA-492)
 * Web client interface added to contrib (CASSANDRA-457)
 * More-efficient flush for Random, CollatedOPP partitioners 
   for normal writes (CASSANDRA-446) and bulk load (CASSANDRA-420)
 * Add MemtableFlushAfterMinutes, a global replacement for the old 
   per-CF FlushPeriodInMinutes setting (CASSANDRA-463)
 * optimizations to slice reading (CASSANDRA-350) and supercolumn
   queries (CASSANDRA-510)
 * force binding to given listenaddress for nodes with multiple
   interfaces (CASSANDRA-546)
 * stress.py benchmarking tool improvements (several tickets)
 * optimized replica placement code (CASSANDRA-525)
 * faster log replay on restart (CASSANDRA-539, CASSANDRA-540)
 * optimized local-node writes (CASSANDRA-558)
 * added get_range_slice, deprecating get_key_range (CASSANDRA-344)
 * expose TimedOutException to thrift (CASSANDRA-563)
 

0.4.2
 * Add validation disallowing null keys (CASSANDRA-486)
 * Fix race conditions in TCPConnectionManager (CASSANDRA-487)
 * Fix using non-utf8-aware comparison as a sanity check.
   (CASSANDRA-493)
 * Improve default garbage collector options (CASSANDRA-504)
 * Add "nodeprobe flush" (CASSANDRA-505)
 * remove NotFoundException from get_slice throws list (CASSANDRA-518)
 * fix get (not get_slice) of entire supercolumn (CASSANDRA-508)
 * fix null token during bootstrap (CASSANDRA-501)


0.4.1
 * Fix FlushPeriod columnfamily configuration regression
   (CASSANDRA-455)
 * Fix long column name support (CASSANDRA-460)
 * Fix for serializing a row that only contains tombstones
   (CASSANDRA-458)
 * Fix for discarding unneeded commitlog segments (CASSANDRA-459)
 * Add SnapshotBeforeCompaction configuration option (CASSANDRA-426)
 * Fix compaction abort under insufficient disk space (CASSANDRA-473)
 * Fix reading subcolumn slice from tombstoned CF (CASSANDRA-484)
 * Fix race condition in RVH causing occasional NPE (CASSANDRA-478)


0.4.0
 * fix get_key_range problems when a node is down (CASSANDRA-440)
   and add UnavailableException to more Thrift methods
 * Add example EndPointSnitch contrib code (several tickets)


0.4.0 RC2
 * fix SSTable generation clash during compaction (CASSANDRA-418)
 * reject method calls with null parameters (CASSANDRA-308)
 * properly order ranges in nodeprobe output (CASSANDRA-421)
 * fix logging of certain errors on executor threads (CASSANDRA-425)


0.4.0 RC1
 * Bootstrap feature is live; use -b on startup (several tickets)
 * Added multiget api (CASSANDRA-70)
 * fix Deadlock with SelectorManager.doProcess and TcpConnection.write
   (CASSANDRA-392)
 * remove key cache b/c of concurrency bugs in third-party
   CLHM library (CASSANDRA-405)
 * update non-major compaction logic to use two threshold values
   (CASSANDRA-407)
 * add periodic / batch commitlog sync modes (several tickets)
 * inline BatchMutation into batch_insert params (CASSANDRA-403)
 * allow setting the logging level at runtime via mbean (CASSANDRA-402)
 * change default comparator to BytesType (CASSANDRA-400)
 * add forwards-compatible ConsistencyLevel parameter to get_key_range
   (CASSANDRA-322)
 * r/m special case of blocking for local destination when writing with 
   ConsistencyLevel.ZERO (CASSANDRA-399)
 * Fixes to make BinaryMemtable [bulk load interface] useful (CASSANDRA-337);
   see contrib/bmt_example for an example of using it.
 * More JMX properties added (several tickets)
 * Thrift changes (several tickets)
    - Merged _super get methods with the normal ones; return values
      are now of ColumnOrSuperColumn.
    - Similarly, merged batch_insert_super into batch_insert.



0.4.0 beta
 * On-disk data format has changed to allow billions of keys/rows per
   node instead of only millions
 * Multi-keyspace support
 * Scan all sstables for all queries to avoid situations where
   different types of operation on the same ColumnFamily could
   disagree on what data was present
 * Snapshot support via JMX
 * Thrift API has changed a _lot_:
    - removed time-sorted CFs; instead, user-defined comparators
      may be defined on the column names, which are now byte arrays.
      Default comparators are provided for UTF8, Bytes, Ascii, Long (i64),
      and UUID types.
    - removed colon-delimited strings in thrift api in favor of explicit
      structs such as ColumnPath, ColumnParent, etc.  Also normalized
      thrift struct and argument naming.
    - Added columnFamily argument to get_key_range.
    - Change signature of get_slice to accept starting and ending
      columns as well as an offset.  (This allows use of indexes.)
      Added "ascending" flag to allow reasonably-efficient reverse
      scans as well.  Removed get_slice_by_range as redundant.
    - get_key_range operates on one CF at a time
    - changed `block` boolean on insert methods to ConsistencyLevel enum,
      with options of NONE, ONE, QUORUM, and ALL.
    - added similar consistency_level parameter to read methods
    - column-name-set slice with no names given now returns zero columns
      instead of all of them.  ("all" can run your server out of memory.
      use a range-based slice with a high max column count instead.)
 * Removed the web interface. Node information can now be obtained by 
   using the newly introduced nodeprobe utility.
 * More JMX stats
 * Remove magic values from internals (e.g. special key to indicate
   when to flush memtables)
 * Rename configuration "table" to "keyspace"
 * Moved to crash-only design; no more shutdown (just kill the process)
 * Lots of bug fixes

Full list of issues resolved in 0.4 is at https://issues.apache.org/jira/secure/IssueNavigator.jspa?reset=true&&pid=12310865&fixfor=12313862&resolution=1&sorter/field=issuekey&sorter/order=DESC


0.3.0 RC3
 * Fix potential deadlock under load in TCPConnection.
   (CASSANDRA-220)


0.3.0 RC2
 * Fix possible data loss when server is stopped after replaying
   log but before new inserts force memtable flush.
   (CASSANDRA-204)
 * Added BUGS file


0.3.0 RC1
 * Range queries on keys, including user-defined key collation
 * Remove support
 * Workarounds for a weird bug in JDK select/register that seems
   particularly common on VM environments. Cassandra should deploy
   fine on EC2 now
 * Much improved infrastructure: the beginnings of a decent test suite
   ("ant test" for unit tests; "nosetests" for system tests), code
   coverage reporting, etc.
 * Expanded node status reporting via JMX
 * Improved error reporting/logging on both server and client
 * Reduced memory footprint in default configuration
 * Combined blocking and non-blocking versions of insert APIs
 * Added FlushPeriodInMinutes configuration parameter to force
   flushing of infrequently-updated ColumnFamilies<|MERGE_RESOLUTION|>--- conflicted
+++ resolved
@@ -1,10 +1,6 @@
-<<<<<<< HEAD
 3.1
 Merged from 3.0:
-=======
-3.0.1
  * Avoid MV race during node decommission (CASSANDRA-10674)
->>>>>>> c184e8c1
  * Disable reloading of GossipingPropertyFileSnitch (CASSANDRA-9474)
  * Handle single-column deletions correction in materialized views
    when the column is part of the view primary key (CASSANDRA-10796)
