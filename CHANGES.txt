--- conflicted
+++ resolved
@@ -1,4 +1,3 @@
-<<<<<<< HEAD
 2.1.1
  * Avoid IOOBE when building SyntaxError message snippet (CASSANDRA-7569)
  * SSTableExport uses correct validator to create string representation of partition
@@ -13,10 +12,7 @@
  * Configurable client timeout for cqlsh (CASSANDRA-7516)
  * Include snippet of CQL query near syntax error in messages (CASSANDRA-7111)
 Merged from 2.0:
-=======
-2.0.10
  * Remove CqlPagingRecordReader/CqlPagingInputFormat (CASSANDRA-7570)
->>>>>>> 7fa93a2c
  * Fix IncompatibleClassChangeError from hadoop2 (CASSANDRA-7229)
  * Add 'nodetool sethintedhandoffthrottlekb' (CASSANDRA-7635)
  * (cqlsh) Add tab-completion for CREATE/DROP USER IF [NOT] EXISTS (CASSANDRA-7611)
