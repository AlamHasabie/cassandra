3.11.0
 * Obfuscate password in stress-graphs (CASSANDRA-12233)
 * Move to FastThreadLocalThread and FastThreadLocal (CASSANDRA-13034)
 * nodetool stopdaemon errors out (CASSANDRA-13030)
 * Tables in system_distributed should not use gcgs of 0 (CASSANDRA-12954)
 * Fix primary index calculation for SASI (CASSANDRA-12910)
 * More fixes to the TokenAllocator (CASSANDRA-12990)
 * NoReplicationTokenAllocator should work with zero replication factor (CASSANDRA-12983)
Merged from 3.0:
 * Fix cqlsh COPY for dates before 1900 (CASSANDRA-13185)
<<<<<<< HEAD
=======

Merged from 2.2
 * Fix ColumnCounter::countAll behaviour for reverse queries (CASSANDRA-13222)
 * Exceptions encountered calling getSeeds() breaks OTC thread (CASSANDRA-13018)
Merged from 2.1:
 * Log stacktrace of uncaught exceptions (CASSANDRA-13108)

3.0.11
>>>>>>> f70d8c06
 * Use keyspace replication settings on system.size_estimates table (CASSANDRA-9639)
 * Add vm.max_map_count StartupCheck (CASSANDRA-13008)
 * Hint related logging should include the IP address of the destination in addition to
   host ID (CASSANDRA-13205)
 * Reloading logback.xml does not work (CASSANDRA-13173)
 * Lightweight transactions temporarily fail after upgrade from 2.1 to 3.0 (CASSANDRA-13109)
 * Duplicate rows after upgrading from 2.1.16 to 3.0.10/3.9 (CASSANDRA-13125)
 * Fix UPDATE queries with empty IN restrictions (CASSANDRA-13152)
 * Fix handling of partition with partition-level deletion plus
   live rows in sstabledump (CASSANDRA-13177)
 * Provide user workaround when system_schema.columns does not contain entries
   for a table that's in system_schema.tables (CASSANDRA-13180)
Merged from 2.2:
 * Fix ColumnCounter::countAll behaviour for reverse queries (CASSANDRA-13222)
 * Exceptions encountered calling getSeeds() breaks OTC thread (CASSANDRA-13018)
 * Fix negative mean latency metric (CASSANDRA-12876)
 * Use only one file pointer when creating commitlog segments (CASSANDRA-12539)
Merged from 2.1:
 * Use portable stderr for java error in startup (CASSANDRA-13211)
 * Fix Thread Leak in OutboundTcpConnection (CASSANDRA-13204)
 * Coalescing strategy can enter infinite loop (CASSANDRA-13159)

3.10
 * Fix secondary index queries regression (CASSANDRA-13013)
 * Add duration type to the protocol V5 (CASSANDRA-12850)
 * Fix duration type validation (CASSANDRA-13143)
 * Fix flaky GcCompactionTest (CASSANDRA-12664)
 * Fix TestHintedHandoff.hintedhandoff_decom_test (CASSANDRA-13058)
 * Fixed query monitoring for range queries (CASSANDRA-13050)
 * Remove outboundBindAny configuration property (CASSANDRA-12673)
 * Use correct bounds for all-data range when filtering (CASSANDRA-12666)
 * Remove timing window in test case (CASSANDRA-12875)
 * Resolve unit testing without JCE security libraries installed (CASSANDRA-12945)
 * Fix inconsistencies in cassandra-stress load balancing policy (CASSANDRA-12919)
 * Fix validation of non-frozen UDT cells (CASSANDRA-12916)
 * Don't shut down socket input/output on StreamSession (CASSANDRA-12903)
 * Fix Murmur3PartitionerTest (CASSANDRA-12858)
 * Move cqlsh syntax rules into separate module and allow easier customization (CASSANDRA-12897)
 * Fix CommitLogSegmentManagerTest (CASSANDRA-12283)
 * Fix cassandra-stress truncate option (CASSANDRA-12695)
 * Fix crossNode value when receiving messages (CASSANDRA-12791)
 * Don't load MX4J beans twice (CASSANDRA-12869)
 * Extend native protocol request flags, add versions to SUPPORTED, and introduce ProtocolVersion enum (CASSANDRA-12838)
 * Set JOINING mode when running pre-join tasks (CASSANDRA-12836)
 * remove net.mintern.primitive library due to license issue (CASSANDRA-12845)
 * Properly format IPv6 addresses when logging JMX service URL (CASSANDRA-12454)
 * Optimize the vnode allocation for single replica per DC (CASSANDRA-12777)
 * Use non-token restrictions for bounds when token restrictions are overridden (CASSANDRA-12419)
 * Fix CQLSH auto completion for PER PARTITION LIMIT (CASSANDRA-12803)
 * Use different build directories for Eclipse and Ant (CASSANDRA-12466)
 * Avoid potential AttributeError in cqlsh due to no table metadata (CASSANDRA-12815)
 * Fix RandomReplicationAwareTokenAllocatorTest.testExistingCluster (CASSANDRA-12812)
 * Upgrade commons-codec to 1.9 (CASSANDRA-12790)
 * Make the fanout size for LeveledCompactionStrategy to be configurable (CASSANDRA-11550)
 * Add duration data type (CASSANDRA-11873)
 * Fix timeout in ReplicationAwareTokenAllocatorTest (CASSANDRA-12784)
 * Improve sum aggregate functions (CASSANDRA-12417)
 * Make cassandra.yaml docs for batch_size_*_threshold_in_kb reflect changes in CASSANDRA-10876 (CASSANDRA-12761)
 * cqlsh fails to format collections when using aliases (CASSANDRA-11534)
 * Check for hash conflicts in prepared statements (CASSANDRA-12733)
 * Exit query parsing upon first error (CASSANDRA-12598)
 * Fix cassandra-stress to use single seed in UUID generation (CASSANDRA-12729)
 * CQLSSTableWriter does not allow Update statement (CASSANDRA-12450)
 * Config class uses boxed types but DD exposes primitive types (CASSANDRA-12199)
 * Add pre- and post-shutdown hooks to Storage Service (CASSANDRA-12461)
 * Add hint delivery metrics (CASSANDRA-12693)
 * Remove IndexInfo cache from FileIndexInfoRetriever (CASSANDRA-12731)
 * ColumnIndex does not reuse buffer (CASSANDRA-12502)
 * cdc column addition still breaks schema migration tasks (CASSANDRA-12697)
 * Upgrade metrics-reporter dependencies (CASSANDRA-12089)
 * Tune compaction thread count via nodetool (CASSANDRA-12248)
 * Add +=/-= shortcut syntax for update queries (CASSANDRA-12232)
 * Include repair session IDs in repair start message (CASSANDRA-12532)
 * Add a blocking task to Index, run before joining the ring (CASSANDRA-12039)
 * Fix NPE when using CQLSSTableWriter (CASSANDRA-12667)
 * Support optional backpressure strategies at the coordinator (CASSANDRA-9318)
 * Make randompartitioner work with new vnode allocation (CASSANDRA-12647)
 * Fix cassandra-stress graphing (CASSANDRA-12237)
 * Allow filtering on partition key columns for queries without secondary indexes (CASSANDRA-11031)
 * Fix Cassandra Stress reporting thread model and precision (CASSANDRA-12585)
 * Add JMH benchmarks.jar (CASSANDRA-12586)
 * Cleanup uses of AlterTableStatementColumn (CASSANDRA-12567)
 * Add keep-alive to streaming (CASSANDRA-11841)
 * Tracing payload is passed through newSession(..) (CASSANDRA-11706)
 * avoid deleting non existing sstable files and improve related log messages (CASSANDRA-12261)
 * json/yaml output format for nodetool compactionhistory (CASSANDRA-12486)
 * Retry all internode messages once after a connection is
   closed and reopened (CASSANDRA-12192)
 * Add support to rebuild from targeted replica (CASSANDRA-9875)
 * Add sequence distribution type to cassandra stress (CASSANDRA-12490)
 * "SELECT * FROM foo LIMIT ;" does not error out (CASSANDRA-12154)
 * Define executeLocally() at the ReadQuery Level (CASSANDRA-12474)
 * Extend read/write failure messages with a map of replica addresses
   to error codes in the v5 native protocol (CASSANDRA-12311)
 * Fix rebuild of SASI indexes with existing index files (CASSANDRA-12374)
 * Let DatabaseDescriptor not implicitly startup services (CASSANDRA-9054, 12550)
 * Fix clustering indexes in presence of static columns in SASI (CASSANDRA-12378)
 * Fix queries on columns with reversed type on SASI indexes (CASSANDRA-12223)
 * Added slow query log (CASSANDRA-12403)
 * Count full coordinated request against timeout (CASSANDRA-12256)
 * Allow TTL with null value on insert and update (CASSANDRA-12216)
 * Make decommission operation resumable (CASSANDRA-12008)
 * Add support to one-way targeted repair (CASSANDRA-9876)
 * Remove clientutil jar (CASSANDRA-11635)
 * Fix compaction throughput throttle (CASSANDRA-12366, CASSANDRA-12717)
 * Delay releasing Memtable memory on flush until PostFlush has finished running (CASSANDRA-12358)
 * Cassandra stress should dump all setting on startup (CASSANDRA-11914)
 * Make it possible to compact a given token range (CASSANDRA-10643)
 * Allow updating DynamicEndpointSnitch properties via JMX (CASSANDRA-12179)
 * Collect metrics on queries by consistency level (CASSANDRA-7384)
 * Add support for GROUP BY to SELECT statement (CASSANDRA-10707)
 * Deprecate memtable_cleanup_threshold and update default for memtable_flush_writers (CASSANDRA-12228)
 * Upgrade to OHC 0.4.4 (CASSANDRA-12133)
 * Add version command to cassandra-stress (CASSANDRA-12258)
 * Create compaction-stress tool (CASSANDRA-11844)
 * Garbage-collecting compaction operation and schema option (CASSANDRA-7019)
 * Add beta protocol flag for v5 native protocol (CASSANDRA-12142)
 * Support filtering on non-PRIMARY KEY columns in the CREATE
   MATERIALIZED VIEW statement's WHERE clause (CASSANDRA-10368)
 * Unify STDOUT and SYSTEMLOG logback format (CASSANDRA-12004)
 * COPY FROM should raise error for non-existing input files (CASSANDRA-12174)
 * Faster write path (CASSANDRA-12269)
 * Option to leave omitted columns in INSERT JSON unset (CASSANDRA-11424)
 * Support json/yaml output in nodetool tpstats (CASSANDRA-12035)
 * Expose metrics for successful/failed authentication attempts (CASSANDRA-10635)
 * Prepend snapshot name with "truncated" or "dropped" when a snapshot
   is taken before truncating or dropping a table (CASSANDRA-12178)
 * Optimize RestrictionSet (CASSANDRA-12153)
 * cqlsh does not automatically downgrade CQL version (CASSANDRA-12150)
 * Omit (de)serialization of state variable in UDAs (CASSANDRA-9613)
 * Create a system table to expose prepared statements (CASSANDRA-8831)
 * Reuse DataOutputBuffer from ColumnIndex (CASSANDRA-11970)
 * Remove DatabaseDescriptor dependency from SegmentedFile (CASSANDRA-11580)
 * Add supplied username to authentication error messages (CASSANDRA-12076)
 * Remove pre-startup check for open JMX port (CASSANDRA-12074)
 * Remove compaction Severity from DynamicEndpointSnitch (CASSANDRA-11738)
 * Restore resumable hints delivery (CASSANDRA-11960)
 * Properly report LWT contention (CASSANDRA-12626)
Merged from 3.0:
 * Dump threads when unit tests time out (CASSANDRA-13117)
 * Better error when modifying function permissions without explicit keyspace (CASSANDRA-12925)
 * Indexer is not correctly invoked when building indexes over sstables (CASSANDRA-13075)
 * Read repair is not blocking repair to finish in foreground repair (CASSANDRA-13115)
 * Stress daemon help is incorrect(CASSANDRA-12563)
 * Remove ALTER TYPE support (CASSANDRA-12443)
 * Fix assertion for certain legacy range tombstone pattern (CASSANDRA-12203)
 * Replace empty strings with null values if they cannot be converted (CASSANDRA-12794)
 * Fix deserialization of 2.x DeletedCells (CASSANDRA-12620)
 * Add parent repair session id to anticompaction log message (CASSANDRA-12186)
 * Improve contention handling on failure to acquire MV lock for streaming and hints (CASSANDRA-12905)
 * Fix DELETE and UPDATE queries with empty IN restrictions (CASSANDRA-12829)
 * Mark MVs as built after successful bootstrap (CASSANDRA-12984)
 * Estimated TS drop-time histogram updated with Cell.NO_DELETION_TIME (CASSANDRA-13040)
 * Nodetool compactionstats fails with NullPointerException (CASSANDRA-13021)
 * Thread local pools never cleaned up (CASSANDRA-13033)
 * Set RPC_READY to false when draining or if a node is marked as shutdown (CASSANDRA-12781)
 * CQL often queries static columns unnecessarily (CASSANDRA-12768)
 * Make sure sstables only get committed when it's safe to discard commit log records (CASSANDRA-12956)
 * Reject default_time_to_live option when creating or altering MVs (CASSANDRA-12868)
 * Nodetool should use a more sane max heap size (CASSANDRA-12739)
 * LocalToken ensures token values are cloned on heap (CASSANDRA-12651)
 * AnticompactionRequestSerializer serializedSize is incorrect (CASSANDRA-12934)
 * Prevent reloading of logback.xml from UDF sandbox (CASSANDRA-12535)
 * Reenable HeapPool (CASSANDRA-12900)
 * Disallow offheap_buffers memtable allocation (CASSANDRA-11039)
 * Fix CommitLogSegmentManagerTest (CASSANDRA-12283)
 * Pass root cause to CorruptBlockException when uncompression failed (CASSANDRA-12889)
 * Batch with multiple conditional updates for the same partition causes AssertionError (CASSANDRA-12867)
 * Make AbstractReplicationStrategy extendable from outside its package (CASSANDRA-12788)
 * Don't tell users to turn off consistent rangemovements during rebuild. (CASSANDRA-12296)
 * Fix CommitLogTest.testDeleteIfNotDirty (CASSANDRA-12854)
 * Avoid deadlock due to MV lock contention (CASSANDRA-12689)
 * Fix for KeyCacheCqlTest flakiness (CASSANDRA-12801)
 * Include SSTable filename in compacting large row message (CASSANDRA-12384)
 * Fix potential socket leak (CASSANDRA-12329, CASSANDRA-12330)
 * Fix ViewTest.testCompaction (CASSANDRA-12789)
 * Improve avg aggregate functions (CASSANDRA-12417)
 * Preserve quoted reserved keyword column names in MV creation (CASSANDRA-11803)
 * nodetool stopdaemon errors out (CASSANDRA-12646)
 * Split materialized view mutations on build to prevent OOM (CASSANDRA-12268)
 * mx4j does not work in 3.0.8 (CASSANDRA-12274)
 * Abort cqlsh copy-from in case of no answer after prolonged period of time (CASSANDRA-12740)
 * Avoid sstable corrupt exception due to dropped static column (CASSANDRA-12582)
 * Make stress use client mode to avoid checking commit log size on startup (CASSANDRA-12478)
 * Fix exceptions with new vnode allocation (CASSANDRA-12715)
 * Unify drain and shutdown processes (CASSANDRA-12509)
 * Fix NPE in ComponentOfSlice.isEQ() (CASSANDRA-12706)
 * Fix failure in LogTransactionTest (CASSANDRA-12632)
 * Fix potentially incomplete non-frozen UDT values when querying with the
   full primary key specified (CASSANDRA-12605)
 * Make sure repaired tombstones are dropped when only_purge_repaired_tombstones is enabled (CASSANDRA-12703)
 * Skip writing MV mutations to commitlog on mutation.applyUnsafe() (CASSANDRA-11670)
 * Establish consistent distinction between non-existing partition and NULL value for LWTs on static columns (CASSANDRA-12060)
 * Extend ColumnIdentifier.internedInstances key to include the type that generated the byte buffer (CASSANDRA-12516)
 * Handle composite prefixes with final EOC=0 as in 2.x and refactor LegacyLayout.decodeBound (CASSANDRA-12423)
 * select_distinct_with_deletions_test failing on non-vnode environments (CASSANDRA-11126)
 * Stack Overflow returned to queries while upgrading (CASSANDRA-12527)
 * Fix legacy regex for temporary files from 2.2 (CASSANDRA-12565)
 * Add option to state current gc_grace_seconds to tools/bin/sstablemetadata (CASSANDRA-12208)
 * Fix file system race condition that may cause LogAwareFileLister to fail to classify files (CASSANDRA-11889)
 * Fix file handle leaks due to simultaneous compaction/repair and
   listing snapshots, calculating snapshot sizes, or making schema
   changes (CASSANDRA-11594)
 * Fix nodetool repair exits with 0 for some errors (CASSANDRA-12508)
 * Do not shut down BatchlogManager twice during drain (CASSANDRA-12504)
 * Disk failure policy should not be invoked on out of space (CASSANDRA-12385)
 * Calculate last compacted key on startup (CASSANDRA-6216)
 * Add schema to snapshot manifest, add USING TIMESTAMP clause to ALTER TABLE statements (CASSANDRA-7190)
 * If CF has no clustering columns, any row cache is full partition cache (CASSANDRA-12499)
 * Correct log message for statistics of offheap memtable flush (CASSANDRA-12776)
 * Explicitly set locale for string validation (CASSANDRA-12541,CASSANDRA-12542,CASSANDRA-12543,CASSANDRA-12545)
Merged from 2.2:
 * Coalescing strategy sleeps too much (CASSANDRA-13090)
 * Fix speculative retry bugs (CASSANDRA-13009)
 * Fix handling of nulls and unsets in IN conditions (CASSANDRA-12981)
 * Fix race causing infinite loop if Thrift server is stopped before it starts listening (CASSANDRA-12856)
 * CompactionTasks now correctly drops sstables out of compaction when not enough disk space is available (CASSANDRA-12979)
 * Remove support for non-JavaScript UDFs (CASSANDRA-12883)
 * Fix DynamicEndpointSnitch noop in multi-datacenter situations (CASSANDRA-13074)
 * cqlsh copy-from: encode column names to avoid primary key parsing errors (CASSANDRA-12909)
 * Temporarily fix bug that creates commit log when running offline tools (CASSANDRA-8616)
 * Reduce granuality of OpOrder.Group during index build (CASSANDRA-12796)
 * Test bind parameters and unset parameters in InsertUpdateIfConditionTest (CASSANDRA-12980)
 * Use saved tokens when setting local tokens on StorageService.joinRing (CASSANDRA-12935)
 * cqlsh: fix DESC TYPES errors (CASSANDRA-12914)
 * Fix leak on skipped SSTables in sstableupgrade (CASSANDRA-12899)
 * Avoid blocking gossip during pending range calculation (CASSANDRA-12281)
 * Fix purgeability of tombstones with max timestamp (CASSANDRA-12792)
 * Fail repair if participant dies during sync or anticompaction (CASSANDRA-12901)
 * cqlsh COPY: unprotected pk values before converting them if not using prepared statements (CASSANDRA-12863)
 * Fix Util.spinAssertEquals (CASSANDRA-12283)
 * Fix potential NPE for compactionstats (CASSANDRA-12462)
 * Prepare legacy authenticate statement if credentials table initialised after node startup (CASSANDRA-12813)
 * Change cassandra.wait_for_tracing_events_timeout_secs default to 0 (CASSANDRA-12754)
 * Clean up permissions when a UDA is dropped (CASSANDRA-12720)
 * Limit colUpdateTimeDelta histogram updates to reasonable deltas (CASSANDRA-11117)
 * Fix leak errors and execution rejected exceptions when draining (CASSANDRA-12457)
 * Fix merkle tree depth calculation (CASSANDRA-12580)
 * Make Collections deserialization more robust (CASSANDRA-12618)
 * Better handle invalid system roles table (CASSANDRA-12700)
 * Fix exceptions when enabling gossip on nodes that haven't joined the ring (CASSANDRA-12253)
 * Fix authentication problem when invoking cqlsh copy from a SOURCE command (CASSANDRA-12642)
 * Decrement pending range calculator jobs counter in finally block
 * cqlshlib tests: increase default execute timeout (CASSANDRA-12481)
 * Forward writes to replacement node when replace_address != broadcast_address (CASSANDRA-8523)
 * Fail repair on non-existing table (CASSANDRA-12279)
 * Enable repair -pr and -local together (fix regression of CASSANDRA-7450) (CASSANDRA-12522)
 * Split consistent range movement flag correction (CASSANDRA-12786)
Merged from 2.1:
 * Upgrade netty version to fix memory leak with client encryption (CASSANDRA-13114)
 * cqlsh copy-from: sort user type fields in csv (CASSANDRA-12959)
 * Don't skip sstables based on maxLocalDeletionTime (CASSANDRA-12765)


3.8, 3.9
 * Fix value skipping with counter columns (CASSANDRA-11726)
 * Fix nodetool tablestats miss SSTable count (CASSANDRA-12205)
 * Fixed flacky SSTablesIteratedTest (CASSANDRA-12282)
 * Fixed flacky SSTableRewriterTest: check file counts before calling validateCFS (CASSANDRA-12348)
 * cqlsh: Fix handling of $$-escaped strings (CASSANDRA-12189)
 * Fix SSL JMX requiring truststore containing server cert (CASSANDRA-12109)
 * RTE from new CDC column breaks in flight queries (CASSANDRA-12236)
 * Fix hdr logging for single operation workloads (CASSANDRA-12145)
 * Fix SASI PREFIX search in CONTAINS mode with partial terms (CASSANDRA-12073)
 * Increase size of flushExecutor thread pool (CASSANDRA-12071)
 * Partial revert of CASSANDRA-11971, cannot recycle buffer in SP.sendMessagesToNonlocalDC (CASSANDRA-11950)
 * Upgrade netty to 4.0.39 (CASSANDRA-12032, CASSANDRA-12034)
 * Improve details in compaction log message (CASSANDRA-12080)
 * Allow unset values in CQLSSTableWriter (CASSANDRA-11911)
 * Chunk cache to request compressor-compatible buffers if pool space is exhausted (CASSANDRA-11993)
 * Remove DatabaseDescriptor dependencies from SequentialWriter (CASSANDRA-11579)
 * Move skip_stop_words filter before stemming (CASSANDRA-12078)
 * Support seek() in EncryptedFileSegmentInputStream (CASSANDRA-11957)
 * SSTable tools mishandling LocalPartitioner (CASSANDRA-12002)
 * When SEPWorker assigned work, set thread name to match pool (CASSANDRA-11966)
 * Add cross-DC latency metrics (CASSANDRA-11596)
 * Allow terms in selection clause (CASSANDRA-10783)
 * Add bind variables to trace (CASSANDRA-11719)
 * Switch counter shards' clock to timestamps (CASSANDRA-9811)
 * Introduce HdrHistogram and response/service/wait separation to stress tool (CASSANDRA-11853)
 * entry-weighers in QueryProcessor should respect partitionKeyBindIndexes field (CASSANDRA-11718)
 * Support older ant versions (CASSANDRA-11807)
 * Estimate compressed on disk size when deciding if sstable size limit reached (CASSANDRA-11623)
 * cassandra-stress profiles should support case sensitive schemas (CASSANDRA-11546)
 * Remove DatabaseDescriptor dependency from FileUtils (CASSANDRA-11578)
 * Faster streaming (CASSANDRA-9766)
 * Add prepared query parameter to trace for "Execute CQL3 prepared query" session (CASSANDRA-11425)
 * Add repaired percentage metric (CASSANDRA-11503)
 * Add Change-Data-Capture (CASSANDRA-8844)
Merged from 3.0:
 * Fix paging for 2.x to 3.x upgrades (CASSANDRA-11195)
 * Fix clean interval not sent to commit log for empty memtable flush (CASSANDRA-12436)
 * Fix potential resource leak in RMIServerSocketFactoryImpl (CASSANDRA-12331)
 * Make sure compaction stats are updated when compaction is interrupted (CASSANDRA-12100)
 * Change commitlog and sstables to track dirty and clean intervals (CASSANDRA-11828)
 * NullPointerException during compaction on table with static columns (CASSANDRA-12336)
 * Fixed ConcurrentModificationException when reading metrics in GraphiteReporter (CASSANDRA-11823)
 * Fix upgrade of super columns on thrift (CASSANDRA-12335)
 * Fixed flacky BlacklistingCompactionsTest, switched to fixed size types and increased corruption size (CASSANDRA-12359)
 * Rerun ReplicationAwareTokenAllocatorTest on failure to avoid flakiness (CASSANDRA-12277)
 * Exception when computing read-repair for range tombstones (CASSANDRA-12263)
 * Lost counter writes in compact table and static columns (CASSANDRA-12219)
 * AssertionError with MVs on updating a row that isn't indexed due to a null value (CASSANDRA-12247)
 * Disable RR and speculative retry with EACH_QUORUM reads (CASSANDRA-11980)
 * Add option to override compaction space check (CASSANDRA-12180)
 * Faster startup by only scanning each directory for temporary files once (CASSANDRA-12114)
 * Respond with v1/v2 protocol header when responding to driver that attempts
   to connect with too low of a protocol version (CASSANDRA-11464)
 * NullPointerExpception when reading/compacting table (CASSANDRA-11988)
 * Fix problem with undeleteable rows on upgrade to new sstable format (CASSANDRA-12144)
 * Fix potential bad messaging service message for paged range reads
   within mixed-version 3.x clusters (CASSANDRA-12249)
 * Fix paging logic for deleted partitions with static columns (CASSANDRA-12107)
 * Wait until the message is being send to decide which serializer must be used (CASSANDRA-11393)
 * Fix migration of static thrift column names with non-text comparators (CASSANDRA-12147)
 * Fix upgrading sparse tables that are incorrectly marked as dense (CASSANDRA-11315)
 * Fix reverse queries ignoring range tombstones (CASSANDRA-11733)
 * Avoid potential race when rebuilding CFMetaData (CASSANDRA-12098)
 * Avoid missing sstables when getting the canonical sstables (CASSANDRA-11996)
 * Always select the live sstables when getting sstables in bounds (CASSANDRA-11944)
 * Fix column ordering of results with static columns for Thrift requests in
   a mixed 2.x/3.x cluster, also fix potential non-resolved duplication of
   those static columns in query results (CASSANDRA-12123)
 * Avoid digest mismatch with empty but static rows (CASSANDRA-12090)
 * Fix EOF exception when altering column type (CASSANDRA-11820)
 * Fix potential race in schema during new table creation (CASSANDRA-12083)
 * cqlsh: fix error handling in rare COPY FROM failure scenario (CASSANDRA-12070)
 * Disable autocompaction during drain (CASSANDRA-11878)
 * Add a metrics timer to MemtablePool and use it to track time spent blocked on memory in MemtableAllocator (CASSANDRA-11327)
 * Fix upgrading schema with super columns with non-text subcomparators (CASSANDRA-12023)
 * Add TimeWindowCompactionStrategy (CASSANDRA-9666)
 * Fix JsonTransformer output of partition with deletion info (CASSANDRA-12418)
 * Fix NPE in SSTableLoader when specifying partial directory path (CASSANDRA-12609)
Merged from 2.2:
 * Add local address entry in PropertyFileSnitch (CASSANDRA-11332)
 * cqlsh copy: fix missing counter values (CASSANDRA-12476)
 * Move migration tasks to non-periodic queue, assure flush executor shutdown after non-periodic executor (CASSANDRA-12251)
 * cqlsh copy: fixed possible race in initializing feeding thread (CASSANDRA-11701)
 * Only set broadcast_rpc_address on Ec2MultiRegionSnitch if it's not set (CASSANDRA-11357)
 * Update StorageProxy range metrics for timeouts, failures and unavailables (CASSANDRA-9507)
 * Add Sigar to classes included in clientutil.jar (CASSANDRA-11635)
 * Add decay to histograms and timers used for metrics (CASSANDRA-11752)
 * Fix hanging stream session (CASSANDRA-10992)
 * Fix INSERT JSON, fromJson() support of smallint, tinyint types (CASSANDRA-12371)
 * Restore JVM metric export for metric reporters (CASSANDRA-12312)
 * Release sstables of failed stream sessions only when outgoing transfers are finished (CASSANDRA-11345)
 * Wait for tracing events before returning response and query at same consistency level client side (CASSANDRA-11465)
 * cqlsh copyutil should get host metadata by connected address (CASSANDRA-11979)
 * Fixed cqlshlib.test.remove_test_db (CASSANDRA-12214)
 * Synchronize ThriftServer::stop() (CASSANDRA-12105)
 * Use dedicated thread for JMX notifications (CASSANDRA-12146)
 * Improve streaming synchronization and fault tolerance (CASSANDRA-11414)
 * MemoryUtil.getShort() should return an unsigned short also for architectures not supporting unaligned memory accesses (CASSANDRA-11973)
Merged from 2.1:
 * Fix queries with empty ByteBuffer values in clustering column restrictions (CASSANDRA-12127)
 * Disable passing control to post-flush after flush failure to prevent data loss (CASSANDRA-11828)
 * Allow STCS-in-L0 compactions to reduce scope with LCS (CASSANDRA-12040)
 * cannot use cql since upgrading python to 2.7.11+ (CASSANDRA-11850)
 * Fix filtering on clustering columns when 2i is used (CASSANDRA-11907)


3.0.8
 * Fix potential race in schema during new table creation (CASSANDRA-12083)
 * cqlsh: fix error handling in rare COPY FROM failure scenario (CASSANDRA-12070)
 * Disable autocompaction during drain (CASSANDRA-11878)
 * Add a metrics timer to MemtablePool and use it to track time spent blocked on memory in MemtableAllocator (CASSANDRA-11327)
 * Fix upgrading schema with super columns with non-text subcomparators (CASSANDRA-12023)
 * Add TimeWindowCompactionStrategy (CASSANDRA-9666)
Merged from 2.2:
 * Allow nodetool info to run with readonly JMX access (CASSANDRA-11755)
 * Validate bloom_filter_fp_chance against lowest supported
   value when the table is created (CASSANDRA-11920)
 * Don't send erroneous NEW_NODE notifications on restart (CASSANDRA-11038)
 * StorageService shutdown hook should use a volatile variable (CASSANDRA-11984)
Merged from 2.1:
 * Add system property to set the max number of native transport requests in queue (CASSANDRA-11363)
 * Fix queries with empty ByteBuffer values in clustering column restrictions (CASSANDRA-12127)
 * Disable passing control to post-flush after flush failure to prevent data loss (CASSANDRA-11828)
 * Allow STCS-in-L0 compactions to reduce scope with LCS (CASSANDRA-12040)
 * cannot use cql since upgrading python to 2.7.11+ (CASSANDRA-11850)
 * Fix filtering on clustering columns when 2i is used (CASSANDRA-11907)
 * Avoid stalling paxos when the paxos state expires (CASSANDRA-12043)
 * Remove finished incoming streaming connections from MessagingService (CASSANDRA-11854)
 * Don't try to get sstables for non-repairing column families (CASSANDRA-12077)
 * Avoid marking too many sstables as repaired (CASSANDRA-11696)
 * Prevent select statements with clustering key > 64k (CASSANDRA-11882)
 * Fix clock skew corrupting other nodes with paxos (CASSANDRA-11991)
 * Remove distinction between non-existing static columns and existing but null in LWTs (CASSANDRA-9842)
 * Cache local ranges when calculating repair neighbors (CASSANDRA-11934)
 * Allow LWT operation on static column with only partition keys (CASSANDRA-10532)
 * Create interval tree over canonical sstables to avoid missing sstables during streaming (CASSANDRA-11886)
 * cqlsh COPY FROM: shutdown parent cluster after forking, to avoid corrupting SSL connections (CASSANDRA-11749)


3.7
 * Support multiple folders for user defined compaction tasks (CASSANDRA-11765)
 * Fix race in CompactionStrategyManager's pause/resume (CASSANDRA-11922)
Merged from 3.0:
 * Fix legacy serialization of Thrift-generated non-compound range tombstones
   when communicating with 2.x nodes (CASSANDRA-11930)
 * Fix Directories instantiations where CFS.initialDirectories should be used (CASSANDRA-11849)
 * Avoid referencing DatabaseDescriptor in AbstractType (CASSANDRA-11912)
 * Don't use static dataDirectories field in Directories instances (CASSANDRA-11647)
 * Fix sstables not being protected from removal during index build (CASSANDRA-11905)
 * cqlsh: Suppress stack trace from Read/WriteFailures (CASSANDRA-11032)
 * Remove unneeded code to repair index summaries that have
   been improperly down-sampled (CASSANDRA-11127)
 * Avoid WriteTimeoutExceptions during commit log replay due to materialized
   view lock contention (CASSANDRA-11891)
 * Prevent OOM failures on SSTable corruption, improve tests for corruption detection (CASSANDRA-9530)
 * Use CFS.initialDirectories when clearing snapshots (CASSANDRA-11705)
 * Allow compaction strategies to disable early open (CASSANDRA-11754)
 * Refactor Materialized View code (CASSANDRA-11475)
 * Update Java Driver (CASSANDRA-11615)
Merged from 2.2:
 * Persist local metadata earlier in startup sequence (CASSANDRA-11742)
 * cqlsh: fix tab completion for case-sensitive identifiers (CASSANDRA-11664)
 * Avoid showing estimated key as -1 in tablestats (CASSANDRA-11587)
 * Fix possible race condition in CommitLog.recover (CASSANDRA-11743)
 * Enable client encryption in sstableloader with cli options (CASSANDRA-11708)
 * Possible memory leak in NIODataInputStream (CASSANDRA-11867)
 * Add seconds to cqlsh tracing session duration (CASSANDRA-11753)
 * Fix commit log replay after out-of-order flush completion (CASSANDRA-9669)
 * Prohibit Reversed Counter type as part of the PK (CASSANDRA-9395)
 * cqlsh: correctly handle non-ascii chars in error messages (CASSANDRA-11626)
Merged from 2.1:
 * Run CommitLog tests with different compression settings (CASSANDRA-9039)
 * cqlsh: apply current keyspace to source command (CASSANDRA-11152)
 * Clear out parent repair session if repair coordinator dies (CASSANDRA-11824)
 * Set default streaming_socket_timeout_in_ms to 24 hours (CASSANDRA-11840)
 * Do not consider local node a valid source during replace (CASSANDRA-11848)
 * Add message dropped tasks to nodetool netstats (CASSANDRA-11855)
 * Avoid holding SSTableReaders for duration of incremental repair (CASSANDRA-11739)


3.6
 * Correctly migrate schema for frozen UDTs during 2.x -> 3.x upgrades
   (does not affect any released versions) (CASSANDRA-11613)
 * Allow server startup if JMX is configured directly (CASSANDRA-11725)
 * Prevent direct memory OOM on buffer pool allocations (CASSANDRA-11710)
 * Enhanced Compaction Logging (CASSANDRA-10805)
 * Make prepared statement cache size configurable (CASSANDRA-11555)
 * Integrated JMX authentication and authorization (CASSANDRA-10091)
 * Add units to stress ouput (CASSANDRA-11352)
 * Fix PER PARTITION LIMIT for single and multi partitions queries (CASSANDRA-11603)
 * Add uncompressed chunk cache for RandomAccessReader (CASSANDRA-5863)
 * Clarify ClusteringPrefix hierarchy (CASSANDRA-11213)
 * Always perform collision check before joining ring (CASSANDRA-10134)
 * SSTableWriter output discrepancy (CASSANDRA-11646)
 * Fix potential timeout in NativeTransportService.testConcurrentDestroys (CASSANDRA-10756)
 * Support large partitions on the 3.0 sstable format (CASSANDRA-11206,11763)
 * Add support to rebuild from specific range (CASSANDRA-10406)
 * Optimize the overlapping lookup by calculating all the
   bounds in advance (CASSANDRA-11571)
 * Support json/yaml output in nodetool tablestats (CASSANDRA-5977)
 * (stress) Add datacenter option to -node options (CASSANDRA-11591)
 * Fix handling of empty slices (CASSANDRA-11513)
 * Make number of cores used by cqlsh COPY visible to testing code (CASSANDRA-11437)
 * Allow filtering on clustering columns for queries without secondary indexes (CASSANDRA-11310)
 * Refactor Restriction hierarchy (CASSANDRA-11354)
 * Eliminate allocations in R/W path (CASSANDRA-11421)
 * Update Netty to 4.0.36 (CASSANDRA-11567)
 * Fix PER PARTITION LIMIT for queries requiring post-query ordering (CASSANDRA-11556)
 * Allow instantiation of UDTs and tuples in UDFs (CASSANDRA-10818)
 * Support UDT in CQLSSTableWriter (CASSANDRA-10624)
 * Support for non-frozen user-defined types, updating
   individual fields of user-defined types (CASSANDRA-7423)
 * Make LZ4 compression level configurable (CASSANDRA-11051)
 * Allow per-partition LIMIT clause in CQL (CASSANDRA-7017)
 * Make custom filtering more extensible with UserExpression (CASSANDRA-11295)
 * Improve field-checking and error reporting in cassandra.yaml (CASSANDRA-10649)
 * Print CAS stats in nodetool proxyhistograms (CASSANDRA-11507)
 * More user friendly error when providing an invalid token to nodetool (CASSANDRA-9348)
 * Add static column support to SASI index (CASSANDRA-11183)
 * Support EQ/PREFIX queries in SASI CONTAINS mode without tokenization (CASSANDRA-11434)
 * Support LIKE operator in prepared statements (CASSANDRA-11456)
 * Add a command to see if a Materialized View has finished building (CASSANDRA-9967)
 * Log endpoint and port associated with streaming operation (CASSANDRA-8777)
 * Print sensible units for all log messages (CASSANDRA-9692)
 * Upgrade Netty to version 4.0.34 (CASSANDRA-11096)
 * Break the CQL grammar into separate Parser and Lexer (CASSANDRA-11372)
 * Compress only inter-dc traffic by default (CASSANDRA-8888)
 * Add metrics to track write amplification (CASSANDRA-11420)
 * cassandra-stress: cannot handle "value-less" tables (CASSANDRA-7739)
 * Add/drop multiple columns in one ALTER TABLE statement (CASSANDRA-10411)
 * Add require_endpoint_verification opt for internode encryption (CASSANDRA-9220)
 * Add auto import java.util for UDF code block (CASSANDRA-11392)
 * Add --hex-format option to nodetool getsstables (CASSANDRA-11337)
 * sstablemetadata should print sstable min/max token (CASSANDRA-7159)
 * Do not wrap CassandraException in TriggerExecutor (CASSANDRA-9421)
 * COPY TO should have higher double precision (CASSANDRA-11255)
 * Stress should exit with non-zero status after failure (CASSANDRA-10340)
 * Add client to cqlsh SHOW_SESSION (CASSANDRA-8958)
 * Fix nodetool tablestats keyspace level metrics (CASSANDRA-11226)
 * Store repair options in parent_repair_history (CASSANDRA-11244)
 * Print current leveling in sstableofflinerelevel (CASSANDRA-9588)
 * Change repair message for keyspaces with RF 1 (CASSANDRA-11203)
 * Remove hard-coded SSL cipher suites and protocols (CASSANDRA-10508)
 * Improve concurrency in CompactionStrategyManager (CASSANDRA-10099)
 * (cqlsh) interpret CQL type for formatting blobs (CASSANDRA-11274)
 * Refuse to start and print txn log information in case of disk
   corruption (CASSANDRA-10112)
 * Resolve some eclipse-warnings (CASSANDRA-11086)
 * (cqlsh) Show static columns in a different color (CASSANDRA-11059)
 * Allow to remove TTLs on table with default_time_to_live (CASSANDRA-11207)
Merged from 3.0:
 * Disallow creating view with a static column (CASSANDRA-11602)
 * Reduce the amount of object allocations caused by the getFunctions methods (CASSANDRA-11593)
 * Potential error replaying commitlog with smallint/tinyint/date/time types (CASSANDRA-11618)
 * Fix queries with filtering on counter columns (CASSANDRA-11629)
 * Improve tombstone printing in sstabledump (CASSANDRA-11655)
 * Fix paging for range queries where all clustering columns are specified (CASSANDRA-11669)
 * Don't require HEAP_NEW_SIZE to be set when using G1 (CASSANDRA-11600)
 * Fix sstabledump not showing cells after tombstone marker (CASSANDRA-11654)
 * Ignore all LocalStrategy keyspaces for streaming and other related
   operations (CASSANDRA-11627)
 * Ensure columnfilter covers indexed columns for thrift 2i queries (CASSANDRA-11523)
 * Only open one sstable scanner per sstable (CASSANDRA-11412)
 * Option to specify ProtocolVersion in cassandra-stress (CASSANDRA-11410)
 * ArithmeticException in avgFunctionForDecimal (CASSANDRA-11485)
 * LogAwareFileLister should only use OLD sstable files in current folder to determine disk consistency (CASSANDRA-11470)
 * Notify indexers of expired rows during compaction (CASSANDRA-11329)
 * Properly respond with ProtocolError when a v1/v2 native protocol
   header is received (CASSANDRA-11464)
 * Validate that num_tokens and initial_token are consistent with one another (CASSANDRA-10120)
Merged from 2.2:
 * Exit JVM if JMX server fails to startup (CASSANDRA-11540)
 * Produce a heap dump when exiting on OOM (CASSANDRA-9861)
 * Restore ability to filter on clustering columns when using a 2i (CASSANDRA-11510)
 * JSON datetime formatting needs timezone (CASSANDRA-11137)
 * Fix is_dense recalculation for Thrift-updated tables (CASSANDRA-11502)
 * Remove unnescessary file existence check during anticompaction (CASSANDRA-11660)
 * Add missing files to debian packages (CASSANDRA-11642)
 * Avoid calling Iterables::concat in loops during ModificationStatement::getFunctions (CASSANDRA-11621)
 * cqlsh: COPY FROM should use regular inserts for single statement batches and
   report errors correctly if workers processes crash on initialization (CASSANDRA-11474)
 * Always close cluster with connection in CqlRecordWriter (CASSANDRA-11553)
 * Allow only DISTINCT queries with partition keys restrictions (CASSANDRA-11339)
 * CqlConfigHelper no longer requires both a keystore and truststore to work (CASSANDRA-11532)
 * Make deprecated repair methods backward-compatible with previous notification service (CASSANDRA-11430)
 * IncomingStreamingConnection version check message wrong (CASSANDRA-11462)
Merged from 2.1:
 * Support mlockall on IBM POWER arch (CASSANDRA-11576)
 * Add option to disable use of severity in DynamicEndpointSnitch (CASSANDRA-11737)
 * cqlsh COPY FROM fails for null values with non-prepared statements (CASSANDRA-11631)
 * Make cython optional in pylib/setup.py (CASSANDRA-11630)
 * Change order of directory searching for cassandra.in.sh to favor local one (CASSANDRA-11628)
 * cqlsh COPY FROM fails with []{} chars in UDT/tuple fields/values (CASSANDRA-11633)
 * clqsh: COPY FROM throws TypeError with Cython extensions enabled (CASSANDRA-11574)
 * cqlsh: COPY FROM ignores NULL values in conversion (CASSANDRA-11549)
 * Validate levels when building LeveledScanner to avoid overlaps with orphaned sstables (CASSANDRA-9935)


3.5
 * StaticTokenTreeBuilder should respect posibility of duplicate tokens (CASSANDRA-11525)
 * Correctly fix potential assertion error during compaction (CASSANDRA-11353)
 * Avoid index segment stitching in RAM which lead to OOM on big SSTable files (CASSANDRA-11383)
 * Fix clustering and row filters for LIKE queries on clustering columns (CASSANDRA-11397)
Merged from 3.0:
 * Fix rare NPE on schema upgrade from 2.x to 3.x (CASSANDRA-10943)
 * Improve backoff policy for cqlsh COPY FROM (CASSANDRA-11320)
 * Improve IF NOT EXISTS check in CREATE INDEX (CASSANDRA-11131)
 * Upgrade ohc to 0.4.3
 * Enable SO_REUSEADDR for JMX RMI server sockets (CASSANDRA-11093)
 * Allocate merkletrees with the correct size (CASSANDRA-11390)
 * Support streaming pre-3.0 sstables (CASSANDRA-10990)
 * Add backpressure to compressed or encrypted commit log (CASSANDRA-10971)
 * SSTableExport supports secondary index tables (CASSANDRA-11330)
 * Fix sstabledump to include missing info in debug output (CASSANDRA-11321)
 * Establish and implement canonical bulk reading workload(s) (CASSANDRA-10331)
 * Fix paging for IN queries on tables without clustering columns (CASSANDRA-11208)
 * Remove recursive call from CompositesSearcher (CASSANDRA-11304)
 * Fix filtering on non-primary key columns for queries without index (CASSANDRA-6377)
 * Fix sstableloader fail when using materialized view (CASSANDRA-11275)
Merged from 2.2:
 * DatabaseDescriptor should log stacktrace in case of Eception during seed provider creation (CASSANDRA-11312)
 * Use canonical path for directory in SSTable descriptor (CASSANDRA-10587)
 * Add cassandra-stress keystore option (CASSANDRA-9325)
 * Dont mark sstables as repairing with sub range repairs (CASSANDRA-11451)
 * Notify when sstables change after cancelling compaction (CASSANDRA-11373)
 * cqlsh: COPY FROM should check that explicit column names are valid (CASSANDRA-11333)
 * Add -Dcassandra.start_gossip startup option (CASSANDRA-10809)
 * Fix UTF8Validator.validate() for modified UTF-8 (CASSANDRA-10748)
 * Clarify that now() function is calculated on the coordinator node in CQL documentation (CASSANDRA-10900)
 * Fix bloom filter sizing with LCS (CASSANDRA-11344)
 * (cqlsh) Fix error when result is 0 rows with EXPAND ON (CASSANDRA-11092)
 * Add missing newline at end of bin/cqlsh (CASSANDRA-11325)
 * Unresolved hostname leads to replace being ignored (CASSANDRA-11210)
 * Only log yaml config once, at startup (CASSANDRA-11217)
 * Reference leak with parallel repairs on the same table (CASSANDRA-11215)
Merged from 2.1:
 * Add a -j parameter to scrub/cleanup/upgradesstables to state how
   many threads to use (CASSANDRA-11179)
 * COPY FROM on large datasets: fix progress report and debug performance (CASSANDRA-11053)
 * InvalidateKeys should have a weak ref to key cache (CASSANDRA-11176)


3.4
 * (cqlsh) add cqlshrc option to always connect using ssl (CASSANDRA-10458)
 * Cleanup a few resource warnings (CASSANDRA-11085)
 * Allow custom tracing implementations (CASSANDRA-10392)
 * Extract LoaderOptions to be able to be used from outside (CASSANDRA-10637)
 * fix OnDiskIndexTest to properly treat empty ranges (CASSANDRA-11205)
 * fix TrackerTest to handle new notifications (CASSANDRA-11178)
 * add SASI validation for partitioner and complex columns (CASSANDRA-11169)
 * Add caching of encrypted credentials in PasswordAuthenticator (CASSANDRA-7715)
 * fix SASI memtable switching on flush (CASSANDRA-11159)
 * Remove duplicate offline compaction tracking (CASSANDRA-11148)
 * fix EQ semantics of analyzed SASI indexes (CASSANDRA-11130)
 * Support long name output for nodetool commands (CASSANDRA-7950)
 * Encrypted hints (CASSANDRA-11040)
 * SASI index options validation (CASSANDRA-11136)
 * Optimize disk seek using min/max column name meta data when the LIMIT clause is used
   (CASSANDRA-8180)
 * Add LIKE support to CQL3 (CASSANDRA-11067)
 * Generic Java UDF types (CASSANDRA-10819)
 * cqlsh: Include sub-second precision in timestamps by default (CASSANDRA-10428)
 * Set javac encoding to utf-8 (CASSANDRA-11077)
 * Integrate SASI index into Cassandra (CASSANDRA-10661)
 * Add --skip-flush option to nodetool snapshot
 * Skip values for non-queried columns (CASSANDRA-10657)
 * Add support for secondary indexes on static columns (CASSANDRA-8103)
 * CommitLogUpgradeTestMaker creates broken commit logs (CASSANDRA-11051)
 * Add metric for number of dropped mutations (CASSANDRA-10866)
 * Simplify row cache invalidation code (CASSANDRA-10396)
 * Support user-defined compaction through nodetool (CASSANDRA-10660)
 * Stripe view locks by key and table ID to reduce contention (CASSANDRA-10981)
 * Add nodetool gettimeout and settimeout commands (CASSANDRA-10953)
 * Add 3.0 metadata to sstablemetadata output (CASSANDRA-10838)
Merged from 3.0:
 * MV should only query complex columns included in the view (CASSANDRA-11069)
 * Failed aggregate creation breaks server permanently (CASSANDRA-11064)
 * Add sstabledump tool (CASSANDRA-7464)
 * Introduce backpressure for hints (CASSANDRA-10972)
 * Fix ClusteringPrefix not being able to read tombstone range boundaries (CASSANDRA-11158)
 * Prevent logging in sandboxed state (CASSANDRA-11033)
 * Disallow drop/alter operations of UDTs used by UDAs (CASSANDRA-10721)
 * Add query time validation method on Index (CASSANDRA-11043)
 * Avoid potential AssertionError in mixed version cluster (CASSANDRA-11128)
 * Properly handle hinted handoff after topology changes (CASSANDRA-5902)
 * AssertionError when listing sstable files on inconsistent disk state (CASSANDRA-11156)
 * Fix wrong rack counting and invalid conditions check for TokenAllocation
   (CASSANDRA-11139)
 * Avoid creating empty hint files (CASSANDRA-11090)
 * Fix leak detection strong reference loop using weak reference (CASSANDRA-11120)
 * Configurie BatchlogManager to stop delayed tasks on shutdown (CASSANDRA-11062)
 * Hadoop integration is incompatible with Cassandra Driver 3.0.0 (CASSANDRA-11001)
 * Add dropped_columns to the list of schema table so it gets handled
   properly (CASSANDRA-11050)
 * Fix NPE when using forceRepairRangeAsync without DC (CASSANDRA-11239)
Merged from 2.2:
 * Preserve order for preferred SSL cipher suites (CASSANDRA-11164)
 * Range.compareTo() violates the contract of Comparable (CASSANDRA-11216)
 * Avoid NPE when serializing ErrorMessage with null message (CASSANDRA-11167)
 * Replacing an aggregate with a new version doesn't reset INITCOND (CASSANDRA-10840)
 * (cqlsh) cqlsh cannot be called through symlink (CASSANDRA-11037)
 * fix ohc and java-driver pom dependencies in build.xml (CASSANDRA-10793)
 * Protect from keyspace dropped during repair (CASSANDRA-11065)
 * Handle adding fields to a UDT in SELECT JSON and toJson() (CASSANDRA-11146)
 * Better error message for cleanup (CASSANDRA-10991)
 * cqlsh pg-style-strings broken if line ends with ';' (CASSANDRA-11123)
 * Always persist upsampled index summaries (CASSANDRA-10512)
 * (cqlsh) Fix inconsistent auto-complete (CASSANDRA-10733)
 * Make SELECT JSON and toJson() threadsafe (CASSANDRA-11048)
 * Fix SELECT on tuple relations for mixed ASC/DESC clustering order (CASSANDRA-7281)
 * Use cloned TokenMetadata in size estimates to avoid race against membership check
   (CASSANDRA-10736)
 * (cqlsh) Support utf-8/cp65001 encoding on Windows (CASSANDRA-11030)
 * Fix paging on DISTINCT queries repeats result when first row in partition changes
   (CASSANDRA-10010)
 * (cqlsh) Support timezone conversion using pytz (CASSANDRA-10397)
 * cqlsh: change default encoding to UTF-8 (CASSANDRA-11124)
Merged from 2.1:
 * Checking if an unlogged batch is local is inefficient (CASSANDRA-11529)
 * Fix out-of-space error treatment in memtable flushing (CASSANDRA-11448).
 * Don't do defragmentation if reading from repaired sstables (CASSANDRA-10342)
 * Fix streaming_socket_timeout_in_ms not enforced (CASSANDRA-11286)
 * Avoid dropping message too quickly due to missing unit conversion (CASSANDRA-11302)
 * Don't remove FailureDetector history on removeEndpoint (CASSANDRA-10371)
 * Only notify if repair status changed (CASSANDRA-11172)
 * Use logback setting for 'cassandra -v' command (CASSANDRA-10767)
 * Fix sstableloader to unthrottle streaming by default (CASSANDRA-9714)
 * Fix incorrect warning in 'nodetool status' (CASSANDRA-10176)
 * Properly release sstable ref when doing offline scrub (CASSANDRA-10697)
 * Improve nodetool status performance for large cluster (CASSANDRA-7238)
 * Gossiper#isEnabled is not thread safe (CASSANDRA-11116)
 * Avoid major compaction mixing repaired and unrepaired sstables in DTCS (CASSANDRA-11113)
 * Make it clear what DTCS timestamp_resolution is used for (CASSANDRA-11041)
 * (cqlsh) Display milliseconds when datetime overflows (CASSANDRA-10625)


3.3
 * Avoid infinite loop if owned range is smaller than number of
   data dirs (CASSANDRA-11034)
 * Avoid bootstrap hanging when existing nodes have no data to stream (CASSANDRA-11010)
Merged from 3.0:
 * Remove double initialization of newly added tables (CASSANDRA-11027)
 * Filter keys searcher results by target range (CASSANDRA-11104)
 * Fix deserialization of legacy read commands (CASSANDRA-11087)
 * Fix incorrect computation of deletion time in sstable metadata (CASSANDRA-11102)
 * Avoid memory leak when collecting sstable metadata (CASSANDRA-11026)
 * Mutations do not block for completion under view lock contention (CASSANDRA-10779)
 * Invalidate legacy schema tables when unloading them (CASSANDRA-11071)
 * (cqlsh) handle INSERT and UPDATE statements with LWT conditions correctly
   (CASSANDRA-11003)
 * Fix DISTINCT queries in mixed version clusters (CASSANDRA-10762)
 * Migrate build status for indexes along with legacy schema (CASSANDRA-11046)
 * Ensure SSTables for legacy KEYS indexes can be read (CASSANDRA-11045)
 * Added support for IBM zSystems architecture (CASSANDRA-11054)
 * Update CQL documentation (CASSANDRA-10899)
 * Check the column name, not cell name, for dropped columns when reading
   legacy sstables (CASSANDRA-11018)
 * Don't attempt to index clustering values of static rows (CASSANDRA-11021)
 * Remove checksum files after replaying hints (CASSANDRA-10947)
 * Support passing base table metadata to custom 2i validation (CASSANDRA-10924)
 * Ensure stale index entries are purged during reads (CASSANDRA-11013)
 * (cqlsh) Also apply --connect-timeout to control connection
   timeout (CASSANDRA-10959)
 * Fix AssertionError when removing from list using UPDATE (CASSANDRA-10954)
 * Fix UnsupportedOperationException when reading old sstable with range
   tombstone (CASSANDRA-10743)
 * MV should use the maximum timestamp of the primary key (CASSANDRA-10910)
 * Fix potential assertion error during compaction (CASSANDRA-10944)
Merged from 2.2:
 * maxPurgeableTimestamp needs to check memtables too (CASSANDRA-9949)
 * Apply change to compaction throughput in real time (CASSANDRA-10025)
 * (cqlsh) encode input correctly when saving history
 * Fix potential NPE on ORDER BY queries with IN (CASSANDRA-10955)
 * Start L0 STCS-compactions even if there is a L0 -> L1 compaction
   going (CASSANDRA-10979)
 * Make UUID LSB unique per process (CASSANDRA-7925)
 * Avoid NPE when performing sstable tasks (scrub etc.) (CASSANDRA-10980)
 * Make sure client gets tombstone overwhelmed warning (CASSANDRA-9465)
 * Fix error streaming section more than 2GB (CASSANDRA-10961)
 * Histogram buckets exposed in jmx are sorted incorrectly (CASSANDRA-10975)
 * Enable GC logging by default (CASSANDRA-10140)
 * Optimize pending range computation (CASSANDRA-9258)
 * Skip commit log and saved cache directories in SSTable version startup check (CASSANDRA-10902)
 * drop/alter user should be case sensitive (CASSANDRA-10817)
Merged from 2.1:
 * test_bulk_round_trip_blogposts is failing occasionally (CASSANDRA-10938)
 * Fix isJoined return true only after becoming cluster member (CASANDRA-11007)
 * Fix bad gossip generation seen in long-running clusters (CASSANDRA-10969)
 * Avoid NPE when incremental repair fails (CASSANDRA-10909)
 * Unmark sstables compacting once they are done in cleanup/scrub/upgradesstables (CASSANDRA-10829)
 * Allow simultaneous bootstrapping with strict consistency when no vnodes are used (CASSANDRA-11005)
 * Log a message when major compaction does not result in a single file (CASSANDRA-10847)
 * (cqlsh) fix cqlsh_copy_tests when vnodes are disabled (CASSANDRA-10997)
 * (cqlsh) Add request timeout option to cqlsh (CASSANDRA-10686)
 * Avoid AssertionError while submitting hint with LWT (CASSANDRA-10477)
 * If CompactionMetadata is not in stats file, use index summary instead (CASSANDRA-10676)
 * Retry sending gossip syn multiple times during shadow round (CASSANDRA-8072)
 * Fix pending range calculation during moves (CASSANDRA-10887)
 * Sane default (200Mbps) for inter-DC streaming througput (CASSANDRA-8708)



3.2
 * Make sure tokens don't exist in several data directories (CASSANDRA-6696)
 * Add requireAuthorization method to IAuthorizer (CASSANDRA-10852)
 * Move static JVM options to conf/jvm.options file (CASSANDRA-10494)
 * Fix CassandraVersion to accept x.y version string (CASSANDRA-10931)
 * Add forceUserDefinedCleanup to allow more flexible cleanup (CASSANDRA-10708)
 * (cqlsh) allow setting TTL with COPY (CASSANDRA-9494)
 * Fix counting of received sstables in streaming (CASSANDRA-10949)
 * Implement hints compression (CASSANDRA-9428)
 * Fix potential assertion error when reading static columns (CASSANDRA-10903)
 * Fix EstimatedHistogram creation in nodetool tablehistograms (CASSANDRA-10859)
 * Establish bootstrap stream sessions sequentially (CASSANDRA-6992)
 * Sort compactionhistory output by timestamp (CASSANDRA-10464)
 * More efficient BTree removal (CASSANDRA-9991)
 * Make tablehistograms accept the same syntax as tablestats (CASSANDRA-10149)
 * Group pending compactions based on table (CASSANDRA-10718)
 * Add compressor name in sstablemetadata output (CASSANDRA-9879)
 * Fix type casting for counter columns (CASSANDRA-10824)
 * Prevent running Cassandra as root (CASSANDRA-8142)
 * bound maximum in-flight commit log replay mutation bytes to 64 megabytes (CASSANDRA-8639)
 * Normalize all scripts (CASSANDRA-10679)
 * Make compression ratio much more accurate (CASSANDRA-10225)
 * Optimize building of Clustering object when only one is created (CASSANDRA-10409)
 * Make index building pluggable (CASSANDRA-10681)
 * Add sstable flush observer (CASSANDRA-10678)
 * Improve NTS endpoints calculation (CASSANDRA-10200)
 * Improve performance of the folderSize function (CASSANDRA-10677)
 * Add support for type casting in selection clause (CASSANDRA-10310)
 * Added graphing option to cassandra-stress (CASSANDRA-7918)
 * Abort in-progress queries that time out (CASSANDRA-7392)
 * Add transparent data encryption core classes (CASSANDRA-9945)
Merged from 3.0:
 * Better handling of SSL connection errors inter-node (CASSANDRA-10816)
 * Avoid NoSuchElementException when executing empty batch (CASSANDRA-10711)
 * Avoid building PartitionUpdate in toString (CASSANDRA-10897)
 * Reduce heap spent when receiving many SSTables (CASSANDRA-10797)
 * Add back support for 3rd party auth providers to bulk loader (CASSANDRA-10873)
 * Eliminate the dependency on jgrapht for UDT resolution (CASSANDRA-10653)
 * (Hadoop) Close Clusters and Sessions in Hadoop Input/Output classes (CASSANDRA-10837)
 * Fix sstableloader not working with upper case keyspace name (CASSANDRA-10806)
Merged from 2.2:
 * jemalloc detection fails due to quoting issues in regexv (CASSANDRA-10946)
 * (cqlsh) show correct column names for empty result sets (CASSANDRA-9813)
 * Add new types to Stress (CASSANDRA-9556)
 * Add property to allow listening on broadcast interface (CASSANDRA-9748)
Merged from 2.1:
 * Match cassandra-loader options in COPY FROM (CASSANDRA-9303)
 * Fix binding to any address in CqlBulkRecordWriter (CASSANDRA-9309)
 * cqlsh fails to decode utf-8 characters for text typed columns (CASSANDRA-10875)
 * Log error when stream session fails (CASSANDRA-9294)
 * Fix bugs in commit log archiving startup behavior (CASSANDRA-10593)
 * (cqlsh) further optimise COPY FROM (CASSANDRA-9302)
 * Allow CREATE TABLE WITH ID (CASSANDRA-9179)
 * Make Stress compiles within eclipse (CASSANDRA-10807)
 * Cassandra Daemon should print JVM arguments (CASSANDRA-10764)
 * Allow cancellation of index summary redistribution (CASSANDRA-8805)


3.1.1
Merged from 3.0:
  * Fix upgrade data loss due to range tombstone deleting more data than then should
    (CASSANDRA-10822)


3.1
Merged from 3.0:
 * Avoid MV race during node decommission (CASSANDRA-10674)
 * Disable reloading of GossipingPropertyFileSnitch (CASSANDRA-9474)
 * Handle single-column deletions correction in materialized views
   when the column is part of the view primary key (CASSANDRA-10796)
 * Fix issue with datadir migration on upgrade (CASSANDRA-10788)
 * Fix bug with range tombstones on reverse queries and test coverage for
   AbstractBTreePartition (CASSANDRA-10059)
 * Remove 64k limit on collection elements (CASSANDRA-10374)
 * Remove unclear Indexer.indexes() method (CASSANDRA-10690)
 * Fix NPE on stream read error (CASSANDRA-10771)
 * Normalize cqlsh DESC output (CASSANDRA-10431)
 * Rejects partition range deletions when columns are specified (CASSANDRA-10739)
 * Fix error when saving cached key for old format sstable (CASSANDRA-10778)
 * Invalidate prepared statements on DROP INDEX (CASSANDRA-10758)
 * Fix SELECT statement with IN restrictions on partition key,
   ORDER BY and LIMIT (CASSANDRA-10729)
 * Improve stress performance over 1k threads (CASSANDRA-7217)
 * Wait for migration responses to complete before bootstrapping (CASSANDRA-10731)
 * Unable to create a function with argument of type Inet (CASSANDRA-10741)
 * Fix backward incompatibiliy in CqlInputFormat (CASSANDRA-10717)
 * Correctly preserve deletion info on updated rows when notifying indexers
   of single-row deletions (CASSANDRA-10694)
 * Notify indexers of partition delete during cleanup (CASSANDRA-10685)
 * Keep the file open in trySkipCache (CASSANDRA-10669)
 * Updated trigger example (CASSANDRA-10257)
Merged from 2.2:
 * Verify tables in pseudo-system keyspaces at startup (CASSANDRA-10761)
 * Fix IllegalArgumentException in DataOutputBuffer.reallocate for large buffers (CASSANDRA-10592)
 * Show CQL help in cqlsh in web browser (CASSANDRA-7225)
 * Serialize on disk the proper SSTable compression ratio (CASSANDRA-10775)
 * Reject index queries while the index is building (CASSANDRA-8505)
 * CQL.textile syntax incorrectly includes optional keyspace for aggregate SFUNC and FINALFUNC (CASSANDRA-10747)
 * Fix JSON update with prepared statements (CASSANDRA-10631)
 * Don't do anticompaction after subrange repair (CASSANDRA-10422)
 * Fix SimpleDateType type compatibility (CASSANDRA-10027)
 * (Hadoop) fix splits calculation (CASSANDRA-10640)
 * (Hadoop) ensure that Cluster instances are always closed (CASSANDRA-10058)
Merged from 2.1:
 * Fix Stress profile parsing on Windows (CASSANDRA-10808)
 * Fix incremental repair hang when replica is down (CASSANDRA-10288)
 * Optimize the way we check if a token is repaired in anticompaction (CASSANDRA-10768)
 * Add proper error handling to stream receiver (CASSANDRA-10774)
 * Warn or fail when changing cluster topology live (CASSANDRA-10243)
 * Status command in debian/ubuntu init script doesn't work (CASSANDRA-10213)
 * Some DROP ... IF EXISTS incorrectly result in exceptions on non-existing KS (CASSANDRA-10658)
 * DeletionTime.compareTo wrong in rare cases (CASSANDRA-10749)
 * Force encoding when computing statement ids (CASSANDRA-10755)
 * Properly reject counters as map keys (CASSANDRA-10760)
 * Fix the sstable-needs-cleanup check (CASSANDRA-10740)
 * (cqlsh) Print column names before COPY operation (CASSANDRA-8935)
 * Fix CompressedInputStream for proper cleanup (CASSANDRA-10012)
 * (cqlsh) Support counters in COPY commands (CASSANDRA-9043)
 * Try next replica if not possible to connect to primary replica on
   ColumnFamilyRecordReader (CASSANDRA-2388)
 * Limit window size in DTCS (CASSANDRA-10280)
 * sstableloader does not use MAX_HEAP_SIZE env parameter (CASSANDRA-10188)
 * (cqlsh) Improve COPY TO performance and error handling (CASSANDRA-9304)
 * Create compression chunk for sending file only (CASSANDRA-10680)
 * Forbid compact clustering column type changes in ALTER TABLE (CASSANDRA-8879)
 * Reject incremental repair with subrange repair (CASSANDRA-10422)
 * Add a nodetool command to refresh size_estimates (CASSANDRA-9579)
 * Invalidate cache after stream receive task is completed (CASSANDRA-10341)
 * Reject counter writes in CQLSSTableWriter (CASSANDRA-10258)
 * Remove superfluous COUNTER_MUTATION stage mapping (CASSANDRA-10605)


3.0
 * Fix AssertionError while flushing memtable due to materialized views
   incorrectly inserting empty rows (CASSANDRA-10614)
 * Store UDA initcond as CQL literal in the schema table, instead of a blob (CASSANDRA-10650)
 * Don't use -1 for the position of partition key in schema (CASSANDRA-10491)
 * Fix distinct queries in mixed version cluster (CASSANDRA-10573)
 * Skip sstable on clustering in names query (CASSANDRA-10571)
 * Remove value skipping as it breaks read-repair (CASSANDRA-10655)
 * Fix bootstrapping with MVs (CASSANDRA-10621)
 * Make sure EACH_QUORUM reads are using NTS (CASSANDRA-10584)
 * Fix MV replica filtering for non-NetworkTopologyStrategy (CASSANDRA-10634)
 * (Hadoop) fix CIF describeSplits() not handling 0 size estimates (CASSANDRA-10600)
 * Fix reading of legacy sstables (CASSANDRA-10590)
 * Use CQL type names in schema metadata tables (CASSANDRA-10365)
 * Guard batchlog replay against integer division by zero (CASSANDRA-9223)
 * Fix bug when adding a column to thrift with the same name than a primary key (CASSANDRA-10608)
 * Add client address argument to IAuthenticator::newSaslNegotiator (CASSANDRA-8068)
 * Fix implementation of LegacyLayout.LegacyBoundComparator (CASSANDRA-10602)
 * Don't use 'names query' read path for counters (CASSANDRA-10572)
 * Fix backward compatibility for counters (CASSANDRA-10470)
 * Remove memory_allocator paramter from cassandra.yaml (CASSANDRA-10581,10628)
 * Execute the metadata reload task of all registered indexes on CFS::reload (CASSANDRA-10604)
 * Fix thrift cas operations with defined columns (CASSANDRA-10576)
 * Fix PartitionUpdate.operationCount()for updates with static column operations (CASSANDRA-10606)
 * Fix thrift get() queries with defined columns (CASSANDRA-10586)
 * Fix marking of indexes as built and removed (CASSANDRA-10601)
 * Skip initialization of non-registered 2i instances, remove Index::getIndexName (CASSANDRA-10595)
 * Fix batches on multiple tables (CASSANDRA-10554)
 * Ensure compaction options are validated when updating KeyspaceMetadata (CASSANDRA-10569)
 * Flatten Iterator Transformation Hierarchy (CASSANDRA-9975)
 * Remove token generator (CASSANDRA-5261)
 * RolesCache should not be created for any authenticator that does not requireAuthentication (CASSANDRA-10562)
 * Fix LogTransaction checking only a single directory for files (CASSANDRA-10421)
 * Fix handling of range tombstones when reading old format sstables (CASSANDRA-10360)
 * Aggregate with Initial Condition fails with C* 3.0 (CASSANDRA-10367)
Merged from 2.2:
 * (cqlsh) show partial trace if incomplete after max_trace_wait (CASSANDRA-7645)
 * Use most up-to-date version of schema for system tables (CASSANDRA-10652)
 * Deprecate memory_allocator in cassandra.yaml (CASSANDRA-10581,10628)
 * Expose phi values from failure detector via JMX and tweak debug
   and trace logging (CASSANDRA-9526)
 * Fix IllegalArgumentException in DataOutputBuffer.reallocate for large buffers (CASSANDRA-10592)
Merged from 2.1:
 * Shutdown compaction in drain to prevent leak (CASSANDRA-10079)
 * (cqlsh) fix COPY using wrong variable name for time_format (CASSANDRA-10633)
 * Do not run SizeEstimatesRecorder if a node is not a member of the ring (CASSANDRA-9912)
 * Improve handling of dead nodes in gossip (CASSANDRA-10298)
 * Fix logback-tools.xml incorrectly configured for outputing to System.err
   (CASSANDRA-9937)
 * Fix streaming to catch exception so retry not fail (CASSANDRA-10557)
 * Add validation method to PerRowSecondaryIndex (CASSANDRA-10092)
 * Support encrypted and plain traffic on the same port (CASSANDRA-10559)
 * Do STCS in DTCS windows (CASSANDRA-10276)
 * Avoid repetition of JVM_OPTS in debian package (CASSANDRA-10251)
 * Fix potential NPE from handling result of SIM.highestSelectivityIndex (CASSANDRA-10550)
 * Fix paging issues with partitions containing only static columns data (CASSANDRA-10381)
 * Fix conditions on static columns (CASSANDRA-10264)
 * AssertionError: attempted to delete non-existing file CommitLog (CASSANDRA-10377)
 * Fix sorting for queries with an IN condition on partition key columns (CASSANDRA-10363)


3.0-rc2
 * Fix SELECT DISTINCT queries between 2.2.2 nodes and 3.0 nodes (CASSANDRA-10473)
 * Remove circular references in SegmentedFile (CASSANDRA-10543)
 * Ensure validation of indexed values only occurs once per-partition (CASSANDRA-10536)
 * Fix handling of static columns for range tombstones in thrift (CASSANDRA-10174)
 * Support empty ColumnFilter for backward compatility on empty IN (CASSANDRA-10471)
 * Remove Pig support (CASSANDRA-10542)
 * Fix LogFile throws Exception when assertion is disabled (CASSANDRA-10522)
 * Revert CASSANDRA-7486, make CMS default GC, move GC config to
   conf/jvm.options (CASSANDRA-10403)
 * Fix TeeingAppender causing some logs to be truncated/empty (CASSANDRA-10447)
 * Allow EACH_QUORUM for reads (CASSANDRA-9602)
 * Fix potential ClassCastException while upgrading (CASSANDRA-10468)
 * Fix NPE in MVs on update (CASSANDRA-10503)
 * Only include modified cell data in indexing deltas (CASSANDRA-10438)
 * Do not load keyspace when creating sstable writer (CASSANDRA-10443)
 * If node is not yet gossiping write all MV updates to batchlog only (CASSANDRA-10413)
 * Re-populate token metadata after commit log recovery (CASSANDRA-10293)
 * Provide additional metrics for materialized views (CASSANDRA-10323)
 * Flush system schema tables after local schema changes (CASSANDRA-10429)
Merged from 2.2:
 * Reduce contention getting instances of CompositeType (CASSANDRA-10433)
 * Fix the regression when using LIMIT with aggregates (CASSANDRA-10487)
 * Avoid NoClassDefFoundError during DataDescriptor initialization on windows (CASSANDRA-10412)
 * Preserve case of quoted Role & User names (CASSANDRA-10394)
 * cqlsh pg-style-strings broken (CASSANDRA-10484)
 * cqlsh prompt includes name of keyspace after failed `use` statement (CASSANDRA-10369)
Merged from 2.1:
 * (cqlsh) Distinguish negative and positive infinity in output (CASSANDRA-10523)
 * (cqlsh) allow custom time_format for COPY TO (CASSANDRA-8970)
 * Don't allow startup if the node's rack has changed (CASSANDRA-10242)
 * (cqlsh) show partial trace if incomplete after max_trace_wait (CASSANDRA-7645)
 * Allow LOCAL_JMX to be easily overridden (CASSANDRA-10275)
 * Mark nodes as dead even if they've already left (CASSANDRA-10205)


3.0.0-rc1
 * Fix mixed version read request compatibility for compact static tables
   (CASSANDRA-10373)
 * Fix paging of DISTINCT with static and IN (CASSANDRA-10354)
 * Allow MATERIALIZED VIEW's SELECT statement to restrict primary key
   columns (CASSANDRA-9664)
 * Move crc_check_chance out of compression options (CASSANDRA-9839)
 * Fix descending iteration past end of BTreeSearchIterator (CASSANDRA-10301)
 * Transfer hints to a different node on decommission (CASSANDRA-10198)
 * Check partition keys for CAS operations during stmt validation (CASSANDRA-10338)
 * Add custom query expressions to SELECT (CASSANDRA-10217)
 * Fix minor bugs in MV handling (CASSANDRA-10362)
 * Allow custom indexes with 0,1 or multiple target columns (CASSANDRA-10124)
 * Improve MV schema representation (CASSANDRA-9921)
 * Add flag to enable/disable coordinator batchlog for MV writes (CASSANDRA-10230)
 * Update cqlsh COPY for new internal driver serialization interface (CASSANDRA-10318)
 * Give index implementations more control over rebuild operations (CASSANDRA-10312)
 * Update index file format (CASSANDRA-10314)
 * Add "shadowable" row tombstones to deal with mv timestamp issues (CASSANDRA-10261)
 * CFS.loadNewSSTables() broken for pre-3.0 sstables
 * Cache selected index in read command to reduce lookups (CASSANDRA-10215)
 * Small optimizations of sstable index serialization (CASSANDRA-10232)
 * Support for both encrypted and unencrypted native transport connections (CASSANDRA-9590)
Merged from 2.2:
 * Configurable page size in cqlsh (CASSANDRA-9855)
 * Defer default role manager setup until all nodes are on 2.2+ (CASSANDRA-9761)
 * Handle missing RoleManager in config after upgrade to 2.2 (CASSANDRA-10209)
Merged from 2.1:
 * Bulk Loader API could not tolerate even node failure (CASSANDRA-10347)
 * Avoid misleading pushed notifications when multiple nodes
   share an rpc_address (CASSANDRA-10052)
 * Fix dropping undroppable when message queue is full (CASSANDRA-10113)
 * Fix potential ClassCastException during paging (CASSANDRA-10352)
 * Prevent ALTER TYPE from creating circular references (CASSANDRA-10339)
 * Fix cache handling of 2i and base tables (CASSANDRA-10155, 10359)
 * Fix NPE in nodetool compactionhistory (CASSANDRA-9758)
 * (Pig) support BulkOutputFormat as a URL parameter (CASSANDRA-7410)
 * BATCH statement is broken in cqlsh (CASSANDRA-10272)
 * (cqlsh) Make cqlsh PEP8 Compliant (CASSANDRA-10066)
 * (cqlsh) Fix error when starting cqlsh with --debug (CASSANDRA-10282)
 * Scrub, Cleanup and Upgrade do not unmark compacting until all operations
   have completed, regardless of the occurence of exceptions (CASSANDRA-10274)


3.0.0-beta2
 * Fix columns returned by AbstractBtreePartitions (CASSANDRA-10220)
 * Fix backward compatibility issue due to AbstractBounds serialization bug (CASSANDRA-9857)
 * Fix startup error when upgrading nodes (CASSANDRA-10136)
 * Base table PRIMARY KEY can be assumed to be NOT NULL in MV creation (CASSANDRA-10147)
 * Improve batchlog write patch (CASSANDRA-9673)
 * Re-apply MaterializedView updates on commitlog replay (CASSANDRA-10164)
 * Require AbstractType.isByteOrderComparable declaration in constructor (CASSANDRA-9901)
 * Avoid digest mismatch on upgrade to 3.0 (CASSANDRA-9554)
 * Fix Materialized View builder when adding multiple MVs (CASSANDRA-10156)
 * Choose better poolingOptions for protocol v4 in cassandra-stress (CASSANDRA-10182)
 * Fix LWW bug affecting Materialized Views (CASSANDRA-10197)
 * Ensures frozen sets and maps are always sorted (CASSANDRA-10162)
 * Don't deadlock when flushing CFS backed custom indexes (CASSANDRA-10181)
 * Fix double flushing of secondary index tables (CASSANDRA-10180)
 * Fix incorrect handling of range tombstones in thrift (CASSANDRA-10046)
 * Only use batchlog when paired materialized view replica is remote (CASSANDRA-10061)
 * Reuse TemporalRow when updating multiple MaterializedViews (CASSANDRA-10060)
 * Validate gc_grace_seconds for batchlog writes and MVs (CASSANDRA-9917)
 * Fix sstablerepairedset (CASSANDRA-10132)
Merged from 2.2:
 * Cancel transaction for sstables we wont redistribute index summary
   for (CASSANDRA-10270)
 * Retry snapshot deletion after compaction and gc on Windows (CASSANDRA-10222)
 * Fix failure to start with space in directory path on Windows (CASSANDRA-10239)
 * Fix repair hang when snapshot failed (CASSANDRA-10057)
 * Fall back to 1/4 commitlog volume for commitlog_total_space on small disks
   (CASSANDRA-10199)
Merged from 2.1:
 * Added configurable warning threshold for GC duration (CASSANDRA-8907)
 * Fix handling of streaming EOF (CASSANDRA-10206)
 * Only check KeyCache when it is enabled
 * Change streaming_socket_timeout_in_ms default to 1 hour (CASSANDRA-8611)
 * (cqlsh) update list of CQL keywords (CASSANDRA-9232)
 * Add nodetool gettraceprobability command (CASSANDRA-10234)
Merged from 2.0:
 * Fix rare race where older gossip states can be shadowed (CASSANDRA-10366)
 * Fix consolidating racks violating the RF contract (CASSANDRA-10238)
 * Disallow decommission when node is in drained state (CASSANDRA-8741)


2.2.1
 * Fix race during construction of commit log (CASSANDRA-10049)
 * Fix LeveledCompactionStrategyTest (CASSANDRA-9757)
 * Fix broken UnbufferedDataOutputStreamPlus.writeUTF (CASSANDRA-10203)
 * (cqlsh) default load-from-file encoding to utf-8 (CASSANDRA-9898)
 * Avoid returning Permission.NONE when failing to query users table (CASSANDRA-10168)
 * (cqlsh) add CLEAR command (CASSANDRA-10086)
 * Support string literals as Role names for compatibility (CASSANDRA-10135)
Merged from 2.1:
 * Only check KeyCache when it is enabled
 * Change streaming_socket_timeout_in_ms default to 1 hour (CASSANDRA-8611)
 * (cqlsh) update list of CQL keywords (CASSANDRA-9232)


3.0.0-beta1
 * Redesign secondary index API (CASSANDRA-9459, 7771, 9041)
 * Fix throwing ReadFailure instead of ReadTimeout on range queries (CASSANDRA-10125)
 * Rewrite hinted handoff (CASSANDRA-6230)
 * Fix query on static compact tables (CASSANDRA-10093)
 * Fix race during construction of commit log (CASSANDRA-10049)
 * Add option to only purge repaired tombstones (CASSANDRA-6434)
 * Change authorization handling for MVs (CASSANDRA-9927)
 * Add custom JMX enabled executor for UDF sandbox (CASSANDRA-10026)
 * Fix row deletion bug for Materialized Views (CASSANDRA-10014)
 * Support mixed-version clusters with Cassandra 2.1 and 2.2 (CASSANDRA-9704)
 * Fix multiple slices on RowSearchers (CASSANDRA-10002)
 * Fix bug in merging of collections (CASSANDRA-10001)
 * Optimize batchlog replay to avoid full scans (CASSANDRA-7237)
 * Repair improvements when using vnodes (CASSANDRA-5220)
 * Disable scripted UDFs by default (CASSANDRA-9889)
 * Bytecode inspection for Java-UDFs (CASSANDRA-9890)
 * Use byte to serialize MT hash length (CASSANDRA-9792)
 * Replace usage of Adler32 with CRC32 (CASSANDRA-8684)
 * Fix migration to new format from 2.1 SSTable (CASSANDRA-10006)
 * SequentialWriter should extend BufferedDataOutputStreamPlus (CASSANDRA-9500)
 * Use the same repairedAt timestamp within incremental repair session (CASSANDRA-9111)
Merged from 2.2:
 * Allow count(*) and count(1) to be use as normal aggregation (CASSANDRA-10114)
 * An NPE is thrown if the column name is unknown for an IN relation (CASSANDRA-10043)
 * Apply commit_failure_policy to more errors on startup (CASSANDRA-9749)
 * Fix histogram overflow exception (CASSANDRA-9973)
 * Route gossip messages over dedicated socket (CASSANDRA-9237)
 * Add checksum to saved cache files (CASSANDRA-9265)
 * Log warning when using an aggregate without partition key (CASSANDRA-9737)
Merged from 2.1:
 * (cqlsh) Allow encoding to be set through command line (CASSANDRA-10004)
 * Add new JMX methods to change local compaction strategy (CASSANDRA-9965)
 * Write hints for paxos commits (CASSANDRA-7342)
 * (cqlsh) Fix timestamps before 1970 on Windows, always
   use UTC for timestamp display (CASSANDRA-10000)
 * (cqlsh) Avoid overwriting new config file with old config
   when both exist (CASSANDRA-9777)
 * Release snapshot selfRef when doing snapshot repair (CASSANDRA-9998)
 * Cannot replace token does not exist - DN node removed as Fat Client (CASSANDRA-9871)
Merged from 2.0:
 * Don't cast expected bf size to an int (CASSANDRA-9959)
 * Make getFullyExpiredSSTables less expensive (CASSANDRA-9882)


3.0.0-alpha1
 * Implement proper sandboxing for UDFs (CASSANDRA-9402)
 * Simplify (and unify) cleanup of compaction leftovers (CASSANDRA-7066)
 * Allow extra schema definitions in cassandra-stress yaml (CASSANDRA-9850)
 * Metrics should use up to date nomenclature (CASSANDRA-9448)
 * Change CREATE/ALTER TABLE syntax for compression (CASSANDRA-8384)
 * Cleanup crc and adler code for java 8 (CASSANDRA-9650)
 * Storage engine refactor (CASSANDRA-8099, 9743, 9746, 9759, 9781, 9808, 9825,
   9848, 9705, 9859, 9867, 9874, 9828, 9801)
 * Update Guava to 18.0 (CASSANDRA-9653)
 * Bloom filter false positive ratio is not honoured (CASSANDRA-8413)
 * New option for cassandra-stress to leave a ratio of columns null (CASSANDRA-9522)
 * Change hinted_handoff_enabled yaml setting, JMX (CASSANDRA-9035)
 * Add algorithmic token allocation (CASSANDRA-7032)
 * Add nodetool command to replay batchlog (CASSANDRA-9547)
 * Make file buffer cache independent of paths being read (CASSANDRA-8897)
 * Remove deprecated legacy Hadoop code (CASSANDRA-9353)
 * Decommissioned nodes will not rejoin the cluster (CASSANDRA-8801)
 * Change gossip stabilization to use endpoit size (CASSANDRA-9401)
 * Change default garbage collector to G1 (CASSANDRA-7486)
 * Populate TokenMetadata early during startup (CASSANDRA-9317)
 * Undeprecate cache recentHitRate (CASSANDRA-6591)
 * Add support for selectively varint encoding fields (CASSANDRA-9499, 9865)
 * Materialized Views (CASSANDRA-6477)
Merged from 2.2:
 * Avoid grouping sstables for anticompaction with DTCS (CASSANDRA-9900)
 * UDF / UDA execution time in trace (CASSANDRA-9723)
 * Fix broken internode SSL (CASSANDRA-9884)
Merged from 2.1:
 * Add new JMX methods to change local compaction strategy (CASSANDRA-9965)
 * Fix handling of enable/disable autocompaction (CASSANDRA-9899)
 * Add consistency level to tracing ouput (CASSANDRA-9827)
 * Remove repair snapshot leftover on startup (CASSANDRA-7357)
 * Use random nodes for batch log when only 2 racks (CASSANDRA-8735)
 * Ensure atomicity inside thrift and stream session (CASSANDRA-7757)
 * Fix nodetool info error when the node is not joined (CASSANDRA-9031)
Merged from 2.0:
 * Log when messages are dropped due to cross_node_timeout (CASSANDRA-9793)
 * Don't track hotness when opening from snapshot for validation (CASSANDRA-9382)


2.2.0
 * Allow the selection of columns together with aggregates (CASSANDRA-9767)
 * Fix cqlsh copy methods and other windows specific issues (CASSANDRA-9795)
 * Don't wrap byte arrays in SequentialWriter (CASSANDRA-9797)
 * sum() and avg() functions missing for smallint and tinyint types (CASSANDRA-9671)
 * Revert CASSANDRA-9542 (allow native functions in UDA) (CASSANDRA-9771)
Merged from 2.1:
 * Fix MarshalException when upgrading superColumn family (CASSANDRA-9582)
 * Fix broken logging for "empty" flushes in Memtable (CASSANDRA-9837)
 * Handle corrupt files on startup (CASSANDRA-9686)
 * Fix clientutil jar and tests (CASSANDRA-9760)
 * (cqlsh) Allow the SSL protocol version to be specified through the
    config file or environment variables (CASSANDRA-9544)
Merged from 2.0:
 * Add tool to find why expired sstables are not getting dropped (CASSANDRA-10015)
 * Remove erroneous pending HH tasks from tpstats/jmx (CASSANDRA-9129)
 * Don't cast expected bf size to an int (CASSANDRA-9959)
 * checkForEndpointCollision fails for legitimate collisions (CASSANDRA-9765)
 * Complete CASSANDRA-8448 fix (CASSANDRA-9519)
 * Don't include auth credentials in debug log (CASSANDRA-9682)
 * Can't transition from write survey to normal mode (CASSANDRA-9740)
 * Scrub (recover) sstables even when -Index.db is missing (CASSANDRA-9591)
 * Fix growing pending background compaction (CASSANDRA-9662)


2.2.0-rc2
 * Re-enable memory-mapped I/O on Windows (CASSANDRA-9658)
 * Warn when an extra-large partition is compacted (CASSANDRA-9643)
 * (cqlsh) Allow setting the initial connection timeout (CASSANDRA-9601)
 * BulkLoader has --transport-factory option but does not use it (CASSANDRA-9675)
 * Allow JMX over SSL directly from nodetool (CASSANDRA-9090)
 * Update cqlsh for UDFs (CASSANDRA-7556)
 * Change Windows kernel default timer resolution (CASSANDRA-9634)
 * Deprected sstable2json and json2sstable (CASSANDRA-9618)
 * Allow native functions in user-defined aggregates (CASSANDRA-9542)
 * Don't repair system_distributed by default (CASSANDRA-9621)
 * Fix mixing min, max, and count aggregates for blob type (CASSANRA-9622)
 * Rename class for DATE type in Java driver (CASSANDRA-9563)
 * Duplicate compilation of UDFs on coordinator (CASSANDRA-9475)
 * Fix connection leak in CqlRecordWriter (CASSANDRA-9576)
 * Mlockall before opening system sstables & remove boot_without_jna option (CASSANDRA-9573)
 * Add functions to convert timeuuid to date or time, deprecate dateOf and unixTimestampOf (CASSANDRA-9229)
 * Make sure we cancel non-compacting sstables from LifecycleTransaction (CASSANDRA-9566)
 * Fix deprecated repair JMX API (CASSANDRA-9570)
 * Add logback metrics (CASSANDRA-9378)
 * Update and refactor ant test/test-compression to run the tests in parallel (CASSANDRA-9583)
 * Fix upgrading to new directory for secondary index (CASSANDRA-9687)
Merged from 2.1:
 * (cqlsh) Fix bad check for CQL compatibility when DESCRIBE'ing
   COMPACT STORAGE tables with no clustering columns
 * Eliminate strong self-reference chains in sstable ref tidiers (CASSANDRA-9656)
 * Ensure StreamSession uses canonical sstable reader instances (CASSANDRA-9700)
 * Ensure memtable book keeping is not corrupted in the event we shrink usage (CASSANDRA-9681)
 * Update internal python driver for cqlsh (CASSANDRA-9064)
 * Fix IndexOutOfBoundsException when inserting tuple with too many
   elements using the string literal notation (CASSANDRA-9559)
 * Enable describe on indices (CASSANDRA-7814)
 * Fix incorrect result for IN queries where column not found (CASSANDRA-9540)
 * ColumnFamilyStore.selectAndReference may block during compaction (CASSANDRA-9637)
 * Fix bug in cardinality check when compacting (CASSANDRA-9580)
 * Fix memory leak in Ref due to ConcurrentLinkedQueue.remove() behaviour (CASSANDRA-9549)
 * Make rebuild only run one at a time (CASSANDRA-9119)
Merged from 2.0:
 * Avoid NPE in AuthSuccess#decode (CASSANDRA-9727)
 * Add listen_address to system.local (CASSANDRA-9603)
 * Bug fixes to resultset metadata construction (CASSANDRA-9636)
 * Fix setting 'durable_writes' in ALTER KEYSPACE (CASSANDRA-9560)
 * Avoids ballot clash in Paxos (CASSANDRA-9649)
 * Improve trace messages for RR (CASSANDRA-9479)
 * Fix suboptimal secondary index selection when restricted
   clustering column is also indexed (CASSANDRA-9631)
 * (cqlsh) Add min_threshold to DTCS option autocomplete (CASSANDRA-9385)
 * Fix error message when attempting to create an index on a column
   in a COMPACT STORAGE table with clustering columns (CASSANDRA-9527)
 * 'WITH WITH' in alter keyspace statements causes NPE (CASSANDRA-9565)
 * Expose some internals of SelectStatement for inspection (CASSANDRA-9532)
 * ArrivalWindow should use primitives (CASSANDRA-9496)
 * Periodically submit background compaction tasks (CASSANDRA-9592)
 * Set HAS_MORE_PAGES flag to false when PagingState is null (CASSANDRA-9571)


2.2.0-rc1
 * Compressed commit log should measure compressed space used (CASSANDRA-9095)
 * Fix comparison bug in CassandraRoleManager#collectRoles (CASSANDRA-9551)
 * Add tinyint,smallint,time,date support for UDFs (CASSANDRA-9400)
 * Deprecates SSTableSimpleWriter and SSTableSimpleUnsortedWriter (CASSANDRA-9546)
 * Empty INITCOND treated as null in aggregate (CASSANDRA-9457)
 * Remove use of Cell in Thrift MapReduce classes (CASSANDRA-8609)
 * Integrate pre-release Java Driver 2.2-rc1, custom build (CASSANDRA-9493)
 * Clean up gossiper logic for old versions (CASSANDRA-9370)
 * Fix custom payload coding/decoding to match the spec (CASSANDRA-9515)
 * ant test-all results incomplete when parsed (CASSANDRA-9463)
 * Disallow frozen<> types in function arguments and return types for
   clarity (CASSANDRA-9411)
 * Static Analysis to warn on unsafe use of Autocloseable instances (CASSANDRA-9431)
 * Update commitlog archiving examples now that commitlog segments are
   not recycled (CASSANDRA-9350)
 * Extend Transactional API to sstable lifecycle management (CASSANDRA-8568)
 * (cqlsh) Add support for native protocol 4 (CASSANDRA-9399)
 * Ensure that UDF and UDAs are keyspace-isolated (CASSANDRA-9409)
 * Revert CASSANDRA-7807 (tracing completion client notifications) (CASSANDRA-9429)
 * Add ability to stop compaction by ID (CASSANDRA-7207)
 * Let CassandraVersion handle SNAPSHOT version (CASSANDRA-9438)
Merged from 2.1:
 * (cqlsh) Fix using COPY through SOURCE or -f (CASSANDRA-9083)
 * Fix occasional lack of `system` keyspace in schema tables (CASSANDRA-8487)
 * Use ProtocolError code instead of ServerError code for native protocol
   error responses to unsupported protocol versions (CASSANDRA-9451)
 * Default commitlog_sync_batch_window_in_ms changed to 2ms (CASSANDRA-9504)
 * Fix empty partition assertion in unsorted sstable writing tools (CASSANDRA-9071)
 * Ensure truncate without snapshot cannot produce corrupt responses (CASSANDRA-9388)
 * Consistent error message when a table mixes counter and non-counter
   columns (CASSANDRA-9492)
 * Avoid getting unreadable keys during anticompaction (CASSANDRA-9508)
 * (cqlsh) Better float precision by default (CASSANDRA-9224)
 * Improve estimated row count (CASSANDRA-9107)
 * Optimize range tombstone memory footprint (CASSANDRA-8603)
 * Use configured gcgs in anticompaction (CASSANDRA-9397)
Merged from 2.0:
 * Don't accumulate more range than necessary in RangeTombstone.Tracker (CASSANDRA-9486)
 * Add broadcast and rpc addresses to system.local (CASSANDRA-9436)
 * Always mark sstable suspect when corrupted (CASSANDRA-9478)
 * Add database users and permissions to CQL3 documentation (CASSANDRA-7558)
 * Allow JVM_OPTS to be passed to standalone tools (CASSANDRA-5969)
 * Fix bad condition in RangeTombstoneList (CASSANDRA-9485)
 * Fix potential StackOverflow when setting CrcCheckChance over JMX (CASSANDRA-9488)
 * Fix null static columns in pages after the first, paged reversed
   queries (CASSANDRA-8502)
 * Fix counting cache serialization in request metrics (CASSANDRA-9466)
 * Add option not to validate atoms during scrub (CASSANDRA-9406)


2.2.0-beta1
 * Introduce Transactional API for internal state changes (CASSANDRA-8984)
 * Add a flag in cassandra.yaml to enable UDFs (CASSANDRA-9404)
 * Better support of null for UDF (CASSANDRA-8374)
 * Use ecj instead of javassist for UDFs (CASSANDRA-8241)
 * faster async logback configuration for tests (CASSANDRA-9376)
 * Add `smallint` and `tinyint` data types (CASSANDRA-8951)
 * Avoid thrift schema creation when native driver is used in stress tool (CASSANDRA-9374)
 * Make Functions.declared thread-safe
 * Add client warnings to native protocol v4 (CASSANDRA-8930)
 * Allow roles cache to be invalidated (CASSANDRA-8967)
 * Upgrade Snappy (CASSANDRA-9063)
 * Don't start Thrift rpc by default (CASSANDRA-9319)
 * Only stream from unrepaired sstables with incremental repair (CASSANDRA-8267)
 * Aggregate UDFs allow SFUNC return type to differ from STYPE if FFUNC specified (CASSANDRA-9321)
 * Remove Thrift dependencies in bundled tools (CASSANDRA-8358)
 * Disable memory mapping of hsperfdata file for JVM statistics (CASSANDRA-9242)
 * Add pre-startup checks to detect potential incompatibilities (CASSANDRA-8049)
 * Distinguish between null and unset in protocol v4 (CASSANDRA-7304)
 * Add user/role permissions for user-defined functions (CASSANDRA-7557)
 * Allow cassandra config to be updated to restart daemon without unloading classes (CASSANDRA-9046)
 * Don't initialize compaction writer before checking if iter is empty (CASSANDRA-9117)
 * Don't execute any functions at prepare-time (CASSANDRA-9037)
 * Share file handles between all instances of a SegmentedFile (CASSANDRA-8893)
 * Make it possible to major compact LCS (CASSANDRA-7272)
 * Make FunctionExecutionException extend RequestExecutionException
   (CASSANDRA-9055)
 * Add support for SELECT JSON, INSERT JSON syntax and new toJson(), fromJson()
   functions (CASSANDRA-7970)
 * Optimise max purgeable timestamp calculation in compaction (CASSANDRA-8920)
 * Constrain internode message buffer sizes, and improve IO class hierarchy (CASSANDRA-8670)
 * New tool added to validate all sstables in a node (CASSANDRA-5791)
 * Push notification when tracing completes for an operation (CASSANDRA-7807)
 * Delay "node up" and "node added" notifications until native protocol server is started (CASSANDRA-8236)
 * Compressed Commit Log (CASSANDRA-6809)
 * Optimise IntervalTree (CASSANDRA-8988)
 * Add a key-value payload for third party usage (CASSANDRA-8553, 9212)
 * Bump metrics-reporter-config dependency for metrics 3.0 (CASSANDRA-8149)
 * Partition intra-cluster message streams by size, not type (CASSANDRA-8789)
 * Add WriteFailureException to native protocol, notify coordinator of
   write failures (CASSANDRA-8592)
 * Convert SequentialWriter to nio (CASSANDRA-8709)
 * Add role based access control (CASSANDRA-7653, 8650, 7216, 8760, 8849, 8761, 8850)
 * Record client ip address in tracing sessions (CASSANDRA-8162)
 * Indicate partition key columns in response metadata for prepared
   statements (CASSANDRA-7660)
 * Merge UUIDType and TimeUUIDType parse logic (CASSANDRA-8759)
 * Avoid memory allocation when searching index summary (CASSANDRA-8793)
 * Optimise (Time)?UUIDType Comparisons (CASSANDRA-8730)
 * Make CRC32Ex into a separate maven dependency (CASSANDRA-8836)
 * Use preloaded jemalloc w/ Unsafe (CASSANDRA-8714, 9197)
 * Avoid accessing partitioner through StorageProxy (CASSANDRA-8244, 8268)
 * Upgrade Metrics library and remove depricated metrics (CASSANDRA-5657)
 * Serializing Row cache alternative, fully off heap (CASSANDRA-7438)
 * Duplicate rows returned when in clause has repeated values (CASSANDRA-6706)
 * Make CassandraException unchecked, extend RuntimeException (CASSANDRA-8560)
 * Support direct buffer decompression for reads (CASSANDRA-8464)
 * DirectByteBuffer compatible LZ4 methods (CASSANDRA-7039)
 * Group sstables for anticompaction correctly (CASSANDRA-8578)
 * Add ReadFailureException to native protocol, respond
   immediately when replicas encounter errors while handling
   a read request (CASSANDRA-7886)
 * Switch CommitLogSegment from RandomAccessFile to nio (CASSANDRA-8308)
 * Allow mixing token and partition key restrictions (CASSANDRA-7016)
 * Support index key/value entries on map collections (CASSANDRA-8473)
 * Modernize schema tables (CASSANDRA-8261)
 * Support for user-defined aggregation functions (CASSANDRA-8053)
 * Fix NPE in SelectStatement with empty IN values (CASSANDRA-8419)
 * Refactor SelectStatement, return IN results in natural order instead
   of IN value list order and ignore duplicate values in partition key IN restrictions (CASSANDRA-7981)
 * Support UDTs, tuples, and collections in user-defined
   functions (CASSANDRA-7563)
 * Fix aggregate fn results on empty selection, result column name,
   and cqlsh parsing (CASSANDRA-8229)
 * Mark sstables as repaired after full repair (CASSANDRA-7586)
 * Extend Descriptor to include a format value and refactor reader/writer
   APIs (CASSANDRA-7443)
 * Integrate JMH for microbenchmarks (CASSANDRA-8151)
 * Keep sstable levels when bootstrapping (CASSANDRA-7460)
 * Add Sigar library and perform basic OS settings check on startup (CASSANDRA-7838)
 * Support for aggregation functions (CASSANDRA-4914)
 * Remove cassandra-cli (CASSANDRA-7920)
 * Accept dollar quoted strings in CQL (CASSANDRA-7769)
 * Make assassinate a first class command (CASSANDRA-7935)
 * Support IN clause on any partition key column (CASSANDRA-7855)
 * Support IN clause on any clustering column (CASSANDRA-4762)
 * Improve compaction logging (CASSANDRA-7818)
 * Remove YamlFileNetworkTopologySnitch (CASSANDRA-7917)
 * Do anticompaction in groups (CASSANDRA-6851)
 * Support user-defined functions (CASSANDRA-7395, 7526, 7562, 7740, 7781, 7929,
   7924, 7812, 8063, 7813, 7708)
 * Permit configurable timestamps with cassandra-stress (CASSANDRA-7416)
 * Move sstable RandomAccessReader to nio2, which allows using the
   FILE_SHARE_DELETE flag on Windows (CASSANDRA-4050)
 * Remove CQL2 (CASSANDRA-5918)
 * Optimize fetching multiple cells by name (CASSANDRA-6933)
 * Allow compilation in java 8 (CASSANDRA-7028)
 * Make incremental repair default (CASSANDRA-7250)
 * Enable code coverage thru JaCoCo (CASSANDRA-7226)
 * Switch external naming of 'column families' to 'tables' (CASSANDRA-4369)
 * Shorten SSTable path (CASSANDRA-6962)
 * Use unsafe mutations for most unit tests (CASSANDRA-6969)
 * Fix race condition during calculation of pending ranges (CASSANDRA-7390)
 * Fail on very large batch sizes (CASSANDRA-8011)
 * Improve concurrency of repair (CASSANDRA-6455, 8208, 9145)
 * Select optimal CRC32 implementation at runtime (CASSANDRA-8614)
 * Evaluate MurmurHash of Token once per query (CASSANDRA-7096)
 * Generalize progress reporting (CASSANDRA-8901)
 * Resumable bootstrap streaming (CASSANDRA-8838, CASSANDRA-8942)
 * Allow scrub for secondary index (CASSANDRA-5174)
 * Save repair data to system table (CASSANDRA-5839)
 * fix nodetool names that reference column families (CASSANDRA-8872)
 Merged from 2.1:
 * Warn on misuse of unlogged batches (CASSANDRA-9282)
 * Failure detector detects and ignores local pauses (CASSANDRA-9183)
 * Add utility class to support for rate limiting a given log statement (CASSANDRA-9029)
 * Add missing consistency levels to cassandra-stess (CASSANDRA-9361)
 * Fix commitlog getCompletedTasks to not increment (CASSANDRA-9339)
 * Fix for harmless exceptions logged as ERROR (CASSANDRA-8564)
 * Delete processed sstables in sstablesplit/sstableupgrade (CASSANDRA-8606)
 * Improve sstable exclusion from partition tombstones (CASSANDRA-9298)
 * Validate the indexed column rather than the cell's contents for 2i (CASSANDRA-9057)
 * Add support for top-k custom 2i queries (CASSANDRA-8717)
 * Fix error when dropping table during compaction (CASSANDRA-9251)
 * cassandra-stress supports validation operations over user profiles (CASSANDRA-8773)
 * Add support for rate limiting log messages (CASSANDRA-9029)
 * Log the partition key with tombstone warnings (CASSANDRA-8561)
 * Reduce runWithCompactionsDisabled poll interval to 1ms (CASSANDRA-9271)
 * Fix PITR commitlog replay (CASSANDRA-9195)
 * GCInspector logs very different times (CASSANDRA-9124)
 * Fix deleting from an empty list (CASSANDRA-9198)
 * Update tuple and collection types that use a user-defined type when that UDT
   is modified (CASSANDRA-9148, CASSANDRA-9192)
 * Use higher timeout for prepair and snapshot in repair (CASSANDRA-9261)
 * Fix anticompaction blocking ANTI_ENTROPY stage (CASSANDRA-9151)
 * Repair waits for anticompaction to finish (CASSANDRA-9097)
 * Fix streaming not holding ref when stream error (CASSANDRA-9295)
 * Fix canonical view returning early opened SSTables (CASSANDRA-9396)
Merged from 2.0:
 * (cqlsh) Add LOGIN command to switch users (CASSANDRA-7212)
 * Clone SliceQueryFilter in AbstractReadCommand implementations (CASSANDRA-8940)
 * Push correct protocol notification for DROP INDEX (CASSANDRA-9310)
 * token-generator - generated tokens too long (CASSANDRA-9300)
 * Fix counting of tombstones for TombstoneOverwhelmingException (CASSANDRA-9299)
 * Fix ReconnectableSnitch reconnecting to peers during upgrade (CASSANDRA-6702)
 * Include keyspace and table name in error log for collections over the size
   limit (CASSANDRA-9286)
 * Avoid potential overlap in LCS with single-partition sstables (CASSANDRA-9322)
 * Log warning message when a table is queried before the schema has fully
   propagated (CASSANDRA-9136)
 * Overload SecondaryIndex#indexes to accept the column definition (CASSANDRA-9314)
 * (cqlsh) Add SERIAL and LOCAL_SERIAL consistency levels (CASSANDRA-8051)
 * Fix index selection during rebuild with certain table layouts (CASSANDRA-9281)
 * Fix partition-level-delete-only workload accounting (CASSANDRA-9194)
 * Allow scrub to handle corrupted compressed chunks (CASSANDRA-9140)
 * Fix assertion error when resetlocalschema is run during repair (CASSANDRA-9249)
 * Disable single sstable tombstone compactions for DTCS by default (CASSANDRA-9234)
 * IncomingTcpConnection thread is not named (CASSANDRA-9262)
 * Close incoming connections when MessagingService is stopped (CASSANDRA-9238)
 * Fix streaming hang when retrying (CASSANDRA-9132)


2.1.5
 * Re-add deprecated cold_reads_to_omit param for backwards compat (CASSANDRA-9203)
 * Make anticompaction visible in compactionstats (CASSANDRA-9098)
 * Improve nodetool getendpoints documentation about the partition
   key parameter (CASSANDRA-6458)
 * Don't check other keyspaces for schema changes when an user-defined
   type is altered (CASSANDRA-9187)
 * Add generate-idea-files target to build.xml (CASSANDRA-9123)
 * Allow takeColumnFamilySnapshot to take a list of tables (CASSANDRA-8348)
 * Limit major sstable operations to their canonical representation (CASSANDRA-8669)
 * cqlsh: Add tests for INSERT and UPDATE tab completion (CASSANDRA-9125)
 * cqlsh: quote column names when needed in COPY FROM inserts (CASSANDRA-9080)
 * Do not load read meter for offline operations (CASSANDRA-9082)
 * cqlsh: Make CompositeType data readable (CASSANDRA-8919)
 * cqlsh: Fix display of triggers (CASSANDRA-9081)
 * Fix NullPointerException when deleting or setting an element by index on
   a null list collection (CASSANDRA-9077)
 * Buffer bloom filter serialization (CASSANDRA-9066)
 * Fix anti-compaction target bloom filter size (CASSANDRA-9060)
 * Make FROZEN and TUPLE unreserved keywords in CQL (CASSANDRA-9047)
 * Prevent AssertionError from SizeEstimatesRecorder (CASSANDRA-9034)
 * Avoid overwriting index summaries for sstables with an older format that
   does not support downsampling; rebuild summaries on startup when this
   is detected (CASSANDRA-8993)
 * Fix potential data loss in CompressedSequentialWriter (CASSANDRA-8949)
 * Make PasswordAuthenticator number of hashing rounds configurable (CASSANDRA-8085)
 * Fix AssertionError when binding nested collections in DELETE (CASSANDRA-8900)
 * Check for overlap with non-early sstables in LCS (CASSANDRA-8739)
 * Only calculate max purgable timestamp if we have to (CASSANDRA-8914)
 * (cqlsh) Greatly improve performance of COPY FROM (CASSANDRA-8225)
 * IndexSummary effectiveIndexInterval is now a guideline, not a rule (CASSANDRA-8993)
 * Use correct bounds for page cache eviction of compressed files (CASSANDRA-8746)
 * SSTableScanner enforces its bounds (CASSANDRA-8946)
 * Cleanup cell equality (CASSANDRA-8947)
 * Introduce intra-cluster message coalescing (CASSANDRA-8692)
 * DatabaseDescriptor throws NPE when rpc_interface is used (CASSANDRA-8839)
 * Don't check if an sstable is live for offline compactions (CASSANDRA-8841)
 * Don't set clientMode in SSTableLoader (CASSANDRA-8238)
 * Fix SSTableRewriter with disabled early open (CASSANDRA-8535)
 * Fix cassandra-stress so it respects the CL passed in user mode (CASSANDRA-8948)
 * Fix rare NPE in ColumnDefinition#hasIndexOption() (CASSANDRA-8786)
 * cassandra-stress reports per-operation statistics, plus misc (CASSANDRA-8769)
 * Add SimpleDate (cql date) and Time (cql time) types (CASSANDRA-7523)
 * Use long for key count in cfstats (CASSANDRA-8913)
 * Make SSTableRewriter.abort() more robust to failure (CASSANDRA-8832)
 * Remove cold_reads_to_omit from STCS (CASSANDRA-8860)
 * Make EstimatedHistogram#percentile() use ceil instead of floor (CASSANDRA-8883)
 * Fix top partitions reporting wrong cardinality (CASSANDRA-8834)
 * Fix rare NPE in KeyCacheSerializer (CASSANDRA-8067)
 * Pick sstables for validation as late as possible inc repairs (CASSANDRA-8366)
 * Fix commitlog getPendingTasks to not increment (CASSANDRA-8862)
 * Fix parallelism adjustment in range and secondary index queries
   when the first fetch does not satisfy the limit (CASSANDRA-8856)
 * Check if the filtered sstables is non-empty in STCS (CASSANDRA-8843)
 * Upgrade java-driver used for cassandra-stress (CASSANDRA-8842)
 * Fix CommitLog.forceRecycleAllSegments() memory access error (CASSANDRA-8812)
 * Improve assertions in Memory (CASSANDRA-8792)
 * Fix SSTableRewriter cleanup (CASSANDRA-8802)
 * Introduce SafeMemory for CompressionMetadata.Writer (CASSANDRA-8758)
 * 'nodetool info' prints exception against older node (CASSANDRA-8796)
 * Ensure SSTableReader.last corresponds exactly with the file end (CASSANDRA-8750)
 * Make SSTableWriter.openEarly more robust and obvious (CASSANDRA-8747)
 * Enforce SSTableReader.first/last (CASSANDRA-8744)
 * Cleanup SegmentedFile API (CASSANDRA-8749)
 * Avoid overlap with early compaction replacement (CASSANDRA-8683)
 * Safer Resource Management++ (CASSANDRA-8707)
 * Write partition size estimates into a system table (CASSANDRA-7688)
 * cqlsh: Fix keys() and full() collection indexes in DESCRIBE output
   (CASSANDRA-8154)
 * Show progress of streaming in nodetool netstats (CASSANDRA-8886)
 * IndexSummaryBuilder utilises offheap memory, and shares data between
   each IndexSummary opened from it (CASSANDRA-8757)
 * markCompacting only succeeds if the exact SSTableReader instances being
   marked are in the live set (CASSANDRA-8689)
 * cassandra-stress support for varint (CASSANDRA-8882)
 * Fix Adler32 digest for compressed sstables (CASSANDRA-8778)
 * Add nodetool statushandoff/statusbackup (CASSANDRA-8912)
 * Use stdout for progress and stats in sstableloader (CASSANDRA-8982)
 * Correctly identify 2i datadir from older versions (CASSANDRA-9116)
Merged from 2.0:
 * Ignore gossip SYNs after shutdown (CASSANDRA-9238)
 * Avoid overflow when calculating max sstable size in LCS (CASSANDRA-9235)
 * Make sstable blacklisting work with compression (CASSANDRA-9138)
 * Do not attempt to rebuild indexes if no index accepts any column (CASSANDRA-9196)
 * Don't initiate snitch reconnection for dead states (CASSANDRA-7292)
 * Fix ArrayIndexOutOfBoundsException in CQLSSTableWriter (CASSANDRA-8978)
 * Add shutdown gossip state to prevent timeouts during rolling restarts (CASSANDRA-8336)
 * Fix running with java.net.preferIPv6Addresses=true (CASSANDRA-9137)
 * Fix failed bootstrap/replace attempts being persisted in system.peers (CASSANDRA-9180)
 * Flush system.IndexInfo after marking index built (CASSANDRA-9128)
 * Fix updates to min/max_compaction_threshold through cassandra-cli
   (CASSANDRA-8102)
 * Don't include tmp files when doing offline relevel (CASSANDRA-9088)
 * Use the proper CAS WriteType when finishing a previous round during Paxos
   preparation (CASSANDRA-8672)
 * Avoid race in cancelling compactions (CASSANDRA-9070)
 * More aggressive check for expired sstables in DTCS (CASSANDRA-8359)
 * Fix ignored index_interval change in ALTER TABLE statements (CASSANDRA-7976)
 * Do more aggressive compaction in old time windows in DTCS (CASSANDRA-8360)
 * java.lang.AssertionError when reading saved cache (CASSANDRA-8740)
 * "disk full" when running cleanup (CASSANDRA-9036)
 * Lower logging level from ERROR to DEBUG when a scheduled schema pull
   cannot be completed due to a node being down (CASSANDRA-9032)
 * Fix MOVED_NODE client event (CASSANDRA-8516)
 * Allow overriding MAX_OUTSTANDING_REPLAY_COUNT (CASSANDRA-7533)
 * Fix malformed JMX ObjectName containing IPv6 addresses (CASSANDRA-9027)
 * (cqlsh) Allow increasing CSV field size limit through
   cqlshrc config option (CASSANDRA-8934)
 * Stop logging range tombstones when exceeding the threshold
   (CASSANDRA-8559)
 * Fix NullPointerException when nodetool getendpoints is run
   against invalid keyspaces or tables (CASSANDRA-8950)
 * Allow specifying the tmp dir (CASSANDRA-7712)
 * Improve compaction estimated tasks estimation (CASSANDRA-8904)
 * Fix duplicate up/down messages sent to native clients (CASSANDRA-7816)
 * Expose commit log archive status via JMX (CASSANDRA-8734)
 * Provide better exceptions for invalid replication strategy parameters
   (CASSANDRA-8909)
 * Fix regression in mixed single and multi-column relation support for
   SELECT statements (CASSANDRA-8613)
 * Add ability to limit number of native connections (CASSANDRA-8086)
 * Fix CQLSSTableWriter throwing exception and spawning threads
   (CASSANDRA-8808)
 * Fix MT mismatch between empty and GC-able data (CASSANDRA-8979)
 * Fix incorrect validation when snapshotting single table (CASSANDRA-8056)
 * Add offline tool to relevel sstables (CASSANDRA-8301)
 * Preserve stream ID for more protocol errors (CASSANDRA-8848)
 * Fix combining token() function with multi-column relations on
   clustering columns (CASSANDRA-8797)
 * Make CFS.markReferenced() resistant to bad refcounting (CASSANDRA-8829)
 * Fix StreamTransferTask abort/complete bad refcounting (CASSANDRA-8815)
 * Fix AssertionError when querying a DESC clustering ordered
   table with ASC ordering and paging (CASSANDRA-8767)
 * AssertionError: "Memory was freed" when running cleanup (CASSANDRA-8716)
 * Make it possible to set max_sstable_age to fractional days (CASSANDRA-8406)
 * Fix some multi-column relations with indexes on some clustering
   columns (CASSANDRA-8275)
 * Fix memory leak in SSTableSimple*Writer and SSTableReader.validate()
   (CASSANDRA-8748)
 * Throw OOM if allocating memory fails to return a valid pointer (CASSANDRA-8726)
 * Fix SSTableSimpleUnsortedWriter ConcurrentModificationException (CASSANDRA-8619)
 * 'nodetool info' prints exception against older node (CASSANDRA-8796)
 * Ensure SSTableSimpleUnsortedWriter.close() terminates if
   disk writer has crashed (CASSANDRA-8807)


2.1.4
 * Bind JMX to localhost unless explicitly configured otherwise (CASSANDRA-9085)


2.1.3
 * Fix HSHA/offheap_objects corruption (CASSANDRA-8719)
 * Upgrade libthrift to 0.9.2 (CASSANDRA-8685)
 * Don't use the shared ref in sstableloader (CASSANDRA-8704)
 * Purge internal prepared statements if related tables or
   keyspaces are dropped (CASSANDRA-8693)
 * (cqlsh) Handle unicode BOM at start of files (CASSANDRA-8638)
 * Stop compactions before exiting offline tools (CASSANDRA-8623)
 * Update tools/stress/README.txt to match current behaviour (CASSANDRA-7933)
 * Fix schema from Thrift conversion with empty metadata (CASSANDRA-8695)
 * Safer Resource Management (CASSANDRA-7705)
 * Make sure we compact highly overlapping cold sstables with
   STCS (CASSANDRA-8635)
 * rpc_interface and listen_interface generate NPE on startup when specified
   interface doesn't exist (CASSANDRA-8677)
 * Fix ArrayIndexOutOfBoundsException in nodetool cfhistograms (CASSANDRA-8514)
 * Switch from yammer metrics for nodetool cf/proxy histograms (CASSANDRA-8662)
 * Make sure we don't add tmplink files to the compaction
   strategy (CASSANDRA-8580)
 * (cqlsh) Handle maps with blob keys (CASSANDRA-8372)
 * (cqlsh) Handle DynamicCompositeType schemas correctly (CASSANDRA-8563)
 * Duplicate rows returned when in clause has repeated values (CASSANDRA-6706)
 * Add tooling to detect hot partitions (CASSANDRA-7974)
 * Fix cassandra-stress user-mode truncation of partition generation (CASSANDRA-8608)
 * Only stream from unrepaired sstables during inc repair (CASSANDRA-8267)
 * Don't allow starting multiple inc repairs on the same sstables (CASSANDRA-8316)
 * Invalidate prepared BATCH statements when related tables
   or keyspaces are dropped (CASSANDRA-8652)
 * Fix missing results in secondary index queries on collections
   with ALLOW FILTERING (CASSANDRA-8421)
 * Expose EstimatedHistogram metrics for range slices (CASSANDRA-8627)
 * (cqlsh) Escape clqshrc passwords properly (CASSANDRA-8618)
 * Fix NPE when passing wrong argument in ALTER TABLE statement (CASSANDRA-8355)
 * Pig: Refactor and deprecate CqlStorage (CASSANDRA-8599)
 * Don't reuse the same cleanup strategy for all sstables (CASSANDRA-8537)
 * Fix case-sensitivity of index name on CREATE and DROP INDEX
   statements (CASSANDRA-8365)
 * Better detection/logging for corruption in compressed sstables (CASSANDRA-8192)
 * Use the correct repairedAt value when closing writer (CASSANDRA-8570)
 * (cqlsh) Handle a schema mismatch being detected on startup (CASSANDRA-8512)
 * Properly calculate expected write size during compaction (CASSANDRA-8532)
 * Invalidate affected prepared statements when a table's columns
   are altered (CASSANDRA-7910)
 * Stress - user defined writes should populate sequentally (CASSANDRA-8524)
 * Fix regression in SSTableRewriter causing some rows to become unreadable
   during compaction (CASSANDRA-8429)
 * Run major compactions for repaired/unrepaired in parallel (CASSANDRA-8510)
 * (cqlsh) Fix compression options in DESCRIBE TABLE output when compression
   is disabled (CASSANDRA-8288)
 * (cqlsh) Fix DESCRIBE output after keyspaces are altered (CASSANDRA-7623)
 * Make sure we set lastCompactedKey correctly (CASSANDRA-8463)
 * (cqlsh) Fix output of CONSISTENCY command (CASSANDRA-8507)
 * (cqlsh) Fixed the handling of LIST statements (CASSANDRA-8370)
 * Make sstablescrub check leveled manifest again (CASSANDRA-8432)
 * Check first/last keys in sstable when giving out positions (CASSANDRA-8458)
 * Disable mmap on Windows (CASSANDRA-6993)
 * Add missing ConsistencyLevels to cassandra-stress (CASSANDRA-8253)
 * Add auth support to cassandra-stress (CASSANDRA-7985)
 * Fix ArrayIndexOutOfBoundsException when generating error message
   for some CQL syntax errors (CASSANDRA-8455)
 * Scale memtable slab allocation logarithmically (CASSANDRA-7882)
 * cassandra-stress simultaneous inserts over same seed (CASSANDRA-7964)
 * Reduce cassandra-stress sampling memory requirements (CASSANDRA-7926)
 * Ensure memtable flush cannot expire commit log entries from its future (CASSANDRA-8383)
 * Make read "defrag" async to reclaim memtables (CASSANDRA-8459)
 * Remove tmplink files for offline compactions (CASSANDRA-8321)
 * Reduce maxHintsInProgress (CASSANDRA-8415)
 * BTree updates may call provided update function twice (CASSANDRA-8018)
 * Release sstable references after anticompaction (CASSANDRA-8386)
 * Handle abort() in SSTableRewriter properly (CASSANDRA-8320)
 * Centralize shared executors (CASSANDRA-8055)
 * Fix filtering for CONTAINS (KEY) relations on frozen collection
   clustering columns when the query is restricted to a single
   partition (CASSANDRA-8203)
 * Do more aggressive entire-sstable TTL expiry checks (CASSANDRA-8243)
 * Add more log info if readMeter is null (CASSANDRA-8238)
 * add check of the system wall clock time at startup (CASSANDRA-8305)
 * Support for frozen collections (CASSANDRA-7859)
 * Fix overflow on histogram computation (CASSANDRA-8028)
 * Have paxos reuse the timestamp generation of normal queries (CASSANDRA-7801)
 * Fix incremental repair not remove parent session on remote (CASSANDRA-8291)
 * Improve JBOD disk utilization (CASSANDRA-7386)
 * Log failed host when preparing incremental repair (CASSANDRA-8228)
 * Force config client mode in CQLSSTableWriter (CASSANDRA-8281)
 * Fix sstableupgrade throws exception (CASSANDRA-8688)
 * Fix hang when repairing empty keyspace (CASSANDRA-8694)
Merged from 2.0:
 * Fix IllegalArgumentException in dynamic snitch (CASSANDRA-8448)
 * Add support for UPDATE ... IF EXISTS (CASSANDRA-8610)
 * Fix reversal of list prepends (CASSANDRA-8733)
 * Prevent non-zero default_time_to_live on tables with counters
   (CASSANDRA-8678)
 * Fix SSTableSimpleUnsortedWriter ConcurrentModificationException
   (CASSANDRA-8619)
 * Round up time deltas lower than 1ms in BulkLoader (CASSANDRA-8645)
 * Add batch remove iterator to ABSC (CASSANDRA-8414, 8666)
 * Round up time deltas lower than 1ms in BulkLoader (CASSANDRA-8645)
 * Fix isClientMode check in Keyspace (CASSANDRA-8687)
 * Use more efficient slice size for querying internal secondary
   index tables (CASSANDRA-8550)
 * Fix potentially returning deleted rows with range tombstone (CASSANDRA-8558)
 * Check for available disk space before starting a compaction (CASSANDRA-8562)
 * Fix DISTINCT queries with LIMITs or paging when some partitions
   contain only tombstones (CASSANDRA-8490)
 * Introduce background cache refreshing to permissions cache
   (CASSANDRA-8194)
 * Fix race condition in StreamTransferTask that could lead to
   infinite loops and premature sstable deletion (CASSANDRA-7704)
 * Add an extra version check to MigrationTask (CASSANDRA-8462)
 * Ensure SSTableWriter cleans up properly after failure (CASSANDRA-8499)
 * Increase bf true positive count on key cache hit (CASSANDRA-8525)
 * Move MeteredFlusher to its own thread (CASSANDRA-8485)
 * Fix non-distinct results in DISTNCT queries on static columns when
   paging is enabled (CASSANDRA-8087)
 * Move all hints related tasks to hints internal executor (CASSANDRA-8285)
 * Fix paging for multi-partition IN queries (CASSANDRA-8408)
 * Fix MOVED_NODE topology event never being emitted when a node
   moves its token (CASSANDRA-8373)
 * Fix validation of indexes in COMPACT tables (CASSANDRA-8156)
 * Avoid StackOverflowError when a large list of IN values
   is used for a clustering column (CASSANDRA-8410)
 * Fix NPE when writetime() or ttl() calls are wrapped by
   another function call (CASSANDRA-8451)
 * Fix NPE after dropping a keyspace (CASSANDRA-8332)
 * Fix error message on read repair timeouts (CASSANDRA-7947)
 * Default DTCS base_time_seconds changed to 60 (CASSANDRA-8417)
 * Refuse Paxos operation with more than one pending endpoint (CASSANDRA-8346, 8640)
 * Throw correct exception when trying to bind a keyspace or table
   name (CASSANDRA-6952)
 * Make HHOM.compact synchronized (CASSANDRA-8416)
 * cancel latency-sampling task when CF is dropped (CASSANDRA-8401)
 * don't block SocketThread for MessagingService (CASSANDRA-8188)
 * Increase quarantine delay on replacement (CASSANDRA-8260)
 * Expose off-heap memory usage stats (CASSANDRA-7897)
 * Ignore Paxos commits for truncated tables (CASSANDRA-7538)
 * Validate size of indexed column values (CASSANDRA-8280)
 * Make LCS split compaction results over all data directories (CASSANDRA-8329)
 * Fix some failing queries that use multi-column relations
   on COMPACT STORAGE tables (CASSANDRA-8264)
 * Fix InvalidRequestException with ORDER BY (CASSANDRA-8286)
 * Disable SSLv3 for POODLE (CASSANDRA-8265)
 * Fix millisecond timestamps in Tracing (CASSANDRA-8297)
 * Include keyspace name in error message when there are insufficient
   live nodes to stream from (CASSANDRA-8221)
 * Avoid overlap in L1 when L0 contains many nonoverlapping
   sstables (CASSANDRA-8211)
 * Improve PropertyFileSnitch logging (CASSANDRA-8183)
 * Add DC-aware sequential repair (CASSANDRA-8193)
 * Use live sstables in snapshot repair if possible (CASSANDRA-8312)
 * Fix hints serialized size calculation (CASSANDRA-8587)


2.1.2
 * (cqlsh) parse_for_table_meta errors out on queries with undefined
   grammars (CASSANDRA-8262)
 * (cqlsh) Fix SELECT ... TOKEN() function broken in C* 2.1.1 (CASSANDRA-8258)
 * Fix Cassandra crash when running on JDK8 update 40 (CASSANDRA-8209)
 * Optimize partitioner tokens (CASSANDRA-8230)
 * Improve compaction of repaired/unrepaired sstables (CASSANDRA-8004)
 * Make cache serializers pluggable (CASSANDRA-8096)
 * Fix issues with CONTAINS (KEY) queries on secondary indexes
   (CASSANDRA-8147)
 * Fix read-rate tracking of sstables for some queries (CASSANDRA-8239)
 * Fix default timestamp in QueryOptions (CASSANDRA-8246)
 * Set socket timeout when reading remote version (CASSANDRA-8188)
 * Refactor how we track live size (CASSANDRA-7852)
 * Make sure unfinished compaction files are removed (CASSANDRA-8124)
 * Fix shutdown when run as Windows service (CASSANDRA-8136)
 * Fix DESCRIBE TABLE with custom indexes (CASSANDRA-8031)
 * Fix race in RecoveryManagerTest (CASSANDRA-8176)
 * Avoid IllegalArgumentException while sorting sstables in
   IndexSummaryManager (CASSANDRA-8182)
 * Shutdown JVM on file descriptor exhaustion (CASSANDRA-7579)
 * Add 'die' policy for commit log and disk failure (CASSANDRA-7927)
 * Fix installing as service on Windows (CASSANDRA-8115)
 * Fix CREATE TABLE for CQL2 (CASSANDRA-8144)
 * Avoid boxing in ColumnStats min/max trackers (CASSANDRA-8109)
Merged from 2.0:
 * Correctly handle non-text column names in cql3 (CASSANDRA-8178)
 * Fix deletion for indexes on primary key columns (CASSANDRA-8206)
 * Add 'nodetool statusgossip' (CASSANDRA-8125)
 * Improve client notification that nodes are ready for requests (CASSANDRA-7510)
 * Handle negative timestamp in writetime method (CASSANDRA-8139)
 * Pig: Remove errant LIMIT clause in CqlNativeStorage (CASSANDRA-8166)
 * Throw ConfigurationException when hsha is used with the default
   rpc_max_threads setting of 'unlimited' (CASSANDRA-8116)
 * Allow concurrent writing of the same table in the same JVM using
   CQLSSTableWriter (CASSANDRA-7463)
 * Fix totalDiskSpaceUsed calculation (CASSANDRA-8205)


2.1.1
 * Fix spin loop in AtomicSortedColumns (CASSANDRA-7546)
 * Dont notify when replacing tmplink files (CASSANDRA-8157)
 * Fix validation with multiple CONTAINS clause (CASSANDRA-8131)
 * Fix validation of collections in TriggerExecutor (CASSANDRA-8146)
 * Fix IllegalArgumentException when a list of IN values containing tuples
   is passed as a single arg to a prepared statement with the v1 or v2
   protocol (CASSANDRA-8062)
 * Fix ClassCastException in DISTINCT query on static columns with
   query paging (CASSANDRA-8108)
 * Fix NPE on null nested UDT inside a set (CASSANDRA-8105)
 * Fix exception when querying secondary index on set items or map keys
   when some clustering columns are specified (CASSANDRA-8073)
 * Send proper error response when there is an error during native
   protocol message decode (CASSANDRA-8118)
 * Gossip should ignore generation numbers too far in the future (CASSANDRA-8113)
 * Fix NPE when creating a table with frozen sets, lists (CASSANDRA-8104)
 * Fix high memory use due to tracking reads on incrementally opened sstable
   readers (CASSANDRA-8066)
 * Fix EXECUTE request with skipMetadata=false returning no metadata
   (CASSANDRA-8054)
 * Allow concurrent use of CQLBulkOutputFormat (CASSANDRA-7776)
 * Shutdown JVM on OOM (CASSANDRA-7507)
 * Upgrade netty version and enable epoll event loop (CASSANDRA-7761)
 * Don't duplicate sstables smaller than split size when using
   the sstablesplitter tool (CASSANDRA-7616)
 * Avoid re-parsing already prepared statements (CASSANDRA-7923)
 * Fix some Thrift slice deletions and updates of COMPACT STORAGE
   tables with some clustering columns omitted (CASSANDRA-7990)
 * Fix filtering for CONTAINS on sets (CASSANDRA-8033)
 * Properly track added size (CASSANDRA-7239)
 * Allow compilation in java 8 (CASSANDRA-7208)
 * Fix Assertion error on RangeTombstoneList diff (CASSANDRA-8013)
 * Release references to overlapping sstables during compaction (CASSANDRA-7819)
 * Send notification when opening compaction results early (CASSANDRA-8034)
 * Make native server start block until properly bound (CASSANDRA-7885)
 * (cqlsh) Fix IPv6 support (CASSANDRA-7988)
 * Ignore fat clients when checking for endpoint collision (CASSANDRA-7939)
 * Make sstablerepairedset take a list of files (CASSANDRA-7995)
 * (cqlsh) Tab completeion for indexes on map keys (CASSANDRA-7972)
 * (cqlsh) Fix UDT field selection in select clause (CASSANDRA-7891)
 * Fix resource leak in event of corrupt sstable
 * (cqlsh) Add command line option for cqlshrc file path (CASSANDRA-7131)
 * Provide visibility into prepared statements churn (CASSANDRA-7921, CASSANDRA-7930)
 * Invalidate prepared statements when their keyspace or table is
   dropped (CASSANDRA-7566)
 * cassandra-stress: fix support for NetworkTopologyStrategy (CASSANDRA-7945)
 * Fix saving caches when a table is dropped (CASSANDRA-7784)
 * Add better error checking of new stress profile (CASSANDRA-7716)
 * Use ThreadLocalRandom and remove FBUtilities.threadLocalRandom (CASSANDRA-7934)
 * Prevent operator mistakes due to simultaneous bootstrap (CASSANDRA-7069)
 * cassandra-stress supports whitelist mode for node config (CASSANDRA-7658)
 * GCInspector more closely tracks GC; cassandra-stress and nodetool report it (CASSANDRA-7916)
 * nodetool won't output bogus ownership info without a keyspace (CASSANDRA-7173)
 * Add human readable option to nodetool commands (CASSANDRA-5433)
 * Don't try to set repairedAt on old sstables (CASSANDRA-7913)
 * Add metrics for tracking PreparedStatement use (CASSANDRA-7719)
 * (cqlsh) tab-completion for triggers (CASSANDRA-7824)
 * (cqlsh) Support for query paging (CASSANDRA-7514)
 * (cqlsh) Show progress of COPY operations (CASSANDRA-7789)
 * Add syntax to remove multiple elements from a map (CASSANDRA-6599)
 * Support non-equals conditions in lightweight transactions (CASSANDRA-6839)
 * Add IF [NOT] EXISTS to create/drop triggers (CASSANDRA-7606)
 * (cqlsh) Display the current logged-in user (CASSANDRA-7785)
 * (cqlsh) Don't ignore CTRL-C during COPY FROM execution (CASSANDRA-7815)
 * (cqlsh) Order UDTs according to cross-type dependencies in DESCRIBE
   output (CASSANDRA-7659)
 * (cqlsh) Fix handling of CAS statement results (CASSANDRA-7671)
 * (cqlsh) COPY TO/FROM improvements (CASSANDRA-7405)
 * Support list index operations with conditions (CASSANDRA-7499)
 * Add max live/tombstoned cells to nodetool cfstats output (CASSANDRA-7731)
 * Validate IPv6 wildcard addresses properly (CASSANDRA-7680)
 * (cqlsh) Error when tracing query (CASSANDRA-7613)
 * Avoid IOOBE when building SyntaxError message snippet (CASSANDRA-7569)
 * SSTableExport uses correct validator to create string representation of partition
   keys (CASSANDRA-7498)
 * Avoid NPEs when receiving type changes for an unknown keyspace (CASSANDRA-7689)
 * Add support for custom 2i validation (CASSANDRA-7575)
 * Pig support for hadoop CqlInputFormat (CASSANDRA-6454)
 * Add duration mode to cassandra-stress (CASSANDRA-7468)
 * Add listen_interface and rpc_interface options (CASSANDRA-7417)
 * Improve schema merge performance (CASSANDRA-7444)
 * Adjust MT depth based on # of partition validating (CASSANDRA-5263)
 * Optimise NativeCell comparisons (CASSANDRA-6755)
 * Configurable client timeout for cqlsh (CASSANDRA-7516)
 * Include snippet of CQL query near syntax error in messages (CASSANDRA-7111)
 * Make repair -pr work with -local (CASSANDRA-7450)
 * Fix error in sstableloader with -cph > 1 (CASSANDRA-8007)
 * Fix snapshot repair error on indexed tables (CASSANDRA-8020)
 * Do not exit nodetool repair when receiving JMX NOTIF_LOST (CASSANDRA-7909)
 * Stream to private IP when available (CASSANDRA-8084)
Merged from 2.0:
 * Reject conditions on DELETE unless full PK is given (CASSANDRA-6430)
 * Properly reject the token function DELETE (CASSANDRA-7747)
 * Force batchlog replay before decommissioning a node (CASSANDRA-7446)
 * Fix hint replay with many accumulated expired hints (CASSANDRA-6998)
 * Fix duplicate results in DISTINCT queries on static columns with query
   paging (CASSANDRA-8108)
 * Add DateTieredCompactionStrategy (CASSANDRA-6602)
 * Properly validate ascii and utf8 string literals in CQL queries (CASSANDRA-8101)
 * (cqlsh) Fix autocompletion for alter keyspace (CASSANDRA-8021)
 * Create backup directories for commitlog archiving during startup (CASSANDRA-8111)
 * Reduce totalBlockFor() for LOCAL_* consistency levels (CASSANDRA-8058)
 * Fix merging schemas with re-dropped keyspaces (CASSANDRA-7256)
 * Fix counters in supercolumns during live upgrades from 1.2 (CASSANDRA-7188)
 * Notify DT subscribers when a column family is truncated (CASSANDRA-8088)
 * Add sanity check of $JAVA on startup (CASSANDRA-7676)
 * Schedule fat client schema pull on join (CASSANDRA-7993)
 * Don't reset nodes' versions when closing IncomingTcpConnections
   (CASSANDRA-7734)
 * Record the real messaging version in all cases in OutboundTcpConnection
   (CASSANDRA-8057)
 * SSL does not work in cassandra-cli (CASSANDRA-7899)
 * Fix potential exception when using ReversedType in DynamicCompositeType
   (CASSANDRA-7898)
 * Better validation of collection values (CASSANDRA-7833)
 * Track min/max timestamps correctly (CASSANDRA-7969)
 * Fix possible overflow while sorting CL segments for replay (CASSANDRA-7992)
 * Increase nodetool Xmx (CASSANDRA-7956)
 * Archive any commitlog segments present at startup (CASSANDRA-6904)
 * CrcCheckChance should adjust based on live CFMetadata not
   sstable metadata (CASSANDRA-7978)
 * token() should only accept columns in the partitioning
   key order (CASSANDRA-6075)
 * Add method to invalidate permission cache via JMX (CASSANDRA-7977)
 * Allow propagating multiple gossip states atomically (CASSANDRA-6125)
 * Log exceptions related to unclean native protocol client disconnects
   at DEBUG or INFO (CASSANDRA-7849)
 * Allow permissions cache to be set via JMX (CASSANDRA-7698)
 * Include schema_triggers CF in readable system resources (CASSANDRA-7967)
 * Fix RowIndexEntry to report correct serializedSize (CASSANDRA-7948)
 * Make CQLSSTableWriter sync within partitions (CASSANDRA-7360)
 * Potentially use non-local replicas in CqlConfigHelper (CASSANDRA-7906)
 * Explicitly disallow mixing multi-column and single-column
   relations on clustering columns (CASSANDRA-7711)
 * Better error message when condition is set on PK column (CASSANDRA-7804)
 * Don't send schema change responses and events for no-op DDL
   statements (CASSANDRA-7600)
 * (Hadoop) fix cluster initialisation for a split fetching (CASSANDRA-7774)
 * Throw InvalidRequestException when queries contain relations on entire
   collection columns (CASSANDRA-7506)
 * (cqlsh) enable CTRL-R history search with libedit (CASSANDRA-7577)
 * (Hadoop) allow ACFRW to limit nodes to local DC (CASSANDRA-7252)
 * (cqlsh) cqlsh should automatically disable tracing when selecting
   from system_traces (CASSANDRA-7641)
 * (Hadoop) Add CqlOutputFormat (CASSANDRA-6927)
 * Don't depend on cassandra config for nodetool ring (CASSANDRA-7508)
 * (cqlsh) Fix failing cqlsh formatting tests (CASSANDRA-7703)
 * Fix IncompatibleClassChangeError from hadoop2 (CASSANDRA-7229)
 * Add 'nodetool sethintedhandoffthrottlekb' (CASSANDRA-7635)
 * (cqlsh) Add tab-completion for CREATE/DROP USER IF [NOT] EXISTS (CASSANDRA-7611)
 * Catch errors when the JVM pulls the rug out from GCInspector (CASSANDRA-5345)
 * cqlsh fails when version number parts are not int (CASSANDRA-7524)
 * Fix NPE when table dropped during streaming (CASSANDRA-7946)
 * Fix wrong progress when streaming uncompressed (CASSANDRA-7878)
 * Fix possible infinite loop in creating repair range (CASSANDRA-7983)
 * Fix unit in nodetool for streaming throughput (CASSANDRA-7375)
Merged from 1.2:
 * Don't index tombstones (CASSANDRA-7828)
 * Improve PasswordAuthenticator default super user setup (CASSANDRA-7788)


2.1.0
 * (cqlsh) Removed "ALTER TYPE <name> RENAME TO <name>" from tab-completion
   (CASSANDRA-7895)
 * Fixed IllegalStateException in anticompaction (CASSANDRA-7892)
 * cqlsh: DESCRIBE support for frozen UDTs, tuples (CASSANDRA-7863)
 * Avoid exposing internal classes over JMX (CASSANDRA-7879)
 * Add null check for keys when freezing collection (CASSANDRA-7869)
 * Improve stress workload realism (CASSANDRA-7519)
Merged from 2.0:
 * Configure system.paxos with LeveledCompactionStrategy (CASSANDRA-7753)
 * Fix ALTER clustering column type from DateType to TimestampType when
   using DESC clustering order (CASSANRDA-7797)
 * Throw EOFException if we run out of chunks in compressed datafile
   (CASSANDRA-7664)
 * Fix PRSI handling of CQL3 row markers for row cleanup (CASSANDRA-7787)
 * Fix dropping collection when it's the last regular column (CASSANDRA-7744)
 * Make StreamReceiveTask thread safe and gc friendly (CASSANDRA-7795)
 * Validate empty cell names from counter updates (CASSANDRA-7798)
Merged from 1.2:
 * Don't allow compacted sstables to be marked as compacting (CASSANDRA-7145)
 * Track expired tombstones (CASSANDRA-7810)


2.1.0-rc7
 * Add frozen keyword and require UDT to be frozen (CASSANDRA-7857)
 * Track added sstable size correctly (CASSANDRA-7239)
 * (cqlsh) Fix case insensitivity (CASSANDRA-7834)
 * Fix failure to stream ranges when moving (CASSANDRA-7836)
 * Correctly remove tmplink files (CASSANDRA-7803)
 * (cqlsh) Fix column name formatting for functions, CAS operations,
   and UDT field selections (CASSANDRA-7806)
 * (cqlsh) Fix COPY FROM handling of null/empty primary key
   values (CASSANDRA-7792)
 * Fix ordering of static cells (CASSANDRA-7763)
Merged from 2.0:
 * Forbid re-adding dropped counter columns (CASSANDRA-7831)
 * Fix CFMetaData#isThriftCompatible() for PK-only tables (CASSANDRA-7832)
 * Always reject inequality on the partition key without token()
   (CASSANDRA-7722)
 * Always send Paxos commit to all replicas (CASSANDRA-7479)
 * Make disruptor_thrift_server invocation pool configurable (CASSANDRA-7594)
 * Make repair no-op when RF=1 (CASSANDRA-7864)


2.1.0-rc6
 * Fix OOM issue from netty caching over time (CASSANDRA-7743)
 * json2sstable couldn't import JSON for CQL table (CASSANDRA-7477)
 * Invalidate all caches on table drop (CASSANDRA-7561)
 * Skip strict endpoint selection for ranges if RF == nodes (CASSANRA-7765)
 * Fix Thrift range filtering without 2ary index lookups (CASSANDRA-7741)
 * Add tracing entries about concurrent range requests (CASSANDRA-7599)
 * (cqlsh) Fix DESCRIBE for NTS keyspaces (CASSANDRA-7729)
 * Remove netty buffer ref-counting (CASSANDRA-7735)
 * Pass mutated cf to index updater for use by PRSI (CASSANDRA-7742)
 * Include stress yaml example in release and deb (CASSANDRA-7717)
 * workaround for netty issue causing corrupted data off the wire (CASSANDRA-7695)
 * cqlsh DESC CLUSTER fails retrieving ring information (CASSANDRA-7687)
 * Fix binding null values inside UDT (CASSANDRA-7685)
 * Fix UDT field selection with empty fields (CASSANDRA-7670)
 * Bogus deserialization of static cells from sstable (CASSANDRA-7684)
 * Fix NPE on compaction leftover cleanup for dropped table (CASSANDRA-7770)
Merged from 2.0:
 * Fix race condition in StreamTransferTask that could lead to
   infinite loops and premature sstable deletion (CASSANDRA-7704)
 * (cqlsh) Wait up to 10 sec for a tracing session (CASSANDRA-7222)
 * Fix NPE in FileCacheService.sizeInBytes (CASSANDRA-7756)
 * Remove duplicates from StorageService.getJoiningNodes (CASSANDRA-7478)
 * Clone token map outside of hot gossip loops (CASSANDRA-7758)
 * Fix MS expiring map timeout for Paxos messages (CASSANDRA-7752)
 * Do not flush on truncate if durable_writes is false (CASSANDRA-7750)
 * Give CRR a default input_cql Statement (CASSANDRA-7226)
 * Better error message when adding a collection with the same name
   than a previously dropped one (CASSANDRA-6276)
 * Fix validation when adding static columns (CASSANDRA-7730)
 * (Thrift) fix range deletion of supercolumns (CASSANDRA-7733)
 * Fix potential AssertionError in RangeTombstoneList (CASSANDRA-7700)
 * Validate arguments of blobAs* functions (CASSANDRA-7707)
 * Fix potential AssertionError with 2ndary indexes (CASSANDRA-6612)
 * Avoid logging CompactionInterrupted at ERROR (CASSANDRA-7694)
 * Minor leak in sstable2jon (CASSANDRA-7709)
 * Add cassandra.auto_bootstrap system property (CASSANDRA-7650)
 * Update java driver (for hadoop) (CASSANDRA-7618)
 * Remove CqlPagingRecordReader/CqlPagingInputFormat (CASSANDRA-7570)
 * Support connecting to ipv6 jmx with nodetool (CASSANDRA-7669)


2.1.0-rc5
 * Reject counters inside user types (CASSANDRA-7672)
 * Switch to notification-based GCInspector (CASSANDRA-7638)
 * (cqlsh) Handle nulls in UDTs and tuples correctly (CASSANDRA-7656)
 * Don't use strict consistency when replacing (CASSANDRA-7568)
 * Fix min/max cell name collection on 2.0 SSTables with range
   tombstones (CASSANDRA-7593)
 * Tolerate min/max cell names of different lengths (CASSANDRA-7651)
 * Filter cached results correctly (CASSANDRA-7636)
 * Fix tracing on the new SEPExecutor (CASSANDRA-7644)
 * Remove shuffle and taketoken (CASSANDRA-7601)
 * Clean up Windows batch scripts (CASSANDRA-7619)
 * Fix native protocol drop user type notification (CASSANDRA-7571)
 * Give read access to system.schema_usertypes to all authenticated users
   (CASSANDRA-7578)
 * (cqlsh) Fix cqlsh display when zero rows are returned (CASSANDRA-7580)
 * Get java version correctly when JAVA_TOOL_OPTIONS is set (CASSANDRA-7572)
 * Fix NPE when dropping index from non-existent keyspace, AssertionError when
   dropping non-existent index with IF EXISTS (CASSANDRA-7590)
 * Fix sstablelevelresetter hang (CASSANDRA-7614)
 * (cqlsh) Fix deserialization of blobs (CASSANDRA-7603)
 * Use "keyspace updated" schema change message for UDT changes in v1 and
   v2 protocols (CASSANDRA-7617)
 * Fix tracing of range slices and secondary index lookups that are local
   to the coordinator (CASSANDRA-7599)
 * Set -Dcassandra.storagedir for all tool shell scripts (CASSANDRA-7587)
 * Don't swap max/min col names when mutating sstable metadata (CASSANDRA-7596)
 * (cqlsh) Correctly handle paged result sets (CASSANDRA-7625)
 * (cqlsh) Improve waiting for a trace to complete (CASSANDRA-7626)
 * Fix tracing of concurrent range slices and 2ary index queries (CASSANDRA-7626)
 * Fix scrub against collection type (CASSANDRA-7665)
Merged from 2.0:
 * Set gc_grace_seconds to seven days for system schema tables (CASSANDRA-7668)
 * SimpleSeedProvider no longer caches seeds forever (CASSANDRA-7663)
 * Always flush on truncate (CASSANDRA-7511)
 * Fix ReversedType(DateType) mapping to native protocol (CASSANDRA-7576)
 * Always merge ranges owned by a single node (CASSANDRA-6930)
 * Track max/min timestamps for range tombstones (CASSANDRA-7647)
 * Fix NPE when listing saved caches dir (CASSANDRA-7632)


2.1.0-rc4
 * Fix word count hadoop example (CASSANDRA-7200)
 * Updated memtable_cleanup_threshold and memtable_flush_writers defaults
   (CASSANDRA-7551)
 * (Windows) fix startup when WMI memory query fails (CASSANDRA-7505)
 * Anti-compaction proceeds if any part of the repair failed (CASSANDRA-7521)
 * Add missing table name to DROP INDEX responses and notifications (CASSANDRA-7539)
 * Bump CQL version to 3.2.0 and update CQL documentation (CASSANDRA-7527)
 * Fix configuration error message when running nodetool ring (CASSANDRA-7508)
 * Support conditional updates, tuple type, and the v3 protocol in cqlsh (CASSANDRA-7509)
 * Handle queries on multiple secondary index types (CASSANDRA-7525)
 * Fix cqlsh authentication with v3 native protocol (CASSANDRA-7564)
 * Fix NPE when unknown prepared statement ID is used (CASSANDRA-7454)
Merged from 2.0:
 * (Windows) force range-based repair to non-sequential mode (CASSANDRA-7541)
 * Fix range merging when DES scores are zero (CASSANDRA-7535)
 * Warn when SSL certificates have expired (CASSANDRA-7528)
 * Fix error when doing reversed queries with static columns (CASSANDRA-7490)
Merged from 1.2:
 * Set correct stream ID on responses when non-Exception Throwables
   are thrown while handling native protocol messages (CASSANDRA-7470)


2.1.0-rc3
 * Consider expiry when reconciling otherwise equal cells (CASSANDRA-7403)
 * Introduce CQL support for stress tool (CASSANDRA-6146)
 * Fix ClassCastException processing expired messages (CASSANDRA-7496)
 * Fix prepared marker for collections inside UDT (CASSANDRA-7472)
 * Remove left-over populate_io_cache_on_flush and replicate_on_write
   uses (CASSANDRA-7493)
 * (Windows) handle spaces in path names (CASSANDRA-7451)
 * Ensure writes have completed after dropping a table, before recycling
   commit log segments (CASSANDRA-7437)
 * Remove left-over rows_per_partition_to_cache (CASSANDRA-7493)
 * Fix error when CONTAINS is used with a bind marker (CASSANDRA-7502)
 * Properly reject unknown UDT field (CASSANDRA-7484)
Merged from 2.0:
 * Fix CC#collectTimeOrderedData() tombstone optimisations (CASSANDRA-7394)
 * Support DISTINCT for static columns and fix behaviour when DISTINC is
   not use (CASSANDRA-7305).
 * Workaround JVM NPE on JMX bind failure (CASSANDRA-7254)
 * Fix race in FileCacheService RemovalListener (CASSANDRA-7278)
 * Fix inconsistent use of consistencyForCommit that allowed LOCAL_QUORUM
   operations to incorrect become full QUORUM (CASSANDRA-7345)
 * Properly handle unrecognized opcodes and flags (CASSANDRA-7440)
 * (Hadoop) close CqlRecordWriter clients when finished (CASSANDRA-7459)
 * Commit disk failure policy (CASSANDRA-7429)
 * Make sure high level sstables get compacted (CASSANDRA-7414)
 * Fix AssertionError when using empty clustering columns and static columns
   (CASSANDRA-7455)
 * Add option to disable STCS in L0 (CASSANDRA-6621)
 * Upgrade to snappy-java 1.0.5.2 (CASSANDRA-7476)


2.1.0-rc2
 * Fix heap size calculation for CompoundSparseCellName and
   CompoundSparseCellName.WithCollection (CASSANDRA-7421)
 * Allow counter mutations in UNLOGGED batches (CASSANDRA-7351)
 * Modify reconcile logic to always pick a tombstone over a counter cell
   (CASSANDRA-7346)
 * Avoid incremental compaction on Windows (CASSANDRA-7365)
 * Fix exception when querying a composite-keyed table with a collection index
   (CASSANDRA-7372)
 * Use node's host id in place of counter ids (CASSANDRA-7366)
 * Fix error when doing reversed queries with static columns (CASSANDRA-7490)
 * Backport CASSANDRA-6747 (CASSANDRA-7560)
 * Track max/min timestamps for range tombstones (CASSANDRA-7647)
 * Fix NPE when listing saved caches dir (CASSANDRA-7632)
 * Fix sstableloader unable to connect encrypted node (CASSANDRA-7585)
Merged from 1.2:
 * Clone token map outside of hot gossip loops (CASSANDRA-7758)
 * Add stop method to EmbeddedCassandraService (CASSANDRA-7595)
 * Support connecting to ipv6 jmx with nodetool (CASSANDRA-7669)
 * Set gc_grace_seconds to seven days for system schema tables (CASSANDRA-7668)
 * SimpleSeedProvider no longer caches seeds forever (CASSANDRA-7663)
 * Set correct stream ID on responses when non-Exception Throwables
   are thrown while handling native protocol messages (CASSANDRA-7470)
 * Fix row size miscalculation in LazilyCompactedRow (CASSANDRA-7543)
 * Fix race in background compaction check (CASSANDRA-7745)
 * Don't clear out range tombstones during compaction (CASSANDRA-7808)


2.1.0-rc1
 * Revert flush directory (CASSANDRA-6357)
 * More efficient executor service for fast operations (CASSANDRA-4718)
 * Move less common tools into a new cassandra-tools package (CASSANDRA-7160)
 * Support more concurrent requests in native protocol (CASSANDRA-7231)
 * Add tab-completion to debian nodetool packaging (CASSANDRA-6421)
 * Change concurrent_compactors defaults (CASSANDRA-7139)
 * Add PowerShell Windows launch scripts (CASSANDRA-7001)
 * Make commitlog archive+restore more robust (CASSANDRA-6974)
 * Fix marking commitlogsegments clean (CASSANDRA-6959)
 * Add snapshot "manifest" describing files included (CASSANDRA-6326)
 * Parallel streaming for sstableloader (CASSANDRA-3668)
 * Fix bugs in supercolumns handling (CASSANDRA-7138)
 * Fix ClassClassException on composite dense tables (CASSANDRA-7112)
 * Cleanup and optimize collation and slice iterators (CASSANDRA-7107)
 * Upgrade NBHM lib (CASSANDRA-7128)
 * Optimize netty server (CASSANDRA-6861)
 * Fix repair hang when given CF does not exist (CASSANDRA-7189)
 * Allow c* to be shutdown in an embedded mode (CASSANDRA-5635)
 * Add server side batching to native transport (CASSANDRA-5663)
 * Make batchlog replay asynchronous (CASSANDRA-6134)
 * remove unused classes (CASSANDRA-7197)
 * Limit user types to the keyspace they are defined in (CASSANDRA-6643)
 * Add validate method to CollectionType (CASSANDRA-7208)
 * New serialization format for UDT values (CASSANDRA-7209, CASSANDRA-7261)
 * Fix nodetool netstats (CASSANDRA-7270)
 * Fix potential ClassCastException in HintedHandoffManager (CASSANDRA-7284)
 * Use prepared statements internally (CASSANDRA-6975)
 * Fix broken paging state with prepared statement (CASSANDRA-7120)
 * Fix IllegalArgumentException in CqlStorage (CASSANDRA-7287)
 * Allow nulls/non-existant fields in UDT (CASSANDRA-7206)
 * Add Thrift MultiSliceRequest (CASSANDRA-6757, CASSANDRA-7027)
 * Handle overlapping MultiSlices (CASSANDRA-7279)
 * Fix DataOutputTest on Windows (CASSANDRA-7265)
 * Embedded sets in user defined data-types are not updating (CASSANDRA-7267)
 * Add tuple type to CQL/native protocol (CASSANDRA-7248)
 * Fix CqlPagingRecordReader on tables with few rows (CASSANDRA-7322)
Merged from 2.0:
 * Copy compaction options to make sure they are reloaded (CASSANDRA-7290)
 * Add option to do more aggressive tombstone compactions (CASSANDRA-6563)
 * Don't try to compact already-compacting files in HHOM (CASSANDRA-7288)
 * Always reallocate buffers in HSHA (CASSANDRA-6285)
 * (Hadoop) support authentication in CqlRecordReader (CASSANDRA-7221)
 * (Hadoop) Close java driver Cluster in CQLRR.close (CASSANDRA-7228)
 * Warn when 'USING TIMESTAMP' is used on a CAS BATCH (CASSANDRA-7067)
 * return all cpu values from BackgroundActivityMonitor.readAndCompute (CASSANDRA-7183)
 * Correctly delete scheduled range xfers (CASSANDRA-7143)
 * return all cpu values from BackgroundActivityMonitor.readAndCompute (CASSANDRA-7183)
 * reduce garbage creation in calculatePendingRanges (CASSANDRA-7191)
 * fix c* launch issues on Russian os's due to output of linux 'free' cmd (CASSANDRA-6162)
 * Fix disabling autocompaction (CASSANDRA-7187)
 * Fix potential NumberFormatException when deserializing IntegerType (CASSANDRA-7088)
 * cqlsh can't tab-complete disabling compaction (CASSANDRA-7185)
 * cqlsh: Accept and execute CQL statement(s) from command-line parameter (CASSANDRA-7172)
 * Fix IllegalStateException in CqlPagingRecordReader (CASSANDRA-7198)
 * Fix the InvertedIndex trigger example (CASSANDRA-7211)
 * Add --resolve-ip option to 'nodetool ring' (CASSANDRA-7210)
 * reduce garbage on codec flag deserialization (CASSANDRA-7244)
 * Fix duplicated error messages on directory creation error at startup (CASSANDRA-5818)
 * Proper null handle for IF with map element access (CASSANDRA-7155)
 * Improve compaction visibility (CASSANDRA-7242)
 * Correctly delete scheduled range xfers (CASSANDRA-7143)
 * Make batchlog replica selection rack-aware (CASSANDRA-6551)
 * Fix CFMetaData#getColumnDefinitionFromColumnName() (CASSANDRA-7074)
 * Fix writetime/ttl functions for static columns (CASSANDRA-7081)
 * Suggest CTRL-C or semicolon after three blank lines in cqlsh (CASSANDRA-7142)
 * Fix 2ndary index queries with DESC clustering order (CASSANDRA-6950)
 * Invalid key cache entries on DROP (CASSANDRA-6525)
 * Fix flapping RecoveryManagerTest (CASSANDRA-7084)
 * Add missing iso8601 patterns for date strings (CASSANDRA-6973)
 * Support selecting multiple rows in a partition using IN (CASSANDRA-6875)
 * Add authentication support to shuffle (CASSANDRA-6484)
 * Swap local and global default read repair chances (CASSANDRA-7320)
 * Add conditional CREATE/DROP USER support (CASSANDRA-7264)
 * Cqlsh counts non-empty lines for "Blank lines" warning (CASSANDRA-7325)
Merged from 1.2:
 * Add Cloudstack snitch (CASSANDRA-7147)
 * Update system.peers correctly when relocating tokens (CASSANDRA-7126)
 * Add Google Compute Engine snitch (CASSANDRA-7132)
 * remove duplicate query for local tokens (CASSANDRA-7182)
 * exit CQLSH with error status code if script fails (CASSANDRA-6344)
 * Fix bug with some IN queries missig results (CASSANDRA-7105)
 * Fix availability validation for LOCAL_ONE CL (CASSANDRA-7319)
 * Hint streaming can cause decommission to fail (CASSANDRA-7219)


2.1.0-beta2
 * Increase default CL space to 8GB (CASSANDRA-7031)
 * Add range tombstones to read repair digests (CASSANDRA-6863)
 * Fix BTree.clear for large updates (CASSANDRA-6943)
 * Fail write instead of logging a warning when unable to append to CL
   (CASSANDRA-6764)
 * Eliminate possibility of CL segment appearing twice in active list
   (CASSANDRA-6557)
 * Apply DONTNEED fadvise to commitlog segments (CASSANDRA-6759)
 * Switch CRC component to Adler and include it for compressed sstables
   (CASSANDRA-4165)
 * Allow cassandra-stress to set compaction strategy options (CASSANDRA-6451)
 * Add broadcast_rpc_address option to cassandra.yaml (CASSANDRA-5899)
 * Auto reload GossipingPropertyFileSnitch config (CASSANDRA-5897)
 * Fix overflow of memtable_total_space_in_mb (CASSANDRA-6573)
 * Fix ABTC NPE and apply update function correctly (CASSANDRA-6692)
 * Allow nodetool to use a file or prompt for password (CASSANDRA-6660)
 * Fix AIOOBE when concurrently accessing ABSC (CASSANDRA-6742)
 * Fix assertion error in ALTER TYPE RENAME (CASSANDRA-6705)
 * Scrub should not always clear out repaired status (CASSANDRA-5351)
 * Improve handling of range tombstone for wide partitions (CASSANDRA-6446)
 * Fix ClassCastException for compact table with composites (CASSANDRA-6738)
 * Fix potentially repairing with wrong nodes (CASSANDRA-6808)
 * Change caching option syntax (CASSANDRA-6745)
 * Fix stress to do proper counter reads (CASSANDRA-6835)
 * Fix help message for stress counter_write (CASSANDRA-6824)
 * Fix stress smart Thrift client to pick servers correctly (CASSANDRA-6848)
 * Add logging levels (minimal, normal or verbose) to stress tool (CASSANDRA-6849)
 * Fix race condition in Batch CLE (CASSANDRA-6860)
 * Improve cleanup/scrub/upgradesstables failure handling (CASSANDRA-6774)
 * ByteBuffer write() methods for serializing sstables (CASSANDRA-6781)
 * Proper compare function for CollectionType (CASSANDRA-6783)
 * Update native server to Netty 4 (CASSANDRA-6236)
 * Fix off-by-one error in stress (CASSANDRA-6883)
 * Make OpOrder AutoCloseable (CASSANDRA-6901)
 * Remove sync repair JMX interface (CASSANDRA-6900)
 * Add multiple memory allocation options for memtables (CASSANDRA-6689, 6694)
 * Remove adjusted op rate from stress output (CASSANDRA-6921)
 * Add optimized CF.hasColumns() implementations (CASSANDRA-6941)
 * Serialize batchlog mutations with the version of the target node
   (CASSANDRA-6931)
 * Optimize CounterColumn#reconcile() (CASSANDRA-6953)
 * Properly remove 1.2 sstable support in 2.1 (CASSANDRA-6869)
 * Lock counter cells, not partitions (CASSANDRA-6880)
 * Track presence of legacy counter shards in sstables (CASSANDRA-6888)
 * Ensure safe resource cleanup when replacing sstables (CASSANDRA-6912)
 * Add failure handler to async callback (CASSANDRA-6747)
 * Fix AE when closing SSTable without releasing reference (CASSANDRA-7000)
 * Clean up IndexInfo on keyspace/table drops (CASSANDRA-6924)
 * Only snapshot relative SSTables when sequential repair (CASSANDRA-7024)
 * Require nodetool rebuild_index to specify index names (CASSANDRA-7038)
 * fix cassandra stress errors on reads with native protocol (CASSANDRA-7033)
 * Use OpOrder to guard sstable references for reads (CASSANDRA-6919)
 * Preemptive opening of compaction result (CASSANDRA-6916)
 * Multi-threaded scrub/cleanup/upgradesstables (CASSANDRA-5547)
 * Optimize cellname comparison (CASSANDRA-6934)
 * Native protocol v3 (CASSANDRA-6855)
 * Optimize Cell liveness checks and clean up Cell (CASSANDRA-7119)
 * Support consistent range movements (CASSANDRA-2434)
 * Display min timestamp in sstablemetadata viewer (CASSANDRA-6767)
Merged from 2.0:
 * Avoid race-prone second "scrub" of system keyspace (CASSANDRA-6797)
 * Pool CqlRecordWriter clients by inetaddress rather than Range
   (CASSANDRA-6665)
 * Fix compaction_history timestamps (CASSANDRA-6784)
 * Compare scores of full replica ordering in DES (CASSANDRA-6683)
 * fix CME in SessionInfo updateProgress affecting netstats (CASSANDRA-6577)
 * Allow repairing between specific replicas (CASSANDRA-6440)
 * Allow per-dc enabling of hints (CASSANDRA-6157)
 * Add compatibility for Hadoop 0.2.x (CASSANDRA-5201)
 * Fix EstimatedHistogram races (CASSANDRA-6682)
 * Failure detector correctly converts initial value to nanos (CASSANDRA-6658)
 * Add nodetool taketoken to relocate vnodes (CASSANDRA-4445)
 * Expose bulk loading progress over JMX (CASSANDRA-4757)
 * Correctly handle null with IF conditions and TTL (CASSANDRA-6623)
 * Account for range/row tombstones in tombstone drop
   time histogram (CASSANDRA-6522)
 * Stop CommitLogSegment.close() from calling sync() (CASSANDRA-6652)
 * Make commitlog failure handling configurable (CASSANDRA-6364)
 * Avoid overlaps in LCS (CASSANDRA-6688)
 * Improve support for paginating over composites (CASSANDRA-4851)
 * Fix count(*) queries in a mixed cluster (CASSANDRA-6707)
 * Improve repair tasks(snapshot, differencing) concurrency (CASSANDRA-6566)
 * Fix replaying pre-2.0 commit logs (CASSANDRA-6714)
 * Add static columns to CQL3 (CASSANDRA-6561)
 * Optimize single partition batch statements (CASSANDRA-6737)
 * Disallow post-query re-ordering when paging (CASSANDRA-6722)
 * Fix potential paging bug with deleted columns (CASSANDRA-6748)
 * Fix NPE on BulkLoader caused by losing StreamEvent (CASSANDRA-6636)
 * Fix truncating compression metadata (CASSANDRA-6791)
 * Add CMSClassUnloadingEnabled JVM option (CASSANDRA-6541)
 * Catch memtable flush exceptions during shutdown (CASSANDRA-6735)
 * Fix upgradesstables NPE for non-CF-based indexes (CASSANDRA-6645)
 * Fix UPDATE updating PRIMARY KEY columns implicitly (CASSANDRA-6782)
 * Fix IllegalArgumentException when updating from 1.2 with SuperColumns
   (CASSANDRA-6733)
 * FBUtilities.singleton() should use the CF comparator (CASSANDRA-6778)
 * Fix CQLSStableWriter.addRow(Map<String, Object>) (CASSANDRA-6526)
 * Fix HSHA server introducing corrupt data (CASSANDRA-6285)
 * Fix CAS conditions for COMPACT STORAGE tables (CASSANDRA-6813)
 * Starting threads in OutboundTcpConnectionPool constructor causes race conditions (CASSANDRA-7177)
 * Allow overriding cassandra-rackdc.properties file (CASSANDRA-7072)
 * Set JMX RMI port to 7199 (CASSANDRA-7087)
 * Use LOCAL_QUORUM for data reads at LOCAL_SERIAL (CASSANDRA-6939)
 * Log a warning for large batches (CASSANDRA-6487)
 * Put nodes in hibernate when join_ring is false (CASSANDRA-6961)
 * Avoid early loading of non-system keyspaces before compaction-leftovers
   cleanup at startup (CASSANDRA-6913)
 * Restrict Windows to parallel repairs (CASSANDRA-6907)
 * (Hadoop) Allow manually specifying start/end tokens in CFIF (CASSANDRA-6436)
 * Fix NPE in MeteredFlusher (CASSANDRA-6820)
 * Fix race processing range scan responses (CASSANDRA-6820)
 * Allow deleting snapshots from dropped keyspaces (CASSANDRA-6821)
 * Add uuid() function (CASSANDRA-6473)
 * Omit tombstones from schema digests (CASSANDRA-6862)
 * Include correct consistencyLevel in LWT timeout (CASSANDRA-6884)
 * Lower chances for losing new SSTables during nodetool refresh and
   ColumnFamilyStore.loadNewSSTables (CASSANDRA-6514)
 * Add support for DELETE ... IF EXISTS to CQL3 (CASSANDRA-5708)
 * Update hadoop_cql3_word_count example (CASSANDRA-6793)
 * Fix handling of RejectedExecution in sync Thrift server (CASSANDRA-6788)
 * Log more information when exceeding tombstone_warn_threshold (CASSANDRA-6865)
 * Fix truncate to not abort due to unreachable fat clients (CASSANDRA-6864)
 * Fix schema concurrency exceptions (CASSANDRA-6841)
 * Fix leaking validator FH in StreamWriter (CASSANDRA-6832)
 * Fix saving triggers to schema (CASSANDRA-6789)
 * Fix trigger mutations when base mutation list is immutable (CASSANDRA-6790)
 * Fix accounting in FileCacheService to allow re-using RAR (CASSANDRA-6838)
 * Fix static counter columns (CASSANDRA-6827)
 * Restore expiring->deleted (cell) compaction optimization (CASSANDRA-6844)
 * Fix CompactionManager.needsCleanup (CASSANDRA-6845)
 * Correctly compare BooleanType values other than 0 and 1 (CASSANDRA-6779)
 * Read message id as string from earlier versions (CASSANDRA-6840)
 * Properly use the Paxos consistency for (non-protocol) batch (CASSANDRA-6837)
 * Add paranoid disk failure option (CASSANDRA-6646)
 * Improve PerRowSecondaryIndex performance (CASSANDRA-6876)
 * Extend triggers to support CAS updates (CASSANDRA-6882)
 * Static columns with IF NOT EXISTS don't always work as expected (CASSANDRA-6873)
 * Fix paging with SELECT DISTINCT (CASSANDRA-6857)
 * Fix UnsupportedOperationException on CAS timeout (CASSANDRA-6923)
 * Improve MeteredFlusher handling of MF-unaffected column families
   (CASSANDRA-6867)
 * Add CqlRecordReader using native pagination (CASSANDRA-6311)
 * Add QueryHandler interface (CASSANDRA-6659)
 * Track liveRatio per-memtable, not per-CF (CASSANDRA-6945)
 * Make sure upgradesstables keeps sstable level (CASSANDRA-6958)
 * Fix LIMIT with static columns (CASSANDRA-6956)
 * Fix clash with CQL column name in thrift validation (CASSANDRA-6892)
 * Fix error with super columns in mixed 1.2-2.0 clusters (CASSANDRA-6966)
 * Fix bad skip of sstables on slice query with composite start/finish (CASSANDRA-6825)
 * Fix unintended update with conditional statement (CASSANDRA-6893)
 * Fix map element access in IF (CASSANDRA-6914)
 * Avoid costly range calculations for range queries on system keyspaces
   (CASSANDRA-6906)
 * Fix SSTable not released if stream session fails (CASSANDRA-6818)
 * Avoid build failure due to ANTLR timeout (CASSANDRA-6991)
 * Queries on compact tables can return more rows that requested (CASSANDRA-7052)
 * USING TIMESTAMP for batches does not work (CASSANDRA-7053)
 * Fix performance regression from CASSANDRA-5614 (CASSANDRA-6949)
 * Ensure that batchlog and hint timeouts do not produce hints (CASSANDRA-7058)
 * Merge groupable mutations in TriggerExecutor#execute() (CASSANDRA-7047)
 * Plug holes in resource release when wiring up StreamSession (CASSANDRA-7073)
 * Re-add parameter columns to tracing session (CASSANDRA-6942)
 * Preserves CQL metadata when updating table from thrift (CASSANDRA-6831)
Merged from 1.2:
 * Fix nodetool display with vnodes (CASSANDRA-7082)
 * Add UNLOGGED, COUNTER options to BATCH documentation (CASSANDRA-6816)
 * add extra SSL cipher suites (CASSANDRA-6613)
 * fix nodetool getsstables for blob PK (CASSANDRA-6803)
 * Fix BatchlogManager#deleteBatch() use of millisecond timestamps
   (CASSANDRA-6822)
 * Continue assassinating even if the endpoint vanishes (CASSANDRA-6787)
 * Schedule schema pulls on change (CASSANDRA-6971)
 * Non-droppable verbs shouldn't be dropped from OTC (CASSANDRA-6980)
 * Shutdown batchlog executor in SS#drain() (CASSANDRA-7025)
 * Fix batchlog to account for CF truncation records (CASSANDRA-6999)
 * Fix CQLSH parsing of functions and BLOB literals (CASSANDRA-7018)
 * Properly load trustore in the native protocol (CASSANDRA-6847)
 * Always clean up references in SerializingCache (CASSANDRA-6994)
 * Don't shut MessagingService down when replacing a node (CASSANDRA-6476)
 * fix npe when doing -Dcassandra.fd_initial_value_ms (CASSANDRA-6751)


2.1.0-beta1
 * Add flush directory distinct from compaction directories (CASSANDRA-6357)
 * Require JNA by default (CASSANDRA-6575)
 * add listsnapshots command to nodetool (CASSANDRA-5742)
 * Introduce AtomicBTreeColumns (CASSANDRA-6271, 6692)
 * Multithreaded commitlog (CASSANDRA-3578)
 * allocate fixed index summary memory pool and resample cold index summaries
   to use less memory (CASSANDRA-5519)
 * Removed multithreaded compaction (CASSANDRA-6142)
 * Parallelize fetching rows for low-cardinality indexes (CASSANDRA-1337)
 * change logging from log4j to logback (CASSANDRA-5883)
 * switch to LZ4 compression for internode communication (CASSANDRA-5887)
 * Stop using Thrift-generated Index* classes internally (CASSANDRA-5971)
 * Remove 1.2 network compatibility code (CASSANDRA-5960)
 * Remove leveled json manifest migration code (CASSANDRA-5996)
 * Remove CFDefinition (CASSANDRA-6253)
 * Use AtomicIntegerFieldUpdater in RefCountedMemory (CASSANDRA-6278)
 * User-defined types for CQL3 (CASSANDRA-5590)
 * Use of o.a.c.metrics in nodetool (CASSANDRA-5871, 6406)
 * Batch read from OTC's queue and cleanup (CASSANDRA-1632)
 * Secondary index support for collections (CASSANDRA-4511, 6383)
 * SSTable metadata(Stats.db) format change (CASSANDRA-6356)
 * Push composites support in the storage engine
   (CASSANDRA-5417, CASSANDRA-6520)
 * Add snapshot space used to cfstats (CASSANDRA-6231)
 * Add cardinality estimator for key count estimation (CASSANDRA-5906)
 * CF id is changed to be non-deterministic. Data dir/key cache are created
   uniquely for CF id (CASSANDRA-5202)
 * New counters implementation (CASSANDRA-6504)
 * Replace UnsortedColumns, EmptyColumns, TreeMapBackedSortedColumns with new
   ArrayBackedSortedColumns (CASSANDRA-6630, CASSANDRA-6662, CASSANDRA-6690)
 * Add option to use row cache with a given amount of rows (CASSANDRA-5357)
 * Avoid repairing already repaired data (CASSANDRA-5351)
 * Reject counter updates with USING TTL/TIMESTAMP (CASSANDRA-6649)
 * Replace index_interval with min/max_index_interval (CASSANDRA-6379)
 * Lift limitation that order by columns must be selected for IN queries (CASSANDRA-4911)


2.0.5
 * Reduce garbage generated by bloom filter lookups (CASSANDRA-6609)
 * Add ks.cf names to tombstone logging (CASSANDRA-6597)
 * Use LOCAL_QUORUM for LWT operations at LOCAL_SERIAL (CASSANDRA-6495)
 * Wait for gossip to settle before accepting client connections (CASSANDRA-4288)
 * Delete unfinished compaction incrementally (CASSANDRA-6086)
 * Allow specifying custom secondary index options in CQL3 (CASSANDRA-6480)
 * Improve replica pinning for cache efficiency in DES (CASSANDRA-6485)
 * Fix LOCAL_SERIAL from thrift (CASSANDRA-6584)
 * Don't special case received counts in CAS timeout exceptions (CASSANDRA-6595)
 * Add support for 2.1 global counter shards (CASSANDRA-6505)
 * Fix NPE when streaming connection is not yet established (CASSANDRA-6210)
 * Avoid rare duplicate read repair triggering (CASSANDRA-6606)
 * Fix paging discardFirst (CASSANDRA-6555)
 * Fix ArrayIndexOutOfBoundsException in 2ndary index query (CASSANDRA-6470)
 * Release sstables upon rebuilding 2i (CASSANDRA-6635)
 * Add AbstractCompactionStrategy.startup() method (CASSANDRA-6637)
 * SSTableScanner may skip rows during cleanup (CASSANDRA-6638)
 * sstables from stalled repair sessions can resurrect deleted data (CASSANDRA-6503)
 * Switch stress to use ITransportFactory (CASSANDRA-6641)
 * Fix IllegalArgumentException during prepare (CASSANDRA-6592)
 * Fix possible loss of 2ndary index entries during compaction (CASSANDRA-6517)
 * Fix direct Memory on architectures that do not support unaligned long access
   (CASSANDRA-6628)
 * Let scrub optionally skip broken counter partitions (CASSANDRA-5930)
Merged from 1.2:
 * fsync compression metadata (CASSANDRA-6531)
 * Validate CF existence on execution for prepared statement (CASSANDRA-6535)
 * Add ability to throttle batchlog replay (CASSANDRA-6550)
 * Fix executing LOCAL_QUORUM with SimpleStrategy (CASSANDRA-6545)
 * Avoid StackOverflow when using large IN queries (CASSANDRA-6567)
 * Nodetool upgradesstables includes secondary indexes (CASSANDRA-6598)
 * Paginate batchlog replay (CASSANDRA-6569)
 * skip blocking on streaming during drain (CASSANDRA-6603)
 * Improve error message when schema doesn't match loaded sstable (CASSANDRA-6262)
 * Add properties to adjust FD initial value and max interval (CASSANDRA-4375)
 * Fix preparing with batch and delete from collection (CASSANDRA-6607)
 * Fix ABSC reverse iterator's remove() method (CASSANDRA-6629)
 * Handle host ID conflicts properly (CASSANDRA-6615)
 * Move handling of migration event source to solve bootstrap race. (CASSANDRA-6648)
 * Make sure compaction throughput value doesn't overflow with int math (CASSANDRA-6647)


2.0.4
 * Allow removing snapshots of no-longer-existing CFs (CASSANDRA-6418)
 * add StorageService.stopDaemon() (CASSANDRA-4268)
 * add IRE for invalid CF supplied to get_count (CASSANDRA-5701)
 * add client encryption support to sstableloader (CASSANDRA-6378)
 * Fix accept() loop for SSL sockets post-shutdown (CASSANDRA-6468)
 * Fix size-tiered compaction in LCS L0 (CASSANDRA-6496)
 * Fix assertion failure in filterColdSSTables (CASSANDRA-6483)
 * Fix row tombstones in larger-than-memory compactions (CASSANDRA-6008)
 * Fix cleanup ClassCastException (CASSANDRA-6462)
 * Reduce gossip memory use by interning VersionedValue strings (CASSANDRA-6410)
 * Allow specifying datacenters to participate in a repair (CASSANDRA-6218)
 * Fix divide-by-zero in PCI (CASSANDRA-6403)
 * Fix setting last compacted key in the wrong level for LCS (CASSANDRA-6284)
 * Add millisecond precision formats to the timestamp parser (CASSANDRA-6395)
 * Expose a total memtable size metric for a CF (CASSANDRA-6391)
 * cqlsh: handle symlinks properly (CASSANDRA-6425)
 * Fix potential infinite loop when paging query with IN (CASSANDRA-6464)
 * Fix assertion error in AbstractQueryPager.discardFirst (CASSANDRA-6447)
 * Fix streaming older SSTable yields unnecessary tombstones (CASSANDRA-6527)
Merged from 1.2:
 * Improved error message on bad properties in DDL queries (CASSANDRA-6453)
 * Randomize batchlog candidates selection (CASSANDRA-6481)
 * Fix thundering herd on endpoint cache invalidation (CASSANDRA-6345, 6485)
 * Improve batchlog write performance with vnodes (CASSANDRA-6488)
 * cqlsh: quote single quotes in strings inside collections (CASSANDRA-6172)
 * Improve gossip performance for typical messages (CASSANDRA-6409)
 * Throw IRE if a prepared statement has more markers than supported
   (CASSANDRA-5598)
 * Expose Thread metrics for the native protocol server (CASSANDRA-6234)
 * Change snapshot response message verb to INTERNAL to avoid dropping it
   (CASSANDRA-6415)
 * Warn when collection read has > 65K elements (CASSANDRA-5428)
 * Fix cache persistence when both row and key cache are enabled
   (CASSANDRA-6413)
 * (Hadoop) add describe_local_ring (CASSANDRA-6268)
 * Fix handling of concurrent directory creation failure (CASSANDRA-6459)
 * Allow executing CREATE statements multiple times (CASSANDRA-6471)
 * Don't send confusing info with timeouts (CASSANDRA-6491)
 * Don't resubmit counter mutation runnables internally (CASSANDRA-6427)
 * Don't drop local mutations without a hint (CASSANDRA-6510)
 * Don't allow null max_hint_window_in_ms (CASSANDRA-6419)
 * Validate SliceRange start and finish lengths (CASSANDRA-6521)


2.0.3
 * Fix FD leak on slice read path (CASSANDRA-6275)
 * Cancel read meter task when closing SSTR (CASSANDRA-6358)
 * free off-heap IndexSummary during bulk (CASSANDRA-6359)
 * Recover from IOException in accept() thread (CASSANDRA-6349)
 * Improve Gossip tolerance of abnormally slow tasks (CASSANDRA-6338)
 * Fix trying to hint timed out counter writes (CASSANDRA-6322)
 * Allow restoring specific columnfamilies from archived CL (CASSANDRA-4809)
 * Avoid flushing compaction_history after each operation (CASSANDRA-6287)
 * Fix repair assertion error when tombstones expire (CASSANDRA-6277)
 * Skip loading corrupt key cache (CASSANDRA-6260)
 * Fixes for compacting larger-than-memory rows (CASSANDRA-6274)
 * Compact hottest sstables first and optionally omit coldest from
   compaction entirely (CASSANDRA-6109)
 * Fix modifying column_metadata from thrift (CASSANDRA-6182)
 * cqlsh: fix LIST USERS output (CASSANDRA-6242)
 * Add IRequestSink interface (CASSANDRA-6248)
 * Update memtable size while flushing (CASSANDRA-6249)
 * Provide hooks around CQL2/CQL3 statement execution (CASSANDRA-6252)
 * Require Permission.SELECT for CAS updates (CASSANDRA-6247)
 * New CQL-aware SSTableWriter (CASSANDRA-5894)
 * Reject CAS operation when the protocol v1 is used (CASSANDRA-6270)
 * Correctly throw error when frame too large (CASSANDRA-5981)
 * Fix serialization bug in PagedRange with 2ndary indexes (CASSANDRA-6299)
 * Fix CQL3 table validation in Thrift (CASSANDRA-6140)
 * Fix bug missing results with IN clauses (CASSANDRA-6327)
 * Fix paging with reversed slices (CASSANDRA-6343)
 * Set minTimestamp correctly to be able to drop expired sstables (CASSANDRA-6337)
 * Support NaN and Infinity as float literals (CASSANDRA-6003)
 * Remove RF from nodetool ring output (CASSANDRA-6289)
 * Fix attempting to flush empty rows (CASSANDRA-6374)
 * Fix potential out of bounds exception when paging (CASSANDRA-6333)
Merged from 1.2:
 * Optimize FD phi calculation (CASSANDRA-6386)
 * Improve initial FD phi estimate when starting up (CASSANDRA-6385)
 * Don't list CQL3 table in CLI describe even if named explicitely
   (CASSANDRA-5750)
 * Invalidate row cache when dropping CF (CASSANDRA-6351)
 * add non-jamm path for cached statements (CASSANDRA-6293)
 * add windows bat files for shell commands (CASSANDRA-6145)
 * Require logging in for Thrift CQL2/3 statement preparation (CASSANDRA-6254)
 * restrict max_num_tokens to 1536 (CASSANDRA-6267)
 * Nodetool gets default JMX port from cassandra-env.sh (CASSANDRA-6273)
 * make calculatePendingRanges asynchronous (CASSANDRA-6244)
 * Remove blocking flushes in gossip thread (CASSANDRA-6297)
 * Fix potential socket leak in connectionpool creation (CASSANDRA-6308)
 * Allow LOCAL_ONE/LOCAL_QUORUM to work with SimpleStrategy (CASSANDRA-6238)
 * cqlsh: handle 'null' as session duration (CASSANDRA-6317)
 * Fix json2sstable handling of range tombstones (CASSANDRA-6316)
 * Fix missing one row in reverse query (CASSANDRA-6330)
 * Fix reading expired row value from row cache (CASSANDRA-6325)
 * Fix AssertionError when doing set element deletion (CASSANDRA-6341)
 * Make CL code for the native protocol match the one in C* 2.0
   (CASSANDRA-6347)
 * Disallow altering CQL3 table from thrift (CASSANDRA-6370)
 * Fix size computation of prepared statement (CASSANDRA-6369)


2.0.2
 * Update FailureDetector to use nanontime (CASSANDRA-4925)
 * Fix FileCacheService regressions (CASSANDRA-6149)
 * Never return WriteTimeout for CL.ANY (CASSANDRA-6132)
 * Fix race conditions in bulk loader (CASSANDRA-6129)
 * Add configurable metrics reporting (CASSANDRA-4430)
 * drop queries exceeding a configurable number of tombstones (CASSANDRA-6117)
 * Track and persist sstable read activity (CASSANDRA-5515)
 * Fixes for speculative retry (CASSANDRA-5932, CASSANDRA-6194)
 * Improve memory usage of metadata min/max column names (CASSANDRA-6077)
 * Fix thrift validation refusing row markers on CQL3 tables (CASSANDRA-6081)
 * Fix insertion of collections with CAS (CASSANDRA-6069)
 * Correctly send metadata on SELECT COUNT (CASSANDRA-6080)
 * Track clients' remote addresses in ClientState (CASSANDRA-6070)
 * Create snapshot dir if it does not exist when migrating
   leveled manifest (CASSANDRA-6093)
 * make sequential nodetool repair the default (CASSANDRA-5950)
 * Add more hooks for compaction strategy implementations (CASSANDRA-6111)
 * Fix potential NPE on composite 2ndary indexes (CASSANDRA-6098)
 * Delete can potentially be skipped in batch (CASSANDRA-6115)
 * Allow alter keyspace on system_traces (CASSANDRA-6016)
 * Disallow empty column names in cql (CASSANDRA-6136)
 * Use Java7 file-handling APIs and fix file moving on Windows (CASSANDRA-5383)
 * Save compaction history to system keyspace (CASSANDRA-5078)
 * Fix NPE if StorageService.getOperationMode() is executed before full startup (CASSANDRA-6166)
 * CQL3: support pre-epoch longs for TimestampType (CASSANDRA-6212)
 * Add reloadtriggers command to nodetool (CASSANDRA-4949)
 * cqlsh: ignore empty 'value alias' in DESCRIBE (CASSANDRA-6139)
 * Fix sstable loader (CASSANDRA-6205)
 * Reject bootstrapping if the node already exists in gossip (CASSANDRA-5571)
 * Fix NPE while loading paxos state (CASSANDRA-6211)
 * cqlsh: add SHOW SESSION <tracing-session> command (CASSANDRA-6228)
Merged from 1.2:
 * (Hadoop) Require CFRR batchSize to be at least 2 (CASSANDRA-6114)
 * Add a warning for small LCS sstable size (CASSANDRA-6191)
 * Add ability to list specific KS/CF combinations in nodetool cfstats (CASSANDRA-4191)
 * Mark CF clean if a mutation raced the drop and got it marked dirty (CASSANDRA-5946)
 * Add a LOCAL_ONE consistency level (CASSANDRA-6202)
 * Limit CQL prepared statement cache by size instead of count (CASSANDRA-6107)
 * Tracing should log write failure rather than raw exceptions (CASSANDRA-6133)
 * lock access to TM.endpointToHostIdMap (CASSANDRA-6103)
 * Allow estimated memtable size to exceed slab allocator size (CASSANDRA-6078)
 * Start MeteredFlusher earlier to prevent OOM during CL replay (CASSANDRA-6087)
 * Avoid sending Truncate command to fat clients (CASSANDRA-6088)
 * Allow where clause conditions to be in parenthesis (CASSANDRA-6037)
 * Do not open non-ssl storage port if encryption option is all (CASSANDRA-3916)
 * Move batchlog replay to its own executor (CASSANDRA-6079)
 * Add tombstone debug threshold and histogram (CASSANDRA-6042, 6057)
 * Enable tcp keepalive on incoming connections (CASSANDRA-4053)
 * Fix fat client schema pull NPE (CASSANDRA-6089)
 * Fix memtable flushing for indexed tables (CASSANDRA-6112)
 * Fix skipping columns with multiple slices (CASSANDRA-6119)
 * Expose connected thrift + native client counts (CASSANDRA-5084)
 * Optimize auth setup (CASSANDRA-6122)
 * Trace index selection (CASSANDRA-6001)
 * Update sstablesPerReadHistogram to use biased sampling (CASSANDRA-6164)
 * Log UnknownColumnfamilyException when closing socket (CASSANDRA-5725)
 * Properly error out on CREATE INDEX for counters table (CASSANDRA-6160)
 * Handle JMX notification failure for repair (CASSANDRA-6097)
 * (Hadoop) Fetch no more than 128 splits in parallel (CASSANDRA-6169)
 * stress: add username/password authentication support (CASSANDRA-6068)
 * Fix indexed queries with row cache enabled on parent table (CASSANDRA-5732)
 * Fix compaction race during columnfamily drop (CASSANDRA-5957)
 * Fix validation of empty column names for compact tables (CASSANDRA-6152)
 * Skip replaying mutations that pass CRC but fail to deserialize (CASSANDRA-6183)
 * Rework token replacement to use replace_address (CASSANDRA-5916)
 * Fix altering column types (CASSANDRA-6185)
 * cqlsh: fix CREATE/ALTER WITH completion (CASSANDRA-6196)
 * add windows bat files for shell commands (CASSANDRA-6145)
 * Fix potential stack overflow during range tombstones insertion (CASSANDRA-6181)
 * (Hadoop) Make LOCAL_ONE the default consistency level (CASSANDRA-6214)


2.0.1
 * Fix bug that could allow reading deleted data temporarily (CASSANDRA-6025)
 * Improve memory use defaults (CASSANDRA-6059)
 * Make ThriftServer more easlly extensible (CASSANDRA-6058)
 * Remove Hadoop dependency from ITransportFactory (CASSANDRA-6062)
 * add file_cache_size_in_mb setting (CASSANDRA-5661)
 * Improve error message when yaml contains invalid properties (CASSANDRA-5958)
 * Improve leveled compaction's ability to find non-overlapping L0 compactions
   to work on concurrently (CASSANDRA-5921)
 * Notify indexer of columns shadowed by range tombstones (CASSANDRA-5614)
 * Log Merkle tree stats (CASSANDRA-2698)
 * Switch from crc32 to adler32 for compressed sstable checksums (CASSANDRA-5862)
 * Improve offheap memcpy performance (CASSANDRA-5884)
 * Use a range aware scanner for cleanup (CASSANDRA-2524)
 * Cleanup doesn't need to inspect sstables that contain only local data
   (CASSANDRA-5722)
 * Add ability for CQL3 to list partition keys (CASSANDRA-4536)
 * Improve native protocol serialization (CASSANDRA-5664)
 * Upgrade Thrift to 0.9.1 (CASSANDRA-5923)
 * Require superuser status for adding triggers (CASSANDRA-5963)
 * Make standalone scrubber handle old and new style leveled manifest
   (CASSANDRA-6005)
 * Fix paxos bugs (CASSANDRA-6012, 6013, 6023)
 * Fix paged ranges with multiple replicas (CASSANDRA-6004)
 * Fix potential AssertionError during tracing (CASSANDRA-6041)
 * Fix NPE in sstablesplit (CASSANDRA-6027)
 * Migrate pre-2.0 key/value/column aliases to system.schema_columns
   (CASSANDRA-6009)
 * Paging filter empty rows too agressively (CASSANDRA-6040)
 * Support variadic parameters for IN clauses (CASSANDRA-4210)
 * cqlsh: return the result of CAS writes (CASSANDRA-5796)
 * Fix validation of IN clauses with 2ndary indexes (CASSANDRA-6050)
 * Support named bind variables in CQL (CASSANDRA-6033)
Merged from 1.2:
 * Allow cache-keys-to-save to be set at runtime (CASSANDRA-5980)
 * Avoid second-guessing out-of-space state (CASSANDRA-5605)
 * Tuning knobs for dealing with large blobs and many CFs (CASSANDRA-5982)
 * (Hadoop) Fix CQLRW for thrift tables (CASSANDRA-6002)
 * Fix possible divide-by-zero in HHOM (CASSANDRA-5990)
 * Allow local batchlog writes for CL.ANY (CASSANDRA-5967)
 * Upgrade metrics-core to version 2.2.0 (CASSANDRA-5947)
 * Fix CqlRecordWriter with composite keys (CASSANDRA-5949)
 * Add snitch, schema version, cluster, partitioner to JMX (CASSANDRA-5881)
 * Allow disabling SlabAllocator (CASSANDRA-5935)
 * Make user-defined compaction JMX blocking (CASSANDRA-4952)
 * Fix streaming does not transfer wrapped range (CASSANDRA-5948)
 * Fix loading index summary containing empty key (CASSANDRA-5965)
 * Correctly handle limits in CompositesSearcher (CASSANDRA-5975)
 * Pig: handle CQL collections (CASSANDRA-5867)
 * Pass the updated cf to the PRSI index() method (CASSANDRA-5999)
 * Allow empty CQL3 batches (as no-op) (CASSANDRA-5994)
 * Support null in CQL3 functions (CASSANDRA-5910)
 * Replace the deprecated MapMaker with CacheLoader (CASSANDRA-6007)
 * Add SSTableDeletingNotification to DataTracker (CASSANDRA-6010)
 * Fix snapshots in use get deleted during snapshot repair (CASSANDRA-6011)
 * Move hints and exception count to o.a.c.metrics (CASSANDRA-6017)
 * Fix memory leak in snapshot repair (CASSANDRA-6047)
 * Fix sstable2sjon for CQL3 tables (CASSANDRA-5852)


2.0.0
 * Fix thrift validation when inserting into CQL3 tables (CASSANDRA-5138)
 * Fix periodic memtable flushing behavior with clean memtables (CASSANDRA-5931)
 * Fix dateOf() function for pre-2.0 timestamp columns (CASSANDRA-5928)
 * Fix SSTable unintentionally loads BF when opened for batch (CASSANDRA-5938)
 * Add stream session progress to JMX (CASSANDRA-4757)
 * Fix NPE during CAS operation (CASSANDRA-5925)
Merged from 1.2:
 * Fix getBloomFilterDiskSpaceUsed for AlwaysPresentFilter (CASSANDRA-5900)
 * Don't announce schema version until we've loaded the changes locally
   (CASSANDRA-5904)
 * Fix to support off heap bloom filters size greater than 2 GB (CASSANDRA-5903)
 * Properly handle parsing huge map and set literals (CASSANDRA-5893)


2.0.0-rc2
 * enable vnodes by default (CASSANDRA-5869)
 * fix CAS contention timeout (CASSANDRA-5830)
 * fix HsHa to respect max frame size (CASSANDRA-4573)
 * Fix (some) 2i on composite components omissions (CASSANDRA-5851)
 * cqlsh: add DESCRIBE FULL SCHEMA variant (CASSANDRA-5880)
Merged from 1.2:
 * Correctly validate sparse composite cells in scrub (CASSANDRA-5855)
 * Add KeyCacheHitRate metric to CF metrics (CASSANDRA-5868)
 * cqlsh: add support for multiline comments (CASSANDRA-5798)
 * Handle CQL3 SELECT duplicate IN restrictions on clustering columns
   (CASSANDRA-5856)


2.0.0-rc1
 * improve DecimalSerializer performance (CASSANDRA-5837)
 * fix potential spurious wakeup in AsyncOneResponse (CASSANDRA-5690)
 * fix schema-related trigger issues (CASSANDRA-5774)
 * Better validation when accessing CQL3 table from thrift (CASSANDRA-5138)
 * Fix assertion error during repair (CASSANDRA-5801)
 * Fix range tombstone bug (CASSANDRA-5805)
 * DC-local CAS (CASSANDRA-5797)
 * Add a native_protocol_version column to the system.local table (CASSANRDA-5819)
 * Use index_interval from cassandra.yaml when upgraded (CASSANDRA-5822)
 * Fix buffer underflow on socket close (CASSANDRA-5792)
Merged from 1.2:
 * Fix reading DeletionTime from 1.1-format sstables (CASSANDRA-5814)
 * cqlsh: add collections support to COPY (CASSANDRA-5698)
 * retry important messages for any IOException (CASSANDRA-5804)
 * Allow empty IN relations in SELECT/UPDATE/DELETE statements (CASSANDRA-5626)
 * cqlsh: fix crashing on Windows due to libedit detection (CASSANDRA-5812)
 * fix bulk-loading compressed sstables (CASSANDRA-5820)
 * (Hadoop) fix quoting in CqlPagingRecordReader and CqlRecordWriter
   (CASSANDRA-5824)
 * update default LCS sstable size to 160MB (CASSANDRA-5727)
 * Allow compacting 2Is via nodetool (CASSANDRA-5670)
 * Hex-encode non-String keys in OPP (CASSANDRA-5793)
 * nodetool history logging (CASSANDRA-5823)
 * (Hadoop) fix support for Thrift tables in CqlPagingRecordReader
   (CASSANDRA-5752)
 * add "all time blocked" to StatusLogger output (CASSANDRA-5825)
 * Future-proof inter-major-version schema migrations (CASSANDRA-5845)
 * (Hadoop) add CqlPagingRecordReader support for ReversedType in Thrift table
   (CASSANDRA-5718)
 * Add -no-snapshot option to scrub (CASSANDRA-5891)
 * Fix to support off heap bloom filters size greater than 2 GB (CASSANDRA-5903)
 * Properly handle parsing huge map and set literals (CASSANDRA-5893)
 * Fix LCS L0 compaction may overlap in L1 (CASSANDRA-5907)
 * New sstablesplit tool to split large sstables offline (CASSANDRA-4766)
 * Fix potential deadlock in native protocol server (CASSANDRA-5926)
 * Disallow incompatible type change in CQL3 (CASSANDRA-5882)
Merged from 1.1:
 * Correctly validate sparse composite cells in scrub (CASSANDRA-5855)


2.0.0-beta2
 * Replace countPendingHints with Hints Created metric (CASSANDRA-5746)
 * Allow nodetool with no args, and with help to run without a server (CASSANDRA-5734)
 * Cleanup AbstractType/TypeSerializer classes (CASSANDRA-5744)
 * Remove unimplemented cli option schema-mwt (CASSANDRA-5754)
 * Support range tombstones in thrift (CASSANDRA-5435)
 * Normalize table-manipulating CQL3 statements' class names (CASSANDRA-5759)
 * cqlsh: add missing table options to DESCRIBE output (CASSANDRA-5749)
 * Fix assertion error during repair (CASSANDRA-5757)
 * Fix bulkloader (CASSANDRA-5542)
 * Add LZ4 compression to the native protocol (CASSANDRA-5765)
 * Fix bugs in the native protocol v2 (CASSANDRA-5770)
 * CAS on 'primary key only' table (CASSANDRA-5715)
 * Support streaming SSTables of old versions (CASSANDRA-5772)
 * Always respect protocol version in native protocol (CASSANDRA-5778)
 * Fix ConcurrentModificationException during streaming (CASSANDRA-5782)
 * Update deletion timestamp in Commit#updatesWithPaxosTime (CASSANDRA-5787)
 * Thrift cas() method crashes if input columns are not sorted (CASSANDRA-5786)
 * Order columns names correctly when querying for CAS (CASSANDRA-5788)
 * Fix streaming retry (CASSANDRA-5775)
Merged from 1.2:
 * if no seeds can be a reached a node won't start in a ring by itself (CASSANDRA-5768)
 * add cassandra.unsafesystem property (CASSANDRA-5704)
 * (Hadoop) quote identifiers in CqlPagingRecordReader (CASSANDRA-5763)
 * Add replace_node functionality for vnodes (CASSANDRA-5337)
 * Add timeout events to query traces (CASSANDRA-5520)
 * Fix serialization of the LEFT gossip value (CASSANDRA-5696)
 * Pig: support for cql3 tables (CASSANDRA-5234)
 * Fix skipping range tombstones with reverse queries (CASSANDRA-5712)
 * Expire entries out of ThriftSessionManager (CASSANDRA-5719)
 * Don't keep ancestor information in memory (CASSANDRA-5342)
 * Expose native protocol server status in nodetool info (CASSANDRA-5735)
 * Fix pathetic performance of range tombstones (CASSANDRA-5677)
 * Fix querying with an empty (impossible) range (CASSANDRA-5573)
 * cqlsh: handle CUSTOM 2i in DESCRIBE output (CASSANDRA-5760)
 * Fix minor bug in Range.intersects(Bound) (CASSANDRA-5771)
 * cqlsh: handle disabled compression in DESCRIBE output (CASSANDRA-5766)
 * Ensure all UP events are notified on the native protocol (CASSANDRA-5769)
 * Fix formatting of sstable2json with multiple -k arguments (CASSANDRA-5781)
 * Don't rely on row marker for queries in general to hide lost markers
   after TTL expires (CASSANDRA-5762)
 * Sort nodetool help output (CASSANDRA-5776)
 * Fix column expiring during 2 phases compaction (CASSANDRA-5799)
 * now() is being rejected in INSERTs when inside collections (CASSANDRA-5795)


2.0.0-beta1
 * Add support for indexing clustered columns (CASSANDRA-5125)
 * Removed on-heap row cache (CASSANDRA-5348)
 * use nanotime consistently for node-local timeouts (CASSANDRA-5581)
 * Avoid unnecessary second pass on name-based queries (CASSANDRA-5577)
 * Experimental triggers (CASSANDRA-1311)
 * JEMalloc support for off-heap allocation (CASSANDRA-3997)
 * Single-pass compaction (CASSANDRA-4180)
 * Removed token range bisection (CASSANDRA-5518)
 * Removed compatibility with pre-1.2.5 sstables and network messages
   (CASSANDRA-5511)
 * removed PBSPredictor (CASSANDRA-5455)
 * CAS support (CASSANDRA-5062, 5441, 5442, 5443, 5619, 5667)
 * Leveled compaction performs size-tiered compactions in L0
   (CASSANDRA-5371, 5439)
 * Add yaml network topology snitch for mixed ec2/other envs (CASSANDRA-5339)
 * Log when a node is down longer than the hint window (CASSANDRA-4554)
 * Optimize tombstone creation for ExpiringColumns (CASSANDRA-4917)
 * Improve LeveledScanner work estimation (CASSANDRA-5250, 5407)
 * Replace compaction lock with runWithCompactionsDisabled (CASSANDRA-3430)
 * Change Message IDs to ints (CASSANDRA-5307)
 * Move sstable level information into the Stats component, removing the
   need for a separate Manifest file (CASSANDRA-4872)
 * avoid serializing to byte[] on commitlog append (CASSANDRA-5199)
 * make index_interval configurable per columnfamily (CASSANDRA-3961, CASSANDRA-5650)
 * add default_time_to_live (CASSANDRA-3974)
 * add memtable_flush_period_in_ms (CASSANDRA-4237)
 * replace supercolumns internally by composites (CASSANDRA-3237, 5123)
 * upgrade thrift to 0.9.0 (CASSANDRA-3719)
 * drop unnecessary keyspace parameter from user-defined compaction API
   (CASSANDRA-5139)
 * more robust solution to incomplete compactions + counters (CASSANDRA-5151)
 * Change order of directory searching for c*.in.sh (CASSANDRA-3983)
 * Add tool to reset SSTable compaction level for LCS (CASSANDRA-5271)
 * Allow custom configuration loader (CASSANDRA-5045)
 * Remove memory emergency pressure valve logic (CASSANDRA-3534)
 * Reduce request latency with eager retry (CASSANDRA-4705)
 * cqlsh: Remove ASSUME command (CASSANDRA-5331)
 * Rebuild BF when loading sstables if bloom_filter_fp_chance
   has changed since compaction (CASSANDRA-5015)
 * remove row-level bloom filters (CASSANDRA-4885)
 * Change Kernel Page Cache skipping into row preheating (disabled by default)
   (CASSANDRA-4937)
 * Improve repair by deciding on a gcBefore before sending
   out TreeRequests (CASSANDRA-4932)
 * Add an official way to disable compactions (CASSANDRA-5074)
 * Reenable ALTER TABLE DROP with new semantics (CASSANDRA-3919)
 * Add binary protocol versioning (CASSANDRA-5436)
 * Swap THshaServer for TThreadedSelectorServer (CASSANDRA-5530)
 * Add alias support to SELECT statement (CASSANDRA-5075)
 * Don't create empty RowMutations in CommitLogReplayer (CASSANDRA-5541)
 * Use range tombstones when dropping cfs/columns from schema (CASSANDRA-5579)
 * cqlsh: drop CQL2/CQL3-beta support (CASSANDRA-5585)
 * Track max/min column names in sstables to be able to optimize slice
   queries (CASSANDRA-5514, CASSANDRA-5595, CASSANDRA-5600)
 * Binary protocol: allow batching already prepared statements (CASSANDRA-4693)
 * Allow preparing timestamp, ttl and limit in CQL3 queries (CASSANDRA-4450)
 * Support native link w/o JNA in Java7 (CASSANDRA-3734)
 * Use SASL authentication in binary protocol v2 (CASSANDRA-5545)
 * Replace Thrift HsHa with LMAX Disruptor based implementation (CASSANDRA-5582)
 * cqlsh: Add row count to SELECT output (CASSANDRA-5636)
 * Include a timestamp with all read commands to determine column expiration
   (CASSANDRA-5149)
 * Streaming 2.0 (CASSANDRA-5286, 5699)
 * Conditional create/drop ks/table/index statements in CQL3 (CASSANDRA-2737)
 * more pre-table creation property validation (CASSANDRA-5693)
 * Redesign repair messages (CASSANDRA-5426)
 * Fix ALTER RENAME post-5125 (CASSANDRA-5702)
 * Disallow renaming a 2ndary indexed column (CASSANDRA-5705)
 * Rename Table to Keyspace (CASSANDRA-5613)
 * Ensure changing column_index_size_in_kb on different nodes don't corrupt the
   sstable (CASSANDRA-5454)
 * Move resultset type information into prepare, not execute (CASSANDRA-5649)
 * Auto paging in binary protocol (CASSANDRA-4415, 5714)
 * Don't tie client side use of AbstractType to JDBC (CASSANDRA-4495)
 * Adds new TimestampType to replace DateType (CASSANDRA-5723, CASSANDRA-5729)
Merged from 1.2:
 * make starting native protocol server idempotent (CASSANDRA-5728)
 * Fix loading key cache when a saved entry is no longer valid (CASSANDRA-5706)
 * Fix serialization of the LEFT gossip value (CASSANDRA-5696)
 * cqlsh: Don't show 'null' in place of empty values (CASSANDRA-5675)
 * Race condition in detecting version on a mixed 1.1/1.2 cluster
   (CASSANDRA-5692)
 * Fix skipping range tombstones with reverse queries (CASSANDRA-5712)
 * Expire entries out of ThriftSessionManager (CASSANRDA-5719)
 * Don't keep ancestor information in memory (CASSANDRA-5342)
 * cqlsh: fix handling of semicolons inside BATCH queries (CASSANDRA-5697)


1.2.6
 * Fix tracing when operation completes before all responses arrive
   (CASSANDRA-5668)
 * Fix cross-DC mutation forwarding (CASSANDRA-5632)
 * Reduce SSTableLoader memory usage (CASSANDRA-5555)
 * Scale hinted_handoff_throttle_in_kb to cluster size (CASSANDRA-5272)
 * (Hadoop) Add CQL3 input/output formats (CASSANDRA-4421, 5622)
 * (Hadoop) Fix InputKeyRange in CFIF (CASSANDRA-5536)
 * Fix dealing with ridiculously large max sstable sizes in LCS (CASSANDRA-5589)
 * Ignore pre-truncate hints (CASSANDRA-4655)
 * Move System.exit on OOM into a separate thread (CASSANDRA-5273)
 * Write row markers when serializing schema (CASSANDRA-5572)
 * Check only SSTables for the requested range when streaming (CASSANDRA-5569)
 * Improve batchlog replay behavior and hint ttl handling (CASSANDRA-5314)
 * Exclude localTimestamp from validation for tombstones (CASSANDRA-5398)
 * cqlsh: add custom prompt support (CASSANDRA-5539)
 * Reuse prepared statements in hot auth queries (CASSANDRA-5594)
 * cqlsh: add vertical output option (see EXPAND) (CASSANDRA-5597)
 * Add a rate limit option to stress (CASSANDRA-5004)
 * have BulkLoader ignore snapshots directories (CASSANDRA-5587)
 * fix SnitchProperties logging context (CASSANDRA-5602)
 * Expose whether jna is enabled and memory is locked via JMX (CASSANDRA-5508)
 * cqlsh: fix COPY FROM with ReversedType (CASSANDRA-5610)
 * Allow creating CUSTOM indexes on collections (CASSANDRA-5615)
 * Evaluate now() function at execution time (CASSANDRA-5616)
 * Expose detailed read repair metrics (CASSANDRA-5618)
 * Correct blob literal + ReversedType parsing (CASSANDRA-5629)
 * Allow GPFS to prefer the internal IP like EC2MRS (CASSANDRA-5630)
 * fix help text for -tspw cassandra-cli (CASSANDRA-5643)
 * don't throw away initial causes exceptions for internode encryption issues
   (CASSANDRA-5644)
 * Fix message spelling errors for cql select statements (CASSANDRA-5647)
 * Suppress custom exceptions thru jmx (CASSANDRA-5652)
 * Update CREATE CUSTOM INDEX syntax (CASSANDRA-5639)
 * Fix PermissionDetails.equals() method (CASSANDRA-5655)
 * Never allow partition key ranges in CQL3 without token() (CASSANDRA-5666)
 * Gossiper incorrectly drops AppState for an upgrading node (CASSANDRA-5660)
 * Connection thrashing during multi-region ec2 during upgrade, due to
   messaging version (CASSANDRA-5669)
 * Avoid over reconnecting in EC2MRS (CASSANDRA-5678)
 * Fix ReadResponseSerializer.serializedSize() for digest reads (CASSANDRA-5476)
 * allow sstable2json on 2i CFs (CASSANDRA-5694)
Merged from 1.1:
 * Remove buggy thrift max message length option (CASSANDRA-5529)
 * Fix NPE in Pig's widerow mode (CASSANDRA-5488)
 * Add split size parameter to Pig and disable split combination (CASSANDRA-5544)


1.2.5
 * make BytesToken.toString only return hex bytes (CASSANDRA-5566)
 * Ensure that submitBackground enqueues at least one task (CASSANDRA-5554)
 * fix 2i updates with identical values and timestamps (CASSANDRA-5540)
 * fix compaction throttling bursty-ness (CASSANDRA-4316)
 * reduce memory consumption of IndexSummary (CASSANDRA-5506)
 * remove per-row column name bloom filters (CASSANDRA-5492)
 * Include fatal errors in trace events (CASSANDRA-5447)
 * Ensure that PerRowSecondaryIndex is notified of row-level deletes
   (CASSANDRA-5445)
 * Allow empty blob literals in CQL3 (CASSANDRA-5452)
 * Fix streaming RangeTombstones at column index boundary (CASSANDRA-5418)
 * Fix preparing statements when current keyspace is not set (CASSANDRA-5468)
 * Fix SemanticVersion.isSupportedBy minor/patch handling (CASSANDRA-5496)
 * Don't provide oldCfId for post-1.1 system cfs (CASSANDRA-5490)
 * Fix primary range ignores replication strategy (CASSANDRA-5424)
 * Fix shutdown of binary protocol server (CASSANDRA-5507)
 * Fix repair -snapshot not working (CASSANDRA-5512)
 * Set isRunning flag later in binary protocol server (CASSANDRA-5467)
 * Fix use of CQL3 functions with descending clustering order (CASSANDRA-5472)
 * Disallow renaming columns one at a time for thrift table in CQL3
   (CASSANDRA-5531)
 * cqlsh: add CLUSTERING ORDER BY support to DESCRIBE (CASSANDRA-5528)
 * Add custom secondary index support to CQL3 (CASSANDRA-5484)
 * Fix repair hanging silently on unexpected error (CASSANDRA-5229)
 * Fix Ec2Snitch regression introduced by CASSANDRA-5171 (CASSANDRA-5432)
 * Add nodetool enablebackup/disablebackup (CASSANDRA-5556)
 * cqlsh: fix DESCRIBE after case insensitive USE (CASSANDRA-5567)
Merged from 1.1
 * Add retry mechanism to OTC for non-droppable_verbs (CASSANDRA-5393)
 * Use allocator information to improve memtable memory usage estimate
   (CASSANDRA-5497)
 * Fix trying to load deleted row into row cache on startup (CASSANDRA-4463)
 * fsync leveled manifest to avoid corruption (CASSANDRA-5535)
 * Fix Bound intersection computation (CASSANDRA-5551)
 * sstablescrub now respects max memory size in cassandra.in.sh (CASSANDRA-5562)


1.2.4
 * Ensure that PerRowSecondaryIndex updates see the most recent values
   (CASSANDRA-5397)
 * avoid duplicate index entries ind PrecompactedRow and
   ParallelCompactionIterable (CASSANDRA-5395)
 * remove the index entry on oldColumn when new column is a tombstone
   (CASSANDRA-5395)
 * Change default stream throughput from 400 to 200 mbps (CASSANDRA-5036)
 * Gossiper logs DOWN for symmetry with UP (CASSANDRA-5187)
 * Fix mixing prepared statements between keyspaces (CASSANDRA-5352)
 * Fix consistency level during bootstrap - strike 3 (CASSANDRA-5354)
 * Fix transposed arguments in AlreadyExistsException (CASSANDRA-5362)
 * Improve asynchronous hint delivery (CASSANDRA-5179)
 * Fix Guava dependency version (12.0 -> 13.0.1) for Maven (CASSANDRA-5364)
 * Validate that provided CQL3 collection value are < 64K (CASSANDRA-5355)
 * Make upgradeSSTable skip current version sstables by default (CASSANDRA-5366)
 * Optimize min/max timestamp collection (CASSANDRA-5373)
 * Invalid streamId in cql binary protocol when using invalid CL
   (CASSANDRA-5164)
 * Fix validation for IN where clauses with collections (CASSANDRA-5376)
 * Copy resultSet on count query to avoid ConcurrentModificationException
   (CASSANDRA-5382)
 * Correctly typecheck in CQL3 even with ReversedType (CASSANDRA-5386)
 * Fix streaming compressed files when using encryption (CASSANDRA-5391)
 * cassandra-all 1.2.0 pom missing netty dependency (CASSANDRA-5392)
 * Fix writetime/ttl functions on null values (CASSANDRA-5341)
 * Fix NPE during cql3 select with token() (CASSANDRA-5404)
 * IndexHelper.skipBloomFilters won't skip non-SHA filters (CASSANDRA-5385)
 * cqlsh: Print maps ordered by key, sort sets (CASSANDRA-5413)
 * Add null syntax support in CQL3 for inserts (CASSANDRA-3783)
 * Allow unauthenticated set_keyspace() calls (CASSANDRA-5423)
 * Fix potential incremental backups race (CASSANDRA-5410)
 * Fix prepared BATCH statements with batch-level timestamps (CASSANDRA-5415)
 * Allow overriding superuser setup delay (CASSANDRA-5430)
 * cassandra-shuffle with JMX usernames and passwords (CASSANDRA-5431)
Merged from 1.1:
 * cli: Quote ks and cf names in schema output when needed (CASSANDRA-5052)
 * Fix bad default for min/max timestamp in SSTableMetadata (CASSANDRA-5372)
 * Fix cf name extraction from manifest in Directories.migrateFile()
   (CASSANDRA-5242)
 * Support pluggable internode authentication (CASSANDRA-5401)


1.2.3
 * add check for sstable overlap within a level on startup (CASSANDRA-5327)
 * replace ipv6 colons in jmx object names (CASSANDRA-5298, 5328)
 * Avoid allocating SSTableBoundedScanner during repair when the range does
   not intersect the sstable (CASSANDRA-5249)
 * Don't lowercase property map keys (this breaks NTS) (CASSANDRA-5292)
 * Fix composite comparator with super columns (CASSANDRA-5287)
 * Fix insufficient validation of UPDATE queries against counter cfs
   (CASSANDRA-5300)
 * Fix PropertyFileSnitch default DC/Rack behavior (CASSANDRA-5285)
 * Handle null values when executing prepared statement (CASSANDRA-5081)
 * Add netty to pom dependencies (CASSANDRA-5181)
 * Include type arguments in Thrift CQLPreparedResult (CASSANDRA-5311)
 * Fix compaction not removing columns when bf_fp_ratio is 1 (CASSANDRA-5182)
 * cli: Warn about missing CQL3 tables in schema descriptions (CASSANDRA-5309)
 * Re-enable unknown option in replication/compaction strategies option for
   backward compatibility (CASSANDRA-4795)
 * Add binary protocol support to stress (CASSANDRA-4993)
 * cqlsh: Fix COPY FROM value quoting and null handling (CASSANDRA-5305)
 * Fix repair -pr for vnodes (CASSANDRA-5329)
 * Relax CL for auth queries for non-default users (CASSANDRA-5310)
 * Fix AssertionError during repair (CASSANDRA-5245)
 * Don't announce migrations to pre-1.2 nodes (CASSANDRA-5334)
Merged from 1.1:
 * Update offline scrub for 1.0 -> 1.1 directory structure (CASSANDRA-5195)
 * add tmp flag to Descriptor hashcode (CASSANDRA-4021)
 * fix logging of "Found table data in data directories" when only system tables
   are present (CASSANDRA-5289)
 * cli: Add JMX authentication support (CASSANDRA-5080)
 * nodetool: ability to repair specific range (CASSANDRA-5280)
 * Fix possible assertion triggered in SliceFromReadCommand (CASSANDRA-5284)
 * cqlsh: Add inet type support on Windows (ipv4-only) (CASSANDRA-4801)
 * Fix race when initializing ColumnFamilyStore (CASSANDRA-5350)
 * Add UseTLAB JVM flag (CASSANDRA-5361)


1.2.2
 * fix potential for multiple concurrent compactions of the same sstables
   (CASSANDRA-5256)
 * avoid no-op caching of byte[] on commitlog append (CASSANDRA-5199)
 * fix symlinks under data dir not working (CASSANDRA-5185)
 * fix bug in compact storage metadata handling (CASSANDRA-5189)
 * Validate login for USE queries (CASSANDRA-5207)
 * cli: remove default username and password (CASSANDRA-5208)
 * configure populate_io_cache_on_flush per-CF (CASSANDRA-4694)
 * allow configuration of internode socket buffer (CASSANDRA-3378)
 * Make sstable directory picking blacklist-aware again (CASSANDRA-5193)
 * Correctly expire gossip states for edge cases (CASSANDRA-5216)
 * Improve handling of directory creation failures (CASSANDRA-5196)
 * Expose secondary indicies to the rest of nodetool (CASSANDRA-4464)
 * Binary protocol: avoid sending notification for 0.0.0.0 (CASSANDRA-5227)
 * add UseCondCardMark XX jvm settings on jdk 1.7 (CASSANDRA-4366)
 * CQL3 refactor to allow conversion function (CASSANDRA-5226)
 * Fix drop of sstables in some circumstance (CASSANDRA-5232)
 * Implement caching of authorization results (CASSANDRA-4295)
 * Add support for LZ4 compression (CASSANDRA-5038)
 * Fix missing columns in wide rows queries (CASSANDRA-5225)
 * Simplify auth setup and make system_auth ks alterable (CASSANDRA-5112)
 * Stop compactions from hanging during bootstrap (CASSANDRA-5244)
 * fix compressed streaming sending extra chunk (CASSANDRA-5105)
 * Add CQL3-based implementations of IAuthenticator and IAuthorizer
   (CASSANDRA-4898)
 * Fix timestamp-based tomstone removal logic (CASSANDRA-5248)
 * cli: Add JMX authentication support (CASSANDRA-5080)
 * Fix forceFlush behavior (CASSANDRA-5241)
 * cqlsh: Add username autocompletion (CASSANDRA-5231)
 * Fix CQL3 composite partition key error (CASSANDRA-5240)
 * Allow IN clause on last clustering key (CASSANDRA-5230)
Merged from 1.1:
 * fix start key/end token validation for wide row iteration (CASSANDRA-5168)
 * add ConfigHelper support for Thrift frame and max message sizes (CASSANDRA-5188)
 * fix nodetool repair not fail on node down (CASSANDRA-5203)
 * always collect tombstone hints (CASSANDRA-5068)
 * Fix error when sourcing file in cqlsh (CASSANDRA-5235)


1.2.1
 * stream undelivered hints on decommission (CASSANDRA-5128)
 * GossipingPropertyFileSnitch loads saved dc/rack info if needed (CASSANDRA-5133)
 * drain should flush system CFs too (CASSANDRA-4446)
 * add inter_dc_tcp_nodelay setting (CASSANDRA-5148)
 * re-allow wrapping ranges for start_token/end_token range pairitspwng (CASSANDRA-5106)
 * fix validation compaction of empty rows (CASSANDRA-5136)
 * nodetool methods to enable/disable hint storage/delivery (CASSANDRA-4750)
 * disallow bloom filter false positive chance of 0 (CASSANDRA-5013)
 * add threadpool size adjustment methods to JMXEnabledThreadPoolExecutor and
   CompactionManagerMBean (CASSANDRA-5044)
 * fix hinting for dropped local writes (CASSANDRA-4753)
 * off-heap cache doesn't need mutable column container (CASSANDRA-5057)
 * apply disk_failure_policy to bad disks on initial directory creation
   (CASSANDRA-4847)
 * Optimize name-based queries to use ArrayBackedSortedColumns (CASSANDRA-5043)
 * Fall back to old manifest if most recent is unparseable (CASSANDRA-5041)
 * pool [Compressed]RandomAccessReader objects on the partitioned read path
   (CASSANDRA-4942)
 * Add debug logging to list filenames processed by Directories.migrateFile
   method (CASSANDRA-4939)
 * Expose black-listed directories via JMX (CASSANDRA-4848)
 * Log compaction merge counts (CASSANDRA-4894)
 * Minimize byte array allocation by AbstractData{Input,Output} (CASSANDRA-5090)
 * Add SSL support for the binary protocol (CASSANDRA-5031)
 * Allow non-schema system ks modification for shuffle to work (CASSANDRA-5097)
 * cqlsh: Add default limit to SELECT statements (CASSANDRA-4972)
 * cqlsh: fix DESCRIBE for 1.1 cfs in CQL3 (CASSANDRA-5101)
 * Correctly gossip with nodes >= 1.1.7 (CASSANDRA-5102)
 * Ensure CL guarantees on digest mismatch (CASSANDRA-5113)
 * Validate correctly selects on composite partition key (CASSANDRA-5122)
 * Fix exception when adding collection (CASSANDRA-5117)
 * Handle states for non-vnode clusters correctly (CASSANDRA-5127)
 * Refuse unrecognized replication and compaction strategy options (CASSANDRA-4795)
 * Pick the correct value validator in sstable2json for cql3 tables (CASSANDRA-5134)
 * Validate login for describe_keyspace, describe_keyspaces and set_keyspace
   (CASSANDRA-5144)
 * Fix inserting empty maps (CASSANDRA-5141)
 * Don't remove tokens from System table for node we know (CASSANDRA-5121)
 * fix streaming progress report for compresed files (CASSANDRA-5130)
 * Coverage analysis for low-CL queries (CASSANDRA-4858)
 * Stop interpreting dates as valid timeUUID value (CASSANDRA-4936)
 * Adds E notation for floating point numbers (CASSANDRA-4927)
 * Detect (and warn) unintentional use of the cql2 thrift methods when cql3 was
   intended (CASSANDRA-5172)
 * cli: Quote ks and cf names in schema output when needed (CASSANDRA-5052)
 * Fix cf name extraction from manifest in Directories.migrateFile() (CASSANDRA-5242)
 * Replace mistaken usage of commons-logging with slf4j (CASSANDRA-5464)
 * Ensure Jackson dependency matches lib (CASSANDRA-5126)
 * Expose droppable tombstone ratio stats over JMX (CASSANDRA-5159)
Merged from 1.1:
 * Simplify CompressedRandomAccessReader to work around JDK FD bug (CASSANDRA-5088)
 * Improve handling a changing target throttle rate mid-compaction (CASSANDRA-5087)
 * Pig: correctly decode row keys in widerow mode (CASSANDRA-5098)
 * nodetool repair command now prints progress (CASSANDRA-4767)
 * fix user defined compaction to run against 1.1 data directory (CASSANDRA-5118)
 * Fix CQL3 BATCH authorization caching (CASSANDRA-5145)
 * fix get_count returns incorrect value with TTL (CASSANDRA-5099)
 * better handling for mid-compaction failure (CASSANDRA-5137)
 * convert default marshallers list to map for better readability (CASSANDRA-5109)
 * fix ConcurrentModificationException in getBootstrapSource (CASSANDRA-5170)
 * fix sstable maxtimestamp for row deletes and pre-1.1.1 sstables (CASSANDRA-5153)
 * Fix thread growth on node removal (CASSANDRA-5175)
 * Make Ec2Region's datacenter name configurable (CASSANDRA-5155)


1.2.0
 * Disallow counters in collections (CASSANDRA-5082)
 * cqlsh: add unit tests (CASSANDRA-3920)
 * fix default bloom_filter_fp_chance for LeveledCompactionStrategy (CASSANDRA-5093)
Merged from 1.1:
 * add validation for get_range_slices with start_key and end_token (CASSANDRA-5089)


1.2.0-rc2
 * fix nodetool ownership display with vnodes (CASSANDRA-5065)
 * cqlsh: add DESCRIBE KEYSPACES command (CASSANDRA-5060)
 * Fix potential infinite loop when reloading CFS (CASSANDRA-5064)
 * Fix SimpleAuthorizer example (CASSANDRA-5072)
 * cqlsh: force CL.ONE for tracing and system.schema* queries (CASSANDRA-5070)
 * Includes cassandra-shuffle in the debian package (CASSANDRA-5058)
Merged from 1.1:
 * fix multithreaded compaction deadlock (CASSANDRA-4492)
 * fix temporarily missing schema after upgrade from pre-1.1.5 (CASSANDRA-5061)
 * Fix ALTER TABLE overriding compression options with defaults
   (CASSANDRA-4996, 5066)
 * fix specifying and altering crc_check_chance (CASSANDRA-5053)
 * fix Murmur3Partitioner ownership% calculation (CASSANDRA-5076)
 * Don't expire columns sooner than they should in 2ndary indexes (CASSANDRA-5079)


1.2-rc1
 * rename rpc_timeout settings to request_timeout (CASSANDRA-5027)
 * add BF with 0.1 FP to LCS by default (CASSANDRA-5029)
 * Fix preparing insert queries (CASSANDRA-5016)
 * Fix preparing queries with counter increment (CASSANDRA-5022)
 * Fix preparing updates with collections (CASSANDRA-5017)
 * Don't generate UUID based on other node address (CASSANDRA-5002)
 * Fix message when trying to alter a clustering key type (CASSANDRA-5012)
 * Update IAuthenticator to match the new IAuthorizer (CASSANDRA-5003)
 * Fix inserting only a key in CQL3 (CASSANDRA-5040)
 * Fix CQL3 token() function when used with strings (CASSANDRA-5050)
Merged from 1.1:
 * reduce log spam from invalid counter shards (CASSANDRA-5026)
 * Improve schema propagation performance (CASSANDRA-5025)
 * Fix for IndexHelper.IndexFor throws OOB Exception (CASSANDRA-5030)
 * cqlsh: make it possible to describe thrift CFs (CASSANDRA-4827)
 * cqlsh: fix timestamp formatting on some platforms (CASSANDRA-5046)


1.2-beta3
 * make consistency level configurable in cqlsh (CASSANDRA-4829)
 * fix cqlsh rendering of blob fields (CASSANDRA-4970)
 * fix cqlsh DESCRIBE command (CASSANDRA-4913)
 * save truncation position in system table (CASSANDRA-4906)
 * Move CompressionMetadata off-heap (CASSANDRA-4937)
 * allow CLI to GET cql3 columnfamily data (CASSANDRA-4924)
 * Fix rare race condition in getExpireTimeForEndpoint (CASSANDRA-4402)
 * acquire references to overlapping sstables during compaction so bloom filter
   doesn't get free'd prematurely (CASSANDRA-4934)
 * Don't share slice query filter in CQL3 SelectStatement (CASSANDRA-4928)
 * Separate tracing from Log4J (CASSANDRA-4861)
 * Exclude gcable tombstones from merkle-tree computation (CASSANDRA-4905)
 * Better printing of AbstractBounds for tracing (CASSANDRA-4931)
 * Optimize mostRecentTombstone check in CC.collectAllData (CASSANDRA-4883)
 * Change stream session ID to UUID to avoid collision from same node (CASSANDRA-4813)
 * Use Stats.db when bulk loading if present (CASSANDRA-4957)
 * Skip repair on system_trace and keyspaces with RF=1 (CASSANDRA-4956)
 * (cql3) Remove arbitrary SELECT limit (CASSANDRA-4918)
 * Correctly handle prepared operation on collections (CASSANDRA-4945)
 * Fix CQL3 LIMIT (CASSANDRA-4877)
 * Fix Stress for CQL3 (CASSANDRA-4979)
 * Remove cassandra specific exceptions from JMX interface (CASSANDRA-4893)
 * (CQL3) Force using ALLOW FILTERING on potentially inefficient queries (CASSANDRA-4915)
 * (cql3) Fix adding column when the table has collections (CASSANDRA-4982)
 * (cql3) Fix allowing collections with compact storage (CASSANDRA-4990)
 * (cql3) Refuse ttl/writetime function on collections (CASSANDRA-4992)
 * Replace IAuthority with new IAuthorizer (CASSANDRA-4874)
 * clqsh: fix KEY pseudocolumn escaping when describing Thrift tables
   in CQL3 mode (CASSANDRA-4955)
 * add basic authentication support for Pig CassandraStorage (CASSANDRA-3042)
 * fix CQL2 ALTER TABLE compaction_strategy_class altering (CASSANDRA-4965)
Merged from 1.1:
 * Fall back to old describe_splits if d_s_ex is not available (CASSANDRA-4803)
 * Improve error reporting when streaming ranges fail (CASSANDRA-5009)
 * Fix cqlsh timestamp formatting of timezone info (CASSANDRA-4746)
 * Fix assertion failure with leveled compaction (CASSANDRA-4799)
 * Check for null end_token in get_range_slice (CASSANDRA-4804)
 * Remove all remnants of removed nodes (CASSANDRA-4840)
 * Add aut-reloading of the log4j file in debian package (CASSANDRA-4855)
 * Fix estimated row cache entry size (CASSANDRA-4860)
 * reset getRangeSlice filter after finishing a row for get_paged_slice
   (CASSANDRA-4919)
 * expunge row cache post-truncate (CASSANDRA-4940)
 * Allow static CF definition with compact storage (CASSANDRA-4910)
 * Fix endless loop/compaction of schema_* CFs due to broken timestamps (CASSANDRA-4880)
 * Fix 'wrong class type' assertion in CounterColumn (CASSANDRA-4976)


1.2-beta2
 * fp rate of 1.0 disables BF entirely; LCS defaults to 1.0 (CASSANDRA-4876)
 * off-heap bloom filters for row keys (CASSANDRA_4865)
 * add extension point for sstable components (CASSANDRA-4049)
 * improve tracing output (CASSANDRA-4852, 4862)
 * make TRACE verb droppable (CASSANDRA-4672)
 * fix BulkLoader recognition of CQL3 columnfamilies (CASSANDRA-4755)
 * Sort commitlog segments for replay by id instead of mtime (CASSANDRA-4793)
 * Make hint delivery asynchronous (CASSANDRA-4761)
 * Pluggable Thrift transport factories for CLI and cqlsh (CASSANDRA-4609, 4610)
 * cassandra-cli: allow Double value type to be inserted to a column (CASSANDRA-4661)
 * Add ability to use custom TServerFactory implementations (CASSANDRA-4608)
 * optimize batchlog flushing to skip successful batches (CASSANDRA-4667)
 * include metadata for system keyspace itself in schema tables (CASSANDRA-4416)
 * add check to PropertyFileSnitch to verify presence of location for
   local node (CASSANDRA-4728)
 * add PBSPredictor consistency modeler (CASSANDRA-4261)
 * remove vestiges of Thrift unframed mode (CASSANDRA-4729)
 * optimize single-row PK lookups (CASSANDRA-4710)
 * adjust blockFor calculation to account for pending ranges due to node
   movement (CASSANDRA-833)
 * Change CQL version to 3.0.0 and stop accepting 3.0.0-beta1 (CASSANDRA-4649)
 * (CQL3) Make prepared statement global instead of per connection
   (CASSANDRA-4449)
 * Fix scrubbing of CQL3 created tables (CASSANDRA-4685)
 * (CQL3) Fix validation when using counter and regular columns in the same
   table (CASSANDRA-4706)
 * Fix bug starting Cassandra with simple authentication (CASSANDRA-4648)
 * Add support for batchlog in CQL3 (CASSANDRA-4545, 4738)
 * Add support for multiple column family outputs in CFOF (CASSANDRA-4208)
 * Support repairing only the local DC nodes (CASSANDRA-4747)
 * Use rpc_address for binary protocol and change default port (CASSANDRA-4751)
 * Fix use of collections in prepared statements (CASSANDRA-4739)
 * Store more information into peers table (CASSANDRA-4351, 4814)
 * Configurable bucket size for size tiered compaction (CASSANDRA-4704)
 * Run leveled compaction in parallel (CASSANDRA-4310)
 * Fix potential NPE during CFS reload (CASSANDRA-4786)
 * Composite indexes may miss results (CASSANDRA-4796)
 * Move consistency level to the protocol level (CASSANDRA-4734, 4824)
 * Fix Subcolumn slice ends not respected (CASSANDRA-4826)
 * Fix Assertion error in cql3 select (CASSANDRA-4783)
 * Fix list prepend logic (CQL3) (CASSANDRA-4835)
 * Add booleans as literals in CQL3 (CASSANDRA-4776)
 * Allow renaming PK columns in CQL3 (CASSANDRA-4822)
 * Fix binary protocol NEW_NODE event (CASSANDRA-4679)
 * Fix potential infinite loop in tombstone compaction (CASSANDRA-4781)
 * Remove system tables accounting from schema (CASSANDRA-4850)
 * (cql3) Force provided columns in clustering key order in
   'CLUSTERING ORDER BY' (CASSANDRA-4881)
 * Fix composite index bug (CASSANDRA-4884)
 * Fix short read protection for CQL3 (CASSANDRA-4882)
 * Add tracing support to the binary protocol (CASSANDRA-4699)
 * (cql3) Don't allow prepared marker inside collections (CASSANDRA-4890)
 * Re-allow order by on non-selected columns (CASSANDRA-4645)
 * Bug when composite index is created in a table having collections (CASSANDRA-4909)
 * log index scan subject in CompositesSearcher (CASSANDRA-4904)
Merged from 1.1:
 * add get[Row|Key]CacheEntries to CacheServiceMBean (CASSANDRA-4859)
 * fix get_paged_slice to wrap to next row correctly (CASSANDRA-4816)
 * fix indexing empty column values (CASSANDRA-4832)
 * allow JdbcDate to compose null Date objects (CASSANDRA-4830)
 * fix possible stackoverflow when compacting 1000s of sstables
   (CASSANDRA-4765)
 * fix wrong leveled compaction progress calculation (CASSANDRA-4807)
 * add a close() method to CRAR to prevent leaking file descriptors (CASSANDRA-4820)
 * fix potential infinite loop in get_count (CASSANDRA-4833)
 * fix compositeType.{get/from}String methods (CASSANDRA-4842)
 * (CQL) fix CREATE COLUMNFAMILY permissions check (CASSANDRA-4864)
 * Fix DynamicCompositeType same type comparison (CASSANDRA-4711)
 * Fix duplicate SSTable reference when stream session failed (CASSANDRA-3306)
 * Allow static CF definition with compact storage (CASSANDRA-4910)
 * Fix endless loop/compaction of schema_* CFs due to broken timestamps (CASSANDRA-4880)
 * Fix 'wrong class type' assertion in CounterColumn (CASSANDRA-4976)


1.2-beta1
 * add atomic_batch_mutate (CASSANDRA-4542, -4635)
 * increase default max_hint_window_in_ms to 3h (CASSANDRA-4632)
 * include message initiation time to replicas so they can more
   accurately drop timed-out requests (CASSANDRA-2858)
 * fix clientutil.jar dependencies (CASSANDRA-4566)
 * optimize WriteResponse (CASSANDRA-4548)
 * new metrics (CASSANDRA-4009)
 * redesign KEYS indexes to avoid read-before-write (CASSANDRA-2897)
 * debug tracing (CASSANDRA-1123)
 * parallelize row cache loading (CASSANDRA-4282)
 * Make compaction, flush JBOD-aware (CASSANDRA-4292)
 * run local range scans on the read stage (CASSANDRA-3687)
 * clean up ioexceptions (CASSANDRA-2116)
 * add disk_failure_policy (CASSANDRA-2118)
 * Introduce new json format with row level deletion (CASSANDRA-4054)
 * remove redundant "name" column from schema_keyspaces (CASSANDRA-4433)
 * improve "nodetool ring" handling of multi-dc clusters (CASSANDRA-3047)
 * update NTS calculateNaturalEndpoints to be O(N log N) (CASSANDRA-3881)
 * split up rpc timeout by operation type (CASSANDRA-2819)
 * rewrite key cache save/load to use only sequential i/o (CASSANDRA-3762)
 * update MS protocol with a version handshake + broadcast address id
   (CASSANDRA-4311)
 * multithreaded hint replay (CASSANDRA-4189)
 * add inter-node message compression (CASSANDRA-3127)
 * remove COPP (CASSANDRA-2479)
 * Track tombstone expiration and compact when tombstone content is
   higher than a configurable threshold, default 20% (CASSANDRA-3442, 4234)
 * update MurmurHash to version 3 (CASSANDRA-2975)
 * (CLI) track elapsed time for `delete' operation (CASSANDRA-4060)
 * (CLI) jline version is bumped to 1.0 to properly  support
   'delete' key function (CASSANDRA-4132)
 * Save IndexSummary into new SSTable 'Summary' component (CASSANDRA-2392, 4289)
 * Add support for range tombstones (CASSANDRA-3708)
 * Improve MessagingService efficiency (CASSANDRA-3617)
 * Avoid ID conflicts from concurrent schema changes (CASSANDRA-3794)
 * Set thrift HSHA server thread limit to unlimited by default (CASSANDRA-4277)
 * Avoids double serialization of CF id in RowMutation messages
   (CASSANDRA-4293)
 * stream compressed sstables directly with java nio (CASSANDRA-4297)
 * Support multiple ranges in SliceQueryFilter (CASSANDRA-3885)
 * Add column metadata to system column families (CASSANDRA-4018)
 * (cql3) Always use composite types by default (CASSANDRA-4329)
 * (cql3) Add support for set, map and list (CASSANDRA-3647)
 * Validate date type correctly (CASSANDRA-4441)
 * (cql3) Allow definitions with only a PK (CASSANDRA-4361)
 * (cql3) Add support for row key composites (CASSANDRA-4179)
 * improve DynamicEndpointSnitch by using reservoir sampling (CASSANDRA-4038)
 * (cql3) Add support for 2ndary indexes (CASSANDRA-3680)
 * (cql3) fix defining more than one PK to be invalid (CASSANDRA-4477)
 * remove schema agreement checking from all external APIs (Thrift, CQL and CQL3) (CASSANDRA-4487)
 * add Murmur3Partitioner and make it default for new installations (CASSANDRA-3772, 4621)
 * (cql3) update pseudo-map syntax to use map syntax (CASSANDRA-4497)
 * Finer grained exceptions hierarchy and provides error code with exceptions (CASSANDRA-3979)
 * Adds events push to binary protocol (CASSANDRA-4480)
 * Rewrite nodetool help (CASSANDRA-2293)
 * Make CQL3 the default for CQL (CASSANDRA-4640)
 * update stress tool to be able to use CQL3 (CASSANDRA-4406)
 * Accept all thrift update on CQL3 cf but don't expose their metadata (CASSANDRA-4377)
 * Replace Throttle with Guava's RateLimiter for HintedHandOff (CASSANDRA-4541)
 * fix counter add/get using CQL2 and CQL3 in stress tool (CASSANDRA-4633)
 * Add sstable count per level to cfstats (CASSANDRA-4537)
 * (cql3) Add ALTER KEYSPACE statement (CASSANDRA-4611)
 * (cql3) Allow defining default consistency levels (CASSANDRA-4448)
 * (cql3) Fix queries using LIMIT missing results (CASSANDRA-4579)
 * fix cross-version gossip messaging (CASSANDRA-4576)
 * added inet data type (CASSANDRA-4627)


1.1.6
 * Wait for writes on synchronous read digest mismatch (CASSANDRA-4792)
 * fix commitlog replay for nanotime-infected sstables (CASSANDRA-4782)
 * preflight check ttl for maximum of 20 years (CASSANDRA-4771)
 * (Pig) fix widerow input with single column rows (CASSANDRA-4789)
 * Fix HH to compact with correct gcBefore, which avoids wiping out
   undelivered hints (CASSANDRA-4772)
 * LCS will merge up to 32 L0 sstables as intended (CASSANDRA-4778)
 * NTS will default unconfigured DC replicas to zero (CASSANDRA-4675)
 * use default consistency level in counter validation if none is
   explicitly provide (CASSANDRA-4700)
 * Improve IAuthority interface by introducing fine-grained
   access permissions and grant/revoke commands (CASSANDRA-4490, 4644)
 * fix assumption error in CLI when updating/describing keyspace
   (CASSANDRA-4322)
 * Adds offline sstablescrub to debian packaging (CASSANDRA-4642)
 * Automatic fixing of overlapping leveled sstables (CASSANDRA-4644)
 * fix error when using ORDER BY with extended selections (CASSANDRA-4689)
 * (CQL3) Fix validation for IN queries for non-PK cols (CASSANDRA-4709)
 * fix re-created keyspace disappering after 1.1.5 upgrade
   (CASSANDRA-4698, 4752)
 * (CLI) display elapsed time in 2 fraction digits (CASSANDRA-3460)
 * add authentication support to sstableloader (CASSANDRA-4712)
 * Fix CQL3 'is reversed' logic (CASSANDRA-4716, 4759)
 * (CQL3) Don't return ReversedType in result set metadata (CASSANDRA-4717)
 * Backport adding AlterKeyspace statement (CASSANDRA-4611)
 * (CQL3) Correcty accept upper-case data types (CASSANDRA-4770)
 * Add binary protocol events for schema changes (CASSANDRA-4684)
Merged from 1.0:
 * Switch from NBHM to CHM in MessagingService's callback map, which
   prevents OOM in long-running instances (CASSANDRA-4708)


1.1.5
 * add SecondaryIndex.reload API (CASSANDRA-4581)
 * use millis + atomicint for commitlog segment creation instead of
   nanotime, which has issues under some hypervisors (CASSANDRA-4601)
 * fix FD leak in slice queries (CASSANDRA-4571)
 * avoid recursion in leveled compaction (CASSANDRA-4587)
 * increase stack size under Java7 to 180K
 * Log(info) schema changes (CASSANDRA-4547)
 * Change nodetool setcachecapcity to manipulate global caches (CASSANDRA-4563)
 * (cql3) fix setting compaction strategy (CASSANDRA-4597)
 * fix broken system.schema_* timestamps on system startup (CASSANDRA-4561)
 * fix wrong skip of cache saving (CASSANDRA-4533)
 * Avoid NPE when lost+found is in data dir (CASSANDRA-4572)
 * Respect five-minute flush moratorium after initial CL replay (CASSANDRA-4474)
 * Adds ntp as recommended in debian packaging (CASSANDRA-4606)
 * Configurable transport in CF Record{Reader|Writer} (CASSANDRA-4558)
 * (cql3) fix potential NPE with both equal and unequal restriction (CASSANDRA-4532)
 * (cql3) improves ORDER BY validation (CASSANDRA-4624)
 * Fix potential deadlock during counter writes (CASSANDRA-4578)
 * Fix cql error with ORDER BY when using IN (CASSANDRA-4612)
Merged from 1.0:
 * increase Xss to 160k to accomodate latest 1.6 JVMs (CASSANDRA-4602)
 * fix toString of hint destination tokens (CASSANDRA-4568)
 * Fix multiple values for CurrentLocal NodeID (CASSANDRA-4626)


1.1.4
 * fix offline scrub to catch >= out of order rows (CASSANDRA-4411)
 * fix cassandra-env.sh on RHEL and other non-dash-based systems
   (CASSANDRA-4494)
Merged from 1.0:
 * (Hadoop) fix setting key length for old-style mapred api (CASSANDRA-4534)
 * (Hadoop) fix iterating through a resultset consisting entirely
   of tombstoned rows (CASSANDRA-4466)


1.1.3
 * (cqlsh) add COPY TO (CASSANDRA-4434)
 * munmap commitlog segments before rename (CASSANDRA-4337)
 * (JMX) rename getRangeKeySample to sampleKeyRange to avoid returning
   multi-MB results as an attribute (CASSANDRA-4452)
 * flush based on data size, not throughput; overwritten columns no
   longer artificially inflate liveRatio (CASSANDRA-4399)
 * update default commitlog segment size to 32MB and total commitlog
   size to 32/1024 MB for 32/64 bit JVMs, respectively (CASSANDRA-4422)
 * avoid using global partitioner to estimate ranges in index sstables
   (CASSANDRA-4403)
 * restore pre-CASSANDRA-3862 approach to removing expired tombstones
   from row cache during compaction (CASSANDRA-4364)
 * (stress) support for CQL prepared statements (CASSANDRA-3633)
 * Correctly catch exception when Snappy cannot be loaded (CASSANDRA-4400)
 * (cql3) Support ORDER BY when IN condition is given in WHERE clause (CASSANDRA-4327)
 * (cql3) delete "component_index" column on DROP TABLE call (CASSANDRA-4420)
 * change nanoTime() to currentTimeInMillis() in schema related code (CASSANDRA-4432)
 * add a token generation tool (CASSANDRA-3709)
 * Fix LCS bug with sstable containing only 1 row (CASSANDRA-4411)
 * fix "Can't Modify Index Name" problem on CF update (CASSANDRA-4439)
 * Fix assertion error in getOverlappingSSTables during repair (CASSANDRA-4456)
 * fix nodetool's setcompactionthreshold command (CASSANDRA-4455)
 * Ensure compacted files are never used, to avoid counter overcount (CASSANDRA-4436)
Merged from 1.0:
 * Push the validation of secondary index values to the SecondaryIndexManager (CASSANDRA-4240)
 * allow dropping columns shadowed by not-yet-expired supercolumn or row
   tombstones in PrecompactedRow (CASSANDRA-4396)


1.1.2
 * Fix cleanup not deleting index entries (CASSANDRA-4379)
 * Use correct partitioner when saving + loading caches (CASSANDRA-4331)
 * Check schema before trying to export sstable (CASSANDRA-2760)
 * Raise a meaningful exception instead of NPE when PFS encounters
   an unconfigured node + no default (CASSANDRA-4349)
 * fix bug in sstable blacklisting with LCS (CASSANDRA-4343)
 * LCS no longer promotes tiny sstables out of L0 (CASSANDRA-4341)
 * skip tombstones during hint replay (CASSANDRA-4320)
 * fix NPE in compactionstats (CASSANDRA-4318)
 * enforce 1m min keycache for auto (CASSANDRA-4306)
 * Have DeletedColumn.isMFD always return true (CASSANDRA-4307)
 * (cql3) exeption message for ORDER BY constraints said primary filter can be
    an IN clause, which is misleading (CASSANDRA-4319)
 * (cql3) Reject (not yet supported) creation of 2ndardy indexes on tables with
   composite primary keys (CASSANDRA-4328)
 * Set JVM stack size to 160k for java 7 (CASSANDRA-4275)
 * cqlsh: add COPY command to load data from CSV flat files (CASSANDRA-4012)
 * CFMetaData.fromThrift to throw ConfigurationException upon error (CASSANDRA-4353)
 * Use CF comparator to sort indexed columns in SecondaryIndexManager
   (CASSANDRA-4365)
 * add strategy_options to the KSMetaData.toString() output (CASSANDRA-4248)
 * (cql3) fix range queries containing unqueried results (CASSANDRA-4372)
 * (cql3) allow updating column_alias types (CASSANDRA-4041)
 * (cql3) Fix deletion bug (CASSANDRA-4193)
 * Fix computation of overlapping sstable for leveled compaction (CASSANDRA-4321)
 * Improve scrub and allow to run it offline (CASSANDRA-4321)
 * Fix assertionError in StorageService.bulkLoad (CASSANDRA-4368)
 * (cqlsh) add option to authenticate to a keyspace at startup (CASSANDRA-4108)
 * (cqlsh) fix ASSUME functionality (CASSANDRA-4352)
 * Fix ColumnFamilyRecordReader to not return progress > 100% (CASSANDRA-3942)
Merged from 1.0:
 * Set gc_grace on index CF to 0 (CASSANDRA-4314)


1.1.1
 * add populate_io_cache_on_flush option (CASSANDRA-2635)
 * allow larger cache capacities than 2GB (CASSANDRA-4150)
 * add getsstables command to nodetool (CASSANDRA-4199)
 * apply parent CF compaction settings to secondary index CFs (CASSANDRA-4280)
 * preserve commitlog size cap when recycling segments at startup
   (CASSANDRA-4201)
 * (Hadoop) fix split generation regression (CASSANDRA-4259)
 * ignore min/max compactions settings in LCS, while preserving
   behavior that min=max=0 disables autocompaction (CASSANDRA-4233)
 * log number of rows read from saved cache (CASSANDRA-4249)
 * calculate exact size required for cleanup operations (CASSANDRA-1404)
 * avoid blocking additional writes during flush when the commitlog
   gets behind temporarily (CASSANDRA-1991)
 * enable caching on index CFs based on data CF cache setting (CASSANDRA-4197)
 * warn on invalid replication strategy creation options (CASSANDRA-4046)
 * remove [Freeable]Memory finalizers (CASSANDRA-4222)
 * include tombstone size in ColumnFamily.size, which can prevent OOM
   during sudden mass delete operations by yielding a nonzero liveRatio
   (CASSANDRA-3741)
 * Open 1 sstableScanner per level for leveled compaction (CASSANDRA-4142)
 * Optimize reads when row deletion timestamps allow us to restrict
   the set of sstables we check (CASSANDRA-4116)
 * add support for commitlog archiving and point-in-time recovery
   (CASSANDRA-3690)
 * avoid generating redundant compaction tasks during streaming
   (CASSANDRA-4174)
 * add -cf option to nodetool snapshot, and takeColumnFamilySnapshot to
   StorageService mbean (CASSANDRA-556)
 * optimize cleanup to drop entire sstables where possible (CASSANDRA-4079)
 * optimize truncate when autosnapshot is disabled (CASSANDRA-4153)
 * update caches to use byte[] keys to reduce memory overhead (CASSANDRA-3966)
 * add column limit to cli (CASSANDRA-3012, 4098)
 * clean up and optimize DataOutputBuffer, used by CQL compression and
   CompositeType (CASSANDRA-4072)
 * optimize commitlog checksumming (CASSANDRA-3610)
 * identify and blacklist corrupted SSTables from future compactions
   (CASSANDRA-2261)
 * Move CfDef and KsDef validation out of thrift (CASSANDRA-4037)
 * Expose API to repair a user provided range (CASSANDRA-3912)
 * Add way to force the cassandra-cli to refresh its schema (CASSANDRA-4052)
 * Avoid having replicate on write tasks stacking up at CL.ONE (CASSANDRA-2889)
 * (cql3) Backwards compatibility for composite comparators in non-cql3-aware
   clients (CASSANDRA-4093)
 * (cql3) Fix order by for reversed queries (CASSANDRA-4160)
 * (cql3) Add ReversedType support (CASSANDRA-4004)
 * (cql3) Add timeuuid type (CASSANDRA-4194)
 * (cql3) Minor fixes (CASSANDRA-4185)
 * (cql3) Fix prepared statement in BATCH (CASSANDRA-4202)
 * (cql3) Reduce the list of reserved keywords (CASSANDRA-4186)
 * (cql3) Move max/min compaction thresholds to compaction strategy options
   (CASSANDRA-4187)
 * Fix exception during move when localhost is the only source (CASSANDRA-4200)
 * (cql3) Allow paging through non-ordered partitioner results (CASSANDRA-3771)
 * (cql3) Fix drop index (CASSANDRA-4192)
 * (cql3) Don't return range ghosts anymore (CASSANDRA-3982)
 * fix re-creating Keyspaces/ColumnFamilies with the same name as dropped
   ones (CASSANDRA-4219)
 * fix SecondaryIndex LeveledManifest save upon snapshot (CASSANDRA-4230)
 * fix missing arrayOffset in FBUtilities.hash (CASSANDRA-4250)
 * (cql3) Add name of parameters in CqlResultSet (CASSANDRA-4242)
 * (cql3) Correctly validate order by queries (CASSANDRA-4246)
 * rename stress to cassandra-stress for saner packaging (CASSANDRA-4256)
 * Fix exception on colum metadata with non-string comparator (CASSANDRA-4269)
 * Check for unknown/invalid compression options (CASSANDRA-4266)
 * (cql3) Adds simple access to column timestamp and ttl (CASSANDRA-4217)
 * (cql3) Fix range queries with secondary indexes (CASSANDRA-4257)
 * Better error messages from improper input in cli (CASSANDRA-3865)
 * Try to stop all compaction upon Keyspace or ColumnFamily drop (CASSANDRA-4221)
 * (cql3) Allow keyspace properties to contain hyphens (CASSANDRA-4278)
 * (cql3) Correctly validate keyspace access in create table (CASSANDRA-4296)
 * Avoid deadlock in migration stage (CASSANDRA-3882)
 * Take supercolumn names and deletion info into account in memtable throughput
   (CASSANDRA-4264)
 * Add back backward compatibility for old style replication factor (CASSANDRA-4294)
 * Preserve compatibility with pre-1.1 index queries (CASSANDRA-4262)
Merged from 1.0:
 * Fix super columns bug where cache is not updated (CASSANDRA-4190)
 * fix maxTimestamp to include row tombstones (CASSANDRA-4116)
 * (CLI) properly handle quotes in create/update keyspace commands (CASSANDRA-4129)
 * Avoids possible deadlock during bootstrap (CASSANDRA-4159)
 * fix stress tool that hangs forever on timeout or error (CASSANDRA-4128)
 * stress tool to return appropriate exit code on failure (CASSANDRA-4188)
 * fix compaction NPE when out of disk space and assertions disabled
   (CASSANDRA-3985)
 * synchronize LCS getEstimatedTasks to avoid CME (CASSANDRA-4255)
 * ensure unique streaming session id's (CASSANDRA-4223)
 * kick off background compaction when min/max thresholds change
   (CASSANDRA-4279)
 * improve ability of STCS.getBuckets to deal with 100s of 1000s of
   sstables, such as when convertinb back from LCS (CASSANDRA-4287)
 * Oversize integer in CQL throws NumberFormatException (CASSANDRA-4291)
 * fix 1.0.x node join to mixed version cluster, other nodes >= 1.1 (CASSANDRA-4195)
 * Fix LCS splitting sstable base on uncompressed size (CASSANDRA-4419)
 * Push the validation of secondary index values to the SecondaryIndexManager (CASSANDRA-4240)
 * Don't purge columns during upgradesstables (CASSANDRA-4462)
 * Make cqlsh work with piping (CASSANDRA-4113)
 * Validate arguments for nodetool decommission (CASSANDRA-4061)
 * Report thrift status in nodetool info (CASSANDRA-4010)


1.1.0-final
 * average a reduced liveRatio estimate with the previous one (CASSANDRA-4065)
 * Allow KS and CF names up to 48 characters (CASSANDRA-4157)
 * fix stress build (CASSANDRA-4140)
 * add time remaining estimate to nodetool compactionstats (CASSANDRA-4167)
 * (cql) fix NPE in cql3 ALTER TABLE (CASSANDRA-4163)
 * (cql) Add support for CL.TWO and CL.THREE in CQL (CASSANDRA-4156)
 * (cql) Fix type in CQL3 ALTER TABLE preventing update (CASSANDRA-4170)
 * (cql) Throw invalid exception from CQL3 on obsolete options (CASSANDRA-4171)
 * (cqlsh) fix recognizing uppercase SELECT keyword (CASSANDRA-4161)
 * Pig: wide row support (CASSANDRA-3909)
Merged from 1.0:
 * avoid streaming empty files with bulk loader if sstablewriter errors out
   (CASSANDRA-3946)


1.1-rc1
 * Include stress tool in binary builds (CASSANDRA-4103)
 * (Hadoop) fix wide row iteration when last row read was deleted
   (CASSANDRA-4154)
 * fix read_repair_chance to really default to 0.1 in the cli (CASSANDRA-4114)
 * Adds caching and bloomFilterFpChange to CQL options (CASSANDRA-4042)
 * Adds posibility to autoconfigure size of the KeyCache (CASSANDRA-4087)
 * fix KEYS index from skipping results (CASSANDRA-3996)
 * Remove sliced_buffer_size_in_kb dead option (CASSANDRA-4076)
 * make loadNewSStable preserve sstable version (CASSANDRA-4077)
 * Respect 1.0 cache settings as much as possible when upgrading
   (CASSANDRA-4088)
 * relax path length requirement for sstable files when upgrading on
   non-Windows platforms (CASSANDRA-4110)
 * fix terminination of the stress.java when errors were encountered
   (CASSANDRA-4128)
 * Move CfDef and KsDef validation out of thrift (CASSANDRA-4037)
 * Fix get_paged_slice (CASSANDRA-4136)
 * CQL3: Support slice with exclusive start and stop (CASSANDRA-3785)
Merged from 1.0:
 * support PropertyFileSnitch in bulk loader (CASSANDRA-4145)
 * add auto_snapshot option allowing disabling snapshot before drop/truncate
   (CASSANDRA-3710)
 * allow short snitch names (CASSANDRA-4130)


1.1-beta2
 * rename loaded sstables to avoid conflicts with local snapshots
   (CASSANDRA-3967)
 * start hint replay as soon as FD notifies that the target is back up
   (CASSANDRA-3958)
 * avoid unproductive deserializing of cached rows during compaction
   (CASSANDRA-3921)
 * fix concurrency issues with CQL keyspace creation (CASSANDRA-3903)
 * Show Effective Owership via Nodetool ring <keyspace> (CASSANDRA-3412)
 * Update ORDER BY syntax for CQL3 (CASSANDRA-3925)
 * Fix BulkRecordWriter to not throw NPE if reducer gets no map data from Hadoop (CASSANDRA-3944)
 * Fix bug with counters in super columns (CASSANDRA-3821)
 * Remove deprecated merge_shard_chance (CASSANDRA-3940)
 * add a convenient way to reset a node's schema (CASSANDRA-2963)
 * fix for intermittent SchemaDisagreementException (CASSANDRA-3884)
 * CLI `list <CF>` to limit number of columns and their order (CASSANDRA-3012)
 * ignore deprecated KsDef/CfDef/ColumnDef fields in native schema (CASSANDRA-3963)
 * CLI to report when unsupported column_metadata pair was given (CASSANDRA-3959)
 * reincarnate removed and deprecated KsDef/CfDef attributes (CASSANDRA-3953)
 * Fix race between writes and read for cache (CASSANDRA-3862)
 * perform static initialization of StorageProxy on start-up (CASSANDRA-3797)
 * support trickling fsync() on writes (CASSANDRA-3950)
 * expose counters for unavailable/timeout exceptions given to thrift clients (CASSANDRA-3671)
 * avoid quadratic startup time in LeveledManifest (CASSANDRA-3952)
 * Add type information to new schema_ columnfamilies and remove thrift
   serialization for schema (CASSANDRA-3792)
 * add missing column validator options to the CLI help (CASSANDRA-3926)
 * skip reading saved key cache if CF's caching strategy is NONE or ROWS_ONLY (CASSANDRA-3954)
 * Unify migration code (CASSANDRA-4017)
Merged from 1.0:
 * cqlsh: guess correct version of Python for Arch Linux (CASSANDRA-4090)
 * (CLI) properly handle quotes in create/update keyspace commands (CASSANDRA-4129)
 * Avoids possible deadlock during bootstrap (CASSANDRA-4159)
 * fix stress tool that hangs forever on timeout or error (CASSANDRA-4128)
 * Fix super columns bug where cache is not updated (CASSANDRA-4190)
 * stress tool to return appropriate exit code on failure (CASSANDRA-4188)


1.0.9
 * improve index sampling performance (CASSANDRA-4023)
 * always compact away deleted hints immediately after handoff (CASSANDRA-3955)
 * delete hints from dropped ColumnFamilies on handoff instead of
   erroring out (CASSANDRA-3975)
 * add CompositeType ref to the CLI doc for create/update column family (CASSANDRA-3980)
 * Pig: support Counter ColumnFamilies (CASSANDRA-3973)
 * Pig: Composite column support (CASSANDRA-3684)
 * Avoid NPE during repair when a keyspace has no CFs (CASSANDRA-3988)
 * Fix division-by-zero error on get_slice (CASSANDRA-4000)
 * don't change manifest level for cleanup, scrub, and upgradesstables
   operations under LeveledCompactionStrategy (CASSANDRA-3989, 4112)
 * fix race leading to super columns assertion failure (CASSANDRA-3957)
 * fix NPE on invalid CQL delete command (CASSANDRA-3755)
 * allow custom types in CLI's assume command (CASSANDRA-4081)
 * fix totalBytes count for parallel compactions (CASSANDRA-3758)
 * fix intermittent NPE in get_slice (CASSANDRA-4095)
 * remove unnecessary asserts in native code interfaces (CASSANDRA-4096)
 * Validate blank keys in CQL to avoid assertion errors (CASSANDRA-3612)
 * cqlsh: fix bad decoding of some column names (CASSANDRA-4003)
 * cqlsh: fix incorrect padding with unicode chars (CASSANDRA-4033)
 * Fix EC2 snitch incorrectly reporting region (CASSANDRA-4026)
 * Shut down thrift during decommission (CASSANDRA-4086)
 * Expose nodetool cfhistograms for 2ndary indexes (CASSANDRA-4063)
Merged from 0.8:
 * Fix ConcurrentModificationException in gossiper (CASSANDRA-4019)


1.1-beta1
 * (cqlsh)
   + add SOURCE and CAPTURE commands, and --file option (CASSANDRA-3479)
   + add ALTER COLUMNFAMILY WITH (CASSANDRA-3523)
   + bundle Python dependencies with Cassandra (CASSANDRA-3507)
   + added to Debian package (CASSANDRA-3458)
   + display byte data instead of erroring out on decode failure
     (CASSANDRA-3874)
 * add nodetool rebuild_index (CASSANDRA-3583)
 * add nodetool rangekeysample (CASSANDRA-2917)
 * Fix streaming too much data during move operations (CASSANDRA-3639)
 * Nodetool and CLI connect to localhost by default (CASSANDRA-3568)
 * Reduce memory used by primary index sample (CASSANDRA-3743)
 * (Hadoop) separate input/output configurations (CASSANDRA-3197, 3765)
 * avoid returning internal Cassandra classes over JMX (CASSANDRA-2805)
 * add row-level isolation via SnapTree (CASSANDRA-2893)
 * Optimize key count estimation when opening sstable on startup
   (CASSANDRA-2988)
 * multi-dc replication optimization supporting CL > ONE (CASSANDRA-3577)
 * add command to stop compactions (CASSANDRA-1740, 3566, 3582)
 * multithreaded streaming (CASSANDRA-3494)
 * removed in-tree redhat spec (CASSANDRA-3567)
 * "defragment" rows for name-based queries under STCS, again (CASSANDRA-2503)
 * Recycle commitlog segments for improved performance
   (CASSANDRA-3411, 3543, 3557, 3615)
 * update size-tiered compaction to prioritize small tiers (CASSANDRA-2407)
 * add message expiration logic to OutboundTcpConnection (CASSANDRA-3005)
 * off-heap cache to use sun.misc.Unsafe instead of JNA (CASSANDRA-3271)
 * EACH_QUORUM is only supported for writes (CASSANDRA-3272)
 * replace compactionlock use in schema migration by checking CFS.isValid
   (CASSANDRA-3116)
 * recognize that "SELECT first ... *" isn't really "SELECT *" (CASSANDRA-3445)
 * Use faster bytes comparison (CASSANDRA-3434)
 * Bulk loader is no longer a fat client, (HADOOP) bulk load output format
   (CASSANDRA-3045)
 * (Hadoop) add support for KeyRange.filter
 * remove assumption that keys and token are in bijection
   (CASSANDRA-1034, 3574, 3604)
 * always remove endpoints from delevery queue in HH (CASSANDRA-3546)
 * fix race between cf flush and its 2ndary indexes flush (CASSANDRA-3547)
 * fix potential race in AES when a repair fails (CASSANDRA-3548)
 * Remove columns shadowed by a deleted container even when we cannot purge
   (CASSANDRA-3538)
 * Improve memtable slice iteration performance (CASSANDRA-3545)
 * more efficient allocation of small bloom filters (CASSANDRA-3618)
 * Use separate writer thread in SSTableSimpleUnsortedWriter (CASSANDRA-3619)
 * fsync the directory after new sstable or commitlog segment are created (CASSANDRA-3250)
 * fix minor issues reported by FindBugs (CASSANDRA-3658)
 * global key/row caches (CASSANDRA-3143, 3849)
 * optimize memtable iteration during range scan (CASSANDRA-3638)
 * introduce 'crc_check_chance' in CompressionParameters to support
   a checksum percentage checking chance similarly to read-repair (CASSANDRA-3611)
 * a way to deactivate global key/row cache on per-CF basis (CASSANDRA-3667)
 * fix LeveledCompactionStrategy broken because of generation pre-allocation
   in LeveledManifest (CASSANDRA-3691)
 * finer-grained control over data directories (CASSANDRA-2749)
 * Fix ClassCastException during hinted handoff (CASSANDRA-3694)
 * Upgrade Thrift to 0.7 (CASSANDRA-3213)
 * Make stress.java insert operation to use microseconds (CASSANDRA-3725)
 * Allows (internally) doing a range query with a limit of columns instead of
   rows (CASSANDRA-3742)
 * Allow rangeSlice queries to be start/end inclusive/exclusive (CASSANDRA-3749)
 * Fix BulkLoader to support new SSTable layout and add stream
   throttling to prevent an NPE when there is no yaml config (CASSANDRA-3752)
 * Allow concurrent schema migrations (CASSANDRA-1391, 3832)
 * Add SnapshotCommand to trigger snapshot on remote node (CASSANDRA-3721)
 * Make CFMetaData conversions to/from thrift/native schema inverses
   (CASSANDRA_3559)
 * Add initial code for CQL 3.0-beta (CASSANDRA-2474, 3781, 3753)
 * Add wide row support for ColumnFamilyInputFormat (CASSANDRA-3264)
 * Allow extending CompositeType comparator (CASSANDRA-3657)
 * Avoids over-paging during get_count (CASSANDRA-3798)
 * Add new command to rebuild a node without (repair) merkle tree calculations
   (CASSANDRA-3483, 3922)
 * respect not only row cache capacity but caching mode when
   trying to read data (CASSANDRA-3812)
 * fix system tests (CASSANDRA-3827)
 * CQL support for altering row key type in ALTER TABLE (CASSANDRA-3781)
 * turn compression on by default (CASSANDRA-3871)
 * make hexToBytes refuse invalid input (CASSANDRA-2851)
 * Make secondary indexes CF inherit compression and compaction from their
   parent CF (CASSANDRA-3877)
 * Finish cleanup up tombstone purge code (CASSANDRA-3872)
 * Avoid NPE on aboarted stream-out sessions (CASSANDRA-3904)
 * BulkRecordWriter throws NPE for counter columns (CASSANDRA-3906)
 * Support compression using BulkWriter (CASSANDRA-3907)


1.0.8
 * fix race between cleanup and flush on secondary index CFSes (CASSANDRA-3712)
 * avoid including non-queried nodes in rangeslice read repair
   (CASSANDRA-3843)
 * Only snapshot CF being compacted for snapshot_before_compaction
   (CASSANDRA-3803)
 * Log active compactions in StatusLogger (CASSANDRA-3703)
 * Compute more accurate compaction score per level (CASSANDRA-3790)
 * Return InvalidRequest when using a keyspace that doesn't exist
   (CASSANDRA-3764)
 * disallow user modification of System keyspace (CASSANDRA-3738)
 * allow using sstable2json on secondary index data (CASSANDRA-3738)
 * (cqlsh) add DESCRIBE COLUMNFAMILIES (CASSANDRA-3586)
 * (cqlsh) format blobs correctly and use colors to improve output
   readability (CASSANDRA-3726)
 * synchronize BiMap of bootstrapping tokens (CASSANDRA-3417)
 * show index options in CLI (CASSANDRA-3809)
 * add optional socket timeout for streaming (CASSANDRA-3838)
 * fix truncate not to leave behind non-CFS backed secondary indexes
   (CASSANDRA-3844)
 * make CLI `show schema` to use output stream directly instead
   of StringBuilder (CASSANDRA-3842)
 * remove the wait on hint future during write (CASSANDRA-3870)
 * (cqlsh) ignore missing CfDef opts (CASSANDRA-3933)
 * (cqlsh) look for cqlshlib relative to realpath (CASSANDRA-3767)
 * Fix short read protection (CASSANDRA-3934)
 * Make sure infered and actual schema match (CASSANDRA-3371)
 * Fix NPE during HH delivery (CASSANDRA-3677)
 * Don't put boostrapping node in 'hibernate' status (CASSANDRA-3737)
 * Fix double quotes in windows bat files (CASSANDRA-3744)
 * Fix bad validator lookup (CASSANDRA-3789)
 * Fix soft reset in EC2MultiRegionSnitch (CASSANDRA-3835)
 * Don't leave zombie connections with THSHA thrift server (CASSANDRA-3867)
 * (cqlsh) fix deserialization of data (CASSANDRA-3874)
 * Fix removetoken force causing an inconsistent state (CASSANDRA-3876)
 * Fix ahndling of some types with Pig (CASSANDRA-3886)
 * Don't allow to drop the system keyspace (CASSANDRA-3759)
 * Make Pig deletes disabled by default and configurable (CASSANDRA-3628)
Merged from 0.8:
 * (Pig) fix CassandraStorage to use correct comparator in Super ColumnFamily
   case (CASSANDRA-3251)
 * fix thread safety issues in commitlog replay, primarily affecting
   systems with many (100s) of CF definitions (CASSANDRA-3751)
 * Fix relevant tombstone ignored with super columns (CASSANDRA-3875)


1.0.7
 * fix regression in HH page size calculation (CASSANDRA-3624)
 * retry failed stream on IOException (CASSANDRA-3686)
 * allow configuring bloom_filter_fp_chance (CASSANDRA-3497)
 * attempt hint delivery every ten minutes, or when failure detector
   notifies us that a node is back up, whichever comes first.  hint
   handoff throttle delay default changed to 1ms, from 50 (CASSANDRA-3554)
 * add nodetool setstreamthroughput (CASSANDRA-3571)
 * fix assertion when dropping a columnfamily with no sstables (CASSANDRA-3614)
 * more efficient allocation of small bloom filters (CASSANDRA-3618)
 * CLibrary.createHardLinkWithExec() to check for errors (CASSANDRA-3101)
 * Avoid creating empty and non cleaned writer during compaction (CASSANDRA-3616)
 * stop thrift service in shutdown hook so we can quiesce MessagingService
   (CASSANDRA-3335)
 * (CQL) compaction_strategy_options and compression_parameters for
   CREATE COLUMNFAMILY statement (CASSANDRA-3374)
 * Reset min/max compaction threshold when creating size tiered compaction
   strategy (CASSANDRA-3666)
 * Don't ignore IOException during compaction (CASSANDRA-3655)
 * Fix assertion error for CF with gc_grace=0 (CASSANDRA-3579)
 * Shutdown ParallelCompaction reducer executor after use (CASSANDRA-3711)
 * Avoid < 0 value for pending tasks in leveled compaction (CASSANDRA-3693)
 * (Hadoop) Support TimeUUID in Pig CassandraStorage (CASSANDRA-3327)
 * Check schema is ready before continuing boostrapping (CASSANDRA-3629)
 * Catch overflows during parsing of chunk_length_kb (CASSANDRA-3644)
 * Improve stream protocol mismatch errors (CASSANDRA-3652)
 * Avoid multiple thread doing HH to the same target (CASSANDRA-3681)
 * Add JMX property for rp_timeout_in_ms (CASSANDRA-2940)
 * Allow DynamicCompositeType to compare component of different types
   (CASSANDRA-3625)
 * Flush non-cfs backed secondary indexes (CASSANDRA-3659)
 * Secondary Indexes should report memory consumption (CASSANDRA-3155)
 * fix for SelectStatement start/end key are not set correctly
   when a key alias is involved (CASSANDRA-3700)
 * fix CLI `show schema` command insert of an extra comma in
   column_metadata (CASSANDRA-3714)
Merged from 0.8:
 * avoid logging (harmless) exception when GC takes < 1ms (CASSANDRA-3656)
 * prevent new nodes from thinking down nodes are up forever (CASSANDRA-3626)
 * use correct list of replicas for LOCAL_QUORUM reads when read repair
   is disabled (CASSANDRA-3696)
 * block on flush before compacting hints (may prevent OOM) (CASSANDRA-3733)


1.0.6
 * (CQL) fix cqlsh support for replicate_on_write (CASSANDRA-3596)
 * fix adding to leveled manifest after streaming (CASSANDRA-3536)
 * filter out unavailable cipher suites when using encryption (CASSANDRA-3178)
 * (HADOOP) add old-style api support for CFIF and CFRR (CASSANDRA-2799)
 * Support TimeUUIDType column names in Stress.java tool (CASSANDRA-3541)
 * (CQL) INSERT/UPDATE/DELETE/TRUNCATE commands should allow CF names to
   be qualified by keyspace (CASSANDRA-3419)
 * always remove endpoints from delevery queue in HH (CASSANDRA-3546)
 * fix race between cf flush and its 2ndary indexes flush (CASSANDRA-3547)
 * fix potential race in AES when a repair fails (CASSANDRA-3548)
 * fix default value validation usage in CLI SET command (CASSANDRA-3553)
 * Optimize componentsFor method for compaction and startup time
   (CASSANDRA-3532)
 * (CQL) Proper ColumnFamily metadata validation on CREATE COLUMNFAMILY
   (CASSANDRA-3565)
 * fix compression "chunk_length_kb" option to set correct kb value for
   thrift/avro (CASSANDRA-3558)
 * fix missing response during range slice repair (CASSANDRA-3551)
 * 'describe ring' moved from CLI to nodetool and available through JMX (CASSANDRA-3220)
 * add back partitioner to sstable metadata (CASSANDRA-3540)
 * fix NPE in get_count for counters (CASSANDRA-3601)
Merged from 0.8:
 * remove invalid assertion that table was opened before dropping it
   (CASSANDRA-3580)
 * range and index scans now only send requests to enough replicas to
   satisfy requested CL + RR (CASSANDRA-3598)
 * use cannonical host for local node in nodetool info (CASSANDRA-3556)
 * remove nonlocal DC write optimization since it only worked with
   CL.ONE or CL.LOCAL_QUORUM (CASSANDRA-3577, 3585)
 * detect misuses of CounterColumnType (CASSANDRA-3422)
 * turn off string interning in json2sstable, take 2 (CASSANDRA-2189)
 * validate compression parameters on add/update of the ColumnFamily
   (CASSANDRA-3573)
 * Check for 0.0.0.0 is incorrect in CFIF (CASSANDRA-3584)
 * Increase vm.max_map_count in debian packaging (CASSANDRA-3563)
 * gossiper will never add itself to saved endpoints (CASSANDRA-3485)


1.0.5
 * revert CASSANDRA-3407 (see CASSANDRA-3540)
 * fix assertion error while forwarding writes to local nodes (CASSANDRA-3539)


1.0.4
 * fix self-hinting of timed out read repair updates and make hinted handoff
   less prone to OOMing a coordinator (CASSANDRA-3440)
 * expose bloom filter sizes via JMX (CASSANDRA-3495)
 * enforce RP tokens 0..2**127 (CASSANDRA-3501)
 * canonicalize paths exposed through JMX (CASSANDRA-3504)
 * fix "liveSize" stat when sstables are removed (CASSANDRA-3496)
 * add bloom filter FP rates to nodetool cfstats (CASSANDRA-3347)
 * record partitioner in sstable metadata component (CASSANDRA-3407)
 * add new upgradesstables nodetool command (CASSANDRA-3406)
 * skip --debug requirement to see common exceptions in CLI (CASSANDRA-3508)
 * fix incorrect query results due to invalid max timestamp (CASSANDRA-3510)
 * make sstableloader recognize compressed sstables (CASSANDRA-3521)
 * avoids race in OutboundTcpConnection in multi-DC setups (CASSANDRA-3530)
 * use SETLOCAL in cassandra.bat (CASSANDRA-3506)
 * fix ConcurrentModificationException in Table.all() (CASSANDRA-3529)
Merged from 0.8:
 * fix concurrence issue in the FailureDetector (CASSANDRA-3519)
 * fix array out of bounds error in counter shard removal (CASSANDRA-3514)
 * avoid dropping tombstones when they might still be needed to shadow
   data in a different sstable (CASSANDRA-2786)


1.0.3
 * revert name-based query defragmentation aka CASSANDRA-2503 (CASSANDRA-3491)
 * fix invalidate-related test failures (CASSANDRA-3437)
 * add next-gen cqlsh to bin/ (CASSANDRA-3188, 3131, 3493)
 * (CQL) fix handling of rows with no columns (CASSANDRA-3424, 3473)
 * fix querying supercolumns by name returning only a subset of
   subcolumns or old subcolumn versions (CASSANDRA-3446)
 * automatically compute sha1 sum for uncompressed data files (CASSANDRA-3456)
 * fix reading metadata/statistics component for version < h (CASSANDRA-3474)
 * add sstable forward-compatibility (CASSANDRA-3478)
 * report compression ratio in CFSMBean (CASSANDRA-3393)
 * fix incorrect size exception during streaming of counters (CASSANDRA-3481)
 * (CQL) fix for counter decrement syntax (CASSANDRA-3418)
 * Fix race introduced by CASSANDRA-2503 (CASSANDRA-3482)
 * Fix incomplete deletion of delivered hints (CASSANDRA-3466)
 * Avoid rescheduling compactions when no compaction was executed
   (CASSANDRA-3484)
 * fix handling of the chunk_length_kb compression options (CASSANDRA-3492)
Merged from 0.8:
 * fix updating CF row_cache_provider (CASSANDRA-3414)
 * CFMetaData.convertToThrift method to set RowCacheProvider (CASSANDRA-3405)
 * acquire compactionlock during truncate (CASSANDRA-3399)
 * fix displaying cfdef entries for super columnfamilies (CASSANDRA-3415)
 * Make counter shard merging thread safe (CASSANDRA-3178)
 * Revert CASSANDRA-2855
 * Fix bug preventing the use of efficient cross-DC writes (CASSANDRA-3472)
 * `describe ring` command for CLI (CASSANDRA-3220)
 * (Hadoop) skip empty rows when entire row is requested, redux (CASSANDRA-2855)


1.0.2
 * "defragment" rows for name-based queries under STCS (CASSANDRA-2503)
 * Add timing information to cassandra-cli GET/SET/LIST queries (CASSANDRA-3326)
 * Only create one CompressionMetadata object per sstable (CASSANDRA-3427)
 * cleanup usage of StorageService.setMode() (CASSANDRA-3388)
 * Avoid large array allocation for compressed chunk offsets (CASSANDRA-3432)
 * fix DecimalType bytebuffer marshalling (CASSANDRA-3421)
 * fix bug that caused first column in per row indexes to be ignored
   (CASSANDRA-3441)
 * add JMX call to clean (failed) repair sessions (CASSANDRA-3316)
 * fix sstableloader reference acquisition bug (CASSANDRA-3438)
 * fix estimated row size regression (CASSANDRA-3451)
 * make sure we don't return more columns than asked (CASSANDRA-3303, 3395)
Merged from 0.8:
 * acquire compactionlock during truncate (CASSANDRA-3399)
 * fix displaying cfdef entries for super columnfamilies (CASSANDRA-3415)


1.0.1
 * acquire references during index build to prevent delete problems
   on Windows (CASSANDRA-3314)
 * describe_ring should include datacenter/topology information (CASSANDRA-2882)
 * Thrift sockets are not properly buffered (CASSANDRA-3261)
 * performance improvement for bytebufferutil compare function (CASSANDRA-3286)
 * add system.versions ColumnFamily (CASSANDRA-3140)
 * reduce network copies (CASSANDRA-3333, 3373)
 * limit nodetool to 32MB of heap (CASSANDRA-3124)
 * (CQL) update parser to accept "timestamp" instead of "date" (CASSANDRA-3149)
 * Fix CLI `show schema` to include "compression_options" (CASSANDRA-3368)
 * Snapshot to include manifest under LeveledCompactionStrategy (CASSANDRA-3359)
 * (CQL) SELECT query should allow CF name to be qualified by keyspace (CASSANDRA-3130)
 * (CQL) Fix internal application error specifying 'using consistency ...'
   in lower case (CASSANDRA-3366)
 * fix Deflate compression when compression actually makes the data bigger
   (CASSANDRA-3370)
 * optimize UUIDGen to avoid lock contention on InetAddress.getLocalHost
   (CASSANDRA-3387)
 * tolerate index being dropped mid-mutation (CASSANDRA-3334, 3313)
 * CompactionManager is now responsible for checking for new candidates
   post-task execution, enabling more consistent leveled compaction
   (CASSANDRA-3391)
 * Cache HSHA threads (CASSANDRA-3372)
 * use CF/KS names as snapshot prefix for drop + truncate operations
   (CASSANDRA-2997)
 * Break bloom filters up to avoid heap fragmentation (CASSANDRA-2466)
 * fix cassandra hanging on jsvc stop (CASSANDRA-3302)
 * Avoid leveled compaction getting blocked on errors (CASSANDRA-3408)
 * Make reloading the compaction strategy safe (CASSANDRA-3409)
 * ignore 0.8 hints even if compaction begins before we try to purge
   them (CASSANDRA-3385)
 * remove procrun (bin\daemon) from Cassandra source tree and
   artifacts (CASSANDRA-3331)
 * make cassandra compile under JDK7 (CASSANDRA-3275)
 * remove dependency of clientutil.jar to FBUtilities (CASSANDRA-3299)
 * avoid truncation errors by using long math on long values (CASSANDRA-3364)
 * avoid clock drift on some Windows machine (CASSANDRA-3375)
 * display cache provider in cli 'describe keyspace' command (CASSANDRA-3384)
 * fix incomplete topology information in describe_ring (CASSANDRA-3403)
 * expire dead gossip states based on time (CASSANDRA-2961)
 * improve CompactionTask extensibility (CASSANDRA-3330)
 * Allow one leveled compaction task to kick off another (CASSANDRA-3363)
 * allow encryption only between datacenters (CASSANDRA-2802)
Merged from 0.8:
 * fix truncate allowing data to be replayed post-restart (CASSANDRA-3297)
 * make iwriter final in IndexWriter to avoid NPE (CASSANDRA-2863)
 * (CQL) update grammar to require key clause in DELETE statement
   (CASSANDRA-3349)
 * (CQL) allow numeric keyspace names in USE statement (CASSANDRA-3350)
 * (Hadoop) skip empty rows when slicing the entire row (CASSANDRA-2855)
 * Fix handling of tombstone by SSTableExport/Import (CASSANDRA-3357)
 * fix ColumnIndexer to use long offsets (CASSANDRA-3358)
 * Improved CLI exceptions (CASSANDRA-3312)
 * Fix handling of tombstone by SSTableExport/Import (CASSANDRA-3357)
 * Only count compaction as active (for throttling) when they have
   successfully acquired the compaction lock (CASSANDRA-3344)
 * Display CLI version string on startup (CASSANDRA-3196)
 * (Hadoop) make CFIF try rpc_address or fallback to listen_address
   (CASSANDRA-3214)
 * (Hadoop) accept comma delimited lists of initial thrift connections
   (CASSANDRA-3185)
 * ColumnFamily min_compaction_threshold should be >= 2 (CASSANDRA-3342)
 * (Pig) add 0.8+ types and key validation type in schema (CASSANDRA-3280)
 * Fix completely removing column metadata using CLI (CASSANDRA-3126)
 * CLI `describe cluster;` output should be on separate lines for separate versions
   (CASSANDRA-3170)
 * fix changing durable_writes keyspace option during CF creation
   (CASSANDRA-3292)
 * avoid locking on update when no indexes are involved (CASSANDRA-3386)
 * fix assertionError during repair with ordered partitioners (CASSANDRA-3369)
 * correctly serialize key_validation_class for avro (CASSANDRA-3391)
 * don't expire counter tombstone after streaming (CASSANDRA-3394)
 * prevent nodes that failed to join from hanging around forever
   (CASSANDRA-3351)
 * remove incorrect optimization from slice read path (CASSANDRA-3390)
 * Fix race in AntiEntropyService (CASSANDRA-3400)


1.0.0-final
 * close scrubbed sstable fd before deleting it (CASSANDRA-3318)
 * fix bug preventing obsolete commitlog segments from being removed
   (CASSANDRA-3269)
 * tolerate whitespace in seed CDL (CASSANDRA-3263)
 * Change default heap thresholds to max(min(1/2 ram, 1G), min(1/4 ram, 8GB))
   (CASSANDRA-3295)
 * Fix broken CompressedRandomAccessReaderTest (CASSANDRA-3298)
 * (CQL) fix type information returned for wildcard queries (CASSANDRA-3311)
 * add estimated tasks to LeveledCompactionStrategy (CASSANDRA-3322)
 * avoid including compaction cache-warming in keycache stats (CASSANDRA-3325)
 * run compaction and hinted handoff threads at MIN_PRIORITY (CASSANDRA-3308)
 * default hsha thrift server to cpu core count in rpc pool (CASSANDRA-3329)
 * add bin\daemon to binary tarball for Windows service (CASSANDRA-3331)
 * Fix places where uncompressed size of sstables was use in place of the
   compressed one (CASSANDRA-3338)
 * Fix hsha thrift server (CASSANDRA-3346)
 * Make sure repair only stream needed sstables (CASSANDRA-3345)


1.0.0-rc2
 * Log a meaningful warning when a node receives a message for a repair session
   that doesn't exist anymore (CASSANDRA-3256)
 * test for NUMA policy support as well as numactl presence (CASSANDRA-3245)
 * Fix FD leak when internode encryption is enabled (CASSANDRA-3257)
 * Remove incorrect assertion in mergeIterator (CASSANDRA-3260)
 * FBUtilities.hexToBytes(String) to throw NumberFormatException when string
   contains non-hex characters (CASSANDRA-3231)
 * Keep SimpleSnitch proximity ordering unchanged from what the Strategy
   generates, as intended (CASSANDRA-3262)
 * remove Scrub from compactionstats when finished (CASSANDRA-3255)
 * fix counter entry in jdbc TypesMap (CASSANDRA-3268)
 * fix full queue scenario for ParallelCompactionIterator (CASSANDRA-3270)
 * fix bootstrap process (CASSANDRA-3285)
 * don't try delivering hints if when there isn't any (CASSANDRA-3176)
 * CLI documentation change for ColumnFamily `compression_options` (CASSANDRA-3282)
 * ignore any CF ids sent by client for adding CF/KS (CASSANDRA-3288)
 * remove obsolete hints on first startup (CASSANDRA-3291)
 * use correct ISortedColumns for time-optimized reads (CASSANDRA-3289)
 * Evict gossip state immediately when a token is taken over by a new IP
   (CASSANDRA-3259)


1.0.0-rc1
 * Update CQL to generate microsecond timestamps by default (CASSANDRA-3227)
 * Fix counting CFMetadata towards Memtable liveRatio (CASSANDRA-3023)
 * Kill server on wrapped OOME such as from FileChannel.map (CASSANDRA-3201)
 * remove unnecessary copy when adding to row cache (CASSANDRA-3223)
 * Log message when a full repair operation completes (CASSANDRA-3207)
 * Fix streamOutSession keeping sstables references forever if the remote end
   dies (CASSANDRA-3216)
 * Remove dynamic_snitch boolean from example configuration (defaulting to
   true) and set default badness threshold to 0.1 (CASSANDRA-3229)
 * Base choice of random or "balanced" token on bootstrap on whether
   schema definitions were found (CASSANDRA-3219)
 * Fixes for LeveledCompactionStrategy score computation, prioritization,
   scheduling, and performance (CASSANDRA-3224, 3234)
 * parallelize sstable open at server startup (CASSANDRA-2988)
 * fix handling of exceptions writing to OutboundTcpConnection (CASSANDRA-3235)
 * Allow using quotes in "USE <keyspace>;" CLI command (CASSANDRA-3208)
 * Don't allow any cache loading exceptions to halt startup (CASSANDRA-3218)
 * Fix sstableloader --ignores option (CASSANDRA-3247)
 * File descriptor limit increased in packaging (CASSANDRA-3206)
 * Fix deadlock in commit log during flush (CASSANDRA-3253)


1.0.0-beta1
 * removed binarymemtable (CASSANDRA-2692)
 * add commitlog_total_space_in_mb to prevent fragmented logs (CASSANDRA-2427)
 * removed commitlog_rotation_threshold_in_mb configuration (CASSANDRA-2771)
 * make AbstractBounds.normalize de-overlapp overlapping ranges (CASSANDRA-2641)
 * replace CollatingIterator, ReducingIterator with MergeIterator
   (CASSANDRA-2062)
 * Fixed the ability to set compaction strategy in cli using create column
   family command (CASSANDRA-2778)
 * clean up tmp files after failed compaction (CASSANDRA-2468)
 * restrict repair streaming to specific columnfamilies (CASSANDRA-2280)
 * don't bother persisting columns shadowed by a row tombstone (CASSANDRA-2589)
 * reset CF and SC deletion times after gc_grace (CASSANDRA-2317)
 * optimize away seek when compacting wide rows (CASSANDRA-2879)
 * single-pass streaming (CASSANDRA-2677, 2906, 2916, 3003)
 * use reference counting for deleting sstables instead of relying on GC
   (CASSANDRA-2521, 3179)
 * store hints as serialized mutations instead of pointers to data row
   (CASSANDRA-2045)
 * store hints in the coordinator node instead of in the closest replica
   (CASSANDRA-2914)
 * add row_cache_keys_to_save CF option (CASSANDRA-1966)
 * check column family validity in nodetool repair (CASSANDRA-2933)
 * use lazy initialization instead of class initialization in NodeId
   (CASSANDRA-2953)
 * add paging to get_count (CASSANDRA-2894)
 * fix "short reads" in [multi]get (CASSANDRA-2643, 3157, 3192)
 * add optional compression for sstables (CASSANDRA-47, 2994, 3001, 3128)
 * add scheduler JMX metrics (CASSANDRA-2962)
 * add block level checksum for compressed data (CASSANDRA-1717)
 * make column family backed column map pluggable and introduce unsynchronized
   ArrayList backed one to speedup reads (CASSANDRA-2843, 3165, 3205)
 * refactoring of the secondary index api (CASSANDRA-2982)
 * make CL > ONE reads wait for digest reconciliation before returning
   (CASSANDRA-2494)
 * fix missing logging for some exceptions (CASSANDRA-2061)
 * refactor and optimize ColumnFamilyStore.files(...) and Descriptor.fromFilename(String)
   and few other places responsible for work with SSTable files (CASSANDRA-3040)
 * Stop reading from sstables once we know we have the most recent columns,
   for query-by-name requests (CASSANDRA-2498)
 * Add query-by-column mode to stress.java (CASSANDRA-3064)
 * Add "install" command to cassandra.bat (CASSANDRA-292)
 * clean up KSMetadata, CFMetadata from unnecessary
   Thrift<->Avro conversion methods (CASSANDRA-3032)
 * Add timeouts to client request schedulers (CASSANDRA-3079, 3096)
 * Cli to use hashes rather than array of hashes for strategy options (CASSANDRA-3081)
 * LeveledCompactionStrategy (CASSANDRA-1608, 3085, 3110, 3087, 3145, 3154, 3182)
 * Improvements of the CLI `describe` command (CASSANDRA-2630)
 * reduce window where dropped CF sstables may not be deleted (CASSANDRA-2942)
 * Expose gossip/FD info to JMX (CASSANDRA-2806)
 * Fix streaming over SSL when compressed SSTable involved (CASSANDRA-3051)
 * Add support for pluggable secondary index implementations (CASSANDRA-3078)
 * remove compaction_thread_priority setting (CASSANDRA-3104)
 * generate hints for replicas that timeout, not just replicas that are known
   to be down before starting (CASSANDRA-2034)
 * Add throttling for internode streaming (CASSANDRA-3080)
 * make the repair of a range repair all replica (CASSANDRA-2610, 3194)
 * expose the ability to repair the first range (as returned by the
   partitioner) of a node (CASSANDRA-2606)
 * Streams Compression (CASSANDRA-3015)
 * add ability to use multiple threads during a single compaction
   (CASSANDRA-2901)
 * make AbstractBounds.normalize support overlapping ranges (CASSANDRA-2641)
 * fix of the CQL count() behavior (CASSANDRA-3068)
 * use TreeMap backed column families for the SSTable simple writers
   (CASSANDRA-3148)
 * fix inconsistency of the CLI syntax when {} should be used instead of [{}]
   (CASSANDRA-3119)
 * rename CQL type names to match expected SQL behavior (CASSANDRA-3149, 3031)
 * Arena-based allocation for memtables (CASSANDRA-2252, 3162, 3163, 3168)
 * Default RR chance to 0.1 (CASSANDRA-3169)
 * Add RowLevel support to secondary index API (CASSANDRA-3147)
 * Make SerializingCacheProvider the default if JNA is available (CASSANDRA-3183)
 * Fix backwards compatibilty for CQL memtable properties (CASSANDRA-3190)
 * Add five-minute delay before starting compactions on a restarted server
   (CASSANDRA-3181)
 * Reduce copies done for intra-host messages (CASSANDRA-1788, 3144)
 * support of compaction strategy option for stress.java (CASSANDRA-3204)
 * make memtable throughput and column count thresholds no-ops (CASSANDRA-2449)
 * Return schema information along with the resultSet in CQL (CASSANDRA-2734)
 * Add new DecimalType (CASSANDRA-2883)
 * Fix assertion error in RowRepairResolver (CASSANDRA-3156)
 * Reduce unnecessary high buffer sizes (CASSANDRA-3171)
 * Pluggable compaction strategy (CASSANDRA-1610)
 * Add new broadcast_address config option (CASSANDRA-2491)


0.8.7
 * Kill server on wrapped OOME such as from FileChannel.map (CASSANDRA-3201)
 * Allow using quotes in "USE <keyspace>;" CLI command (CASSANDRA-3208)
 * Log message when a full repair operation completes (CASSANDRA-3207)
 * Don't allow any cache loading exceptions to halt startup (CASSANDRA-3218)
 * Fix sstableloader --ignores option (CASSANDRA-3247)
 * File descriptor limit increased in packaging (CASSANDRA-3206)
 * Log a meaningfull warning when a node receive a message for a repair session
   that doesn't exist anymore (CASSANDRA-3256)
 * Fix FD leak when internode encryption is enabled (CASSANDRA-3257)
 * FBUtilities.hexToBytes(String) to throw NumberFormatException when string
   contains non-hex characters (CASSANDRA-3231)
 * Keep SimpleSnitch proximity ordering unchanged from what the Strategy
   generates, as intended (CASSANDRA-3262)
 * remove Scrub from compactionstats when finished (CASSANDRA-3255)
 * Fix tool .bat files when CASSANDRA_HOME contains spaces (CASSANDRA-3258)
 * Force flush of status table when removing/updating token (CASSANDRA-3243)
 * Evict gossip state immediately when a token is taken over by a new IP (CASSANDRA-3259)
 * Fix bug where the failure detector can take too long to mark a host
   down (CASSANDRA-3273)
 * (Hadoop) allow wrapping ranges in queries (CASSANDRA-3137)
 * (Hadoop) check all interfaces for a match with split location
   before falling back to random replica (CASSANDRA-3211)
 * (Hadoop) Make Pig storage handle implements LoadMetadata (CASSANDRA-2777)
 * (Hadoop) Fix exception during PIG 'dump' (CASSANDRA-2810)
 * Fix stress COUNTER_GET option (CASSANDRA-3301)
 * Fix missing fields in CLI `show schema` output (CASSANDRA-3304)
 * Nodetool no longer leaks threads and closes JMX connections (CASSANDRA-3309)
 * fix truncate allowing data to be replayed post-restart (CASSANDRA-3297)
 * Move SimpleAuthority and SimpleAuthenticator to examples (CASSANDRA-2922)
 * Fix handling of tombstone by SSTableExport/Import (CASSANDRA-3357)
 * Fix transposition in cfHistograms (CASSANDRA-3222)
 * Allow using number as DC name when creating keyspace in CQL (CASSANDRA-3239)
 * Force flush of system table after updating/removing a token (CASSANDRA-3243)


0.8.6
 * revert CASSANDRA-2388
 * change TokenRange.endpoints back to listen/broadcast address to match
   pre-1777 behavior, and add TokenRange.rpc_endpoints instead (CASSANDRA-3187)
 * avoid trying to watch cassandra-topology.properties when loaded from jar
   (CASSANDRA-3138)
 * prevent users from creating keyspaces with LocalStrategy replication
   (CASSANDRA-3139)
 * fix CLI `show schema;` to output correct keyspace definition statement
   (CASSANDRA-3129)
 * CustomTThreadPoolServer to log TTransportException at DEBUG level
   (CASSANDRA-3142)
 * allow topology sort to work with non-unique rack names between
   datacenters (CASSANDRA-3152)
 * Improve caching of same-version Messages on digest and repair paths
   (CASSANDRA-3158)
 * Randomize choice of first replica for counter increment (CASSANDRA-2890)
 * Fix using read_repair_chance instead of merge_shard_change (CASSANDRA-3202)
 * Avoid streaming data to nodes that already have it, on move as well as
   decommission (CASSANDRA-3041)
 * Fix divide by zero error in GCInspector (CASSANDRA-3164)
 * allow quoting of the ColumnFamily name in CLI `create column family`
   statement (CASSANDRA-3195)
 * Fix rolling upgrade from 0.7 to 0.8 problem (CASSANDRA-3166)
 * Accomodate missing encryption_options in IncomingTcpConnection.stream
   (CASSANDRA-3212)


0.8.5
 * fix NPE when encryption_options is unspecified (CASSANDRA-3007)
 * include column name in validation failure exceptions (CASSANDRA-2849)
 * make sure truncate clears out the commitlog so replay won't re-
   populate with truncated data (CASSANDRA-2950)
 * fix NPE when debug logging is enabled and dropped CF is present
   in a commitlog segment (CASSANDRA-3021)
 * fix cassandra.bat when CASSANDRA_HOME contains spaces (CASSANDRA-2952)
 * fix to SSTableSimpleUnsortedWriter bufferSize calculation (CASSANDRA-3027)
 * make cleanup and normal compaction able to skip empty rows
   (rows containing nothing but expired tombstones) (CASSANDRA-3039)
 * work around native memory leak in com.sun.management.GarbageCollectorMXBean
   (CASSANDRA-2868)
 * validate that column names in column_metadata are not equal to key_alias
   on create/update of the ColumnFamily and CQL 'ALTER' statement (CASSANDRA-3036)
 * return an InvalidRequestException if an indexed column is assigned
   a value larger than 64KB (CASSANDRA-3057)
 * fix of numeric-only and string column names handling in CLI "drop index"
   (CASSANDRA-3054)
 * prune index scan resultset back to original request for lazy
   resultset expansion case (CASSANDRA-2964)
 * (Hadoop) fail jobs when Cassandra node has failed but TaskTracker
   has not (CASSANDRA-2388)
 * fix dynamic snitch ignoring nodes when read_repair_chance is zero
   (CASSANDRA-2662)
 * avoid retaining references to dropped CFS objects in
   CompactionManager.estimatedCompactions (CASSANDRA-2708)
 * expose rpc timeouts per host in MessagingServiceMBean (CASSANDRA-2941)
 * avoid including cwd in classpath for deb and rpm packages (CASSANDRA-2881)
 * remove gossip state when a new IP takes over a token (CASSANDRA-3071)
 * allow sstable2json to work on index sstable files (CASSANDRA-3059)
 * always hint counters (CASSANDRA-3099)
 * fix log4j initialization in EmbeddedCassandraService (CASSANDRA-2857)
 * remove gossip state when a new IP takes over a token (CASSANDRA-3071)
 * work around native memory leak in com.sun.management.GarbageCollectorMXBean
    (CASSANDRA-2868)
 * fix UnavailableException with writes at CL.EACH_QUORM (CASSANDRA-3084)
 * fix parsing of the Keyspace and ColumnFamily names in numeric
   and string representations in CLI (CASSANDRA-3075)
 * fix corner cases in Range.differenceToFetch (CASSANDRA-3084)
 * fix ip address String representation in the ring cache (CASSANDRA-3044)
 * fix ring cache compatibility when mixing pre-0.8.4 nodes with post-
   in the same cluster (CASSANDRA-3023)
 * make repair report failure when a node participating dies (instead of
   hanging forever) (CASSANDRA-2433)
 * fix handling of the empty byte buffer by ReversedType (CASSANDRA-3111)
 * Add validation that Keyspace names are case-insensitively unique (CASSANDRA-3066)
 * catch invalid key_validation_class before instantiating UpdateColumnFamily (CASSANDRA-3102)
 * make Range and Bounds objects client-safe (CASSANDRA-3108)
 * optionally skip log4j configuration (CASSANDRA-3061)
 * bundle sstableloader with the debian package (CASSANDRA-3113)
 * don't try to build secondary indexes when there is none (CASSANDRA-3123)
 * improve SSTableSimpleUnsortedWriter speed for large rows (CASSANDRA-3122)
 * handle keyspace arguments correctly in nodetool snapshot (CASSANDRA-3038)
 * Fix SSTableImportTest on windows (CASSANDRA-3043)
 * expose compactionThroughputMbPerSec through JMX (CASSANDRA-3117)
 * log keyspace and CF of large rows being compacted


0.8.4
 * change TokenRing.endpoints to be a list of rpc addresses instead of
   listen/broadcast addresses (CASSANDRA-1777)
 * include files-to-be-streamed in StreamInSession.getSources (CASSANDRA-2972)
 * use JAVA env var in cassandra-env.sh (CASSANDRA-2785, 2992)
 * avoid doing read for no-op replicate-on-write at CL=1 (CASSANDRA-2892)
 * refuse counter write for CL.ANY (CASSANDRA-2990)
 * switch back to only logging recent dropped messages (CASSANDRA-3004)
 * always deserialize RowMutation for counters (CASSANDRA-3006)
 * ignore saved replication_factor strategy_option for NTS (CASSANDRA-3011)
 * make sure pre-truncate CL segments are discarded (CASSANDRA-2950)


0.8.3
 * add ability to drop local reads/writes that are going to timeout
   (CASSANDRA-2943)
 * revamp token removal process, keep gossip states for 3 days (CASSANDRA-2496)
 * don't accept extra args for 0-arg nodetool commands (CASSANDRA-2740)
 * log unavailableexception details at debug level (CASSANDRA-2856)
 * expose data_dir though jmx (CASSANDRA-2770)
 * don't include tmp files as sstable when create cfs (CASSANDRA-2929)
 * log Java classpath on startup (CASSANDRA-2895)
 * keep gossipped version in sync with actual on migration coordinator
   (CASSANDRA-2946)
 * use lazy initialization instead of class initialization in NodeId
   (CASSANDRA-2953)
 * check column family validity in nodetool repair (CASSANDRA-2933)
 * speedup bytes to hex conversions dramatically (CASSANDRA-2850)
 * Flush memtables on shutdown when durable writes are disabled
   (CASSANDRA-2958)
 * improved POSIX compatibility of start scripts (CASsANDRA-2965)
 * add counter support to Hadoop InputFormat (CASSANDRA-2981)
 * fix bug where dirty commitlog segments were removed (and avoid keeping
   segments with no post-flush activity permanently dirty) (CASSANDRA-2829)
 * fix throwing exception with batch mutation of counter super columns
   (CASSANDRA-2949)
 * ignore system tables during repair (CASSANDRA-2979)
 * throw exception when NTS is given replication_factor as an option
   (CASSANDRA-2960)
 * fix assertion error during compaction of counter CFs (CASSANDRA-2968)
 * avoid trying to create index names, when no index exists (CASSANDRA-2867)
 * don't sample the system table when choosing a bootstrap token
   (CASSANDRA-2825)
 * gossiper notifies of local state changes (CASSANDRA-2948)
 * add asynchronous and half-sync/half-async (hsha) thrift servers
   (CASSANDRA-1405)
 * fix potential use of free'd native memory in SerializingCache
   (CASSANDRA-2951)
 * prune index scan resultset back to original request for lazy
   resultset expansion case (CASSANDRA-2964)
 * (Hadoop) fail jobs when Cassandra node has failed but TaskTracker
    has not (CASSANDRA-2388)


0.8.2
 * CQL:
   - include only one row per unique key for IN queries (CASSANDRA-2717)
   - respect client timestamp on full row deletions (CASSANDRA-2912)
 * improve thread-safety in StreamOutSession (CASSANDRA-2792)
 * allow deleting a row and updating indexed columns in it in the
   same mutation (CASSANDRA-2773)
 * Expose number of threads blocked on submitting memtable to flush
   in JMX (CASSANDRA-2817)
 * add ability to return "endpoints" to nodetool (CASSANDRA-2776)
 * Add support for multiple (comma-delimited) coordinator addresses
   to ColumnFamilyInputFormat (CASSANDRA-2807)
 * fix potential NPE while scheduling read repair for range slice
   (CASSANDRA-2823)
 * Fix race in SystemTable.getCurrentLocalNodeId (CASSANDRA-2824)
 * Correctly set default for replicate_on_write (CASSANDRA-2835)
 * improve nodetool compactionstats formatting (CASSANDRA-2844)
 * fix index-building status display (CASSANDRA-2853)
 * fix CLI perpetuating obsolete KsDef.replication_factor (CASSANDRA-2846)
 * improve cli treatment of multiline comments (CASSANDRA-2852)
 * handle row tombstones correctly in EchoedRow (CASSANDRA-2786)
 * add MessagingService.get[Recently]DroppedMessages and
   StorageService.getExceptionCount (CASSANDRA-2804)
 * fix possibility of spurious UnavailableException for LOCAL_QUORUM
   reads with dynamic snitch + read repair disabled (CASSANDRA-2870)
 * add ant-optional as dependence for the debian package (CASSANDRA-2164)
 * add option to specify limit for get_slice in the CLI (CASSANDRA-2646)
 * decrease HH page size (CASSANDRA-2832)
 * reset cli keyspace after dropping the current one (CASSANDRA-2763)
 * add KeyRange option to Hadoop inputformat (CASSANDRA-1125)
 * fix protocol versioning (CASSANDRA-2818, 2860)
 * support spaces in path to log4j configuration (CASSANDRA-2383)
 * avoid including inferred types in CF update (CASSANDRA-2809)
 * fix JMX bulkload call (CASSANDRA-2908)
 * fix updating KS with durable_writes=false (CASSANDRA-2907)
 * add simplified facade to SSTableWriter for bulk loading use
   (CASSANDRA-2911)
 * fix re-using index CF sstable names after drop/recreate (CASSANDRA-2872)
 * prepend CF to default index names (CASSANDRA-2903)
 * fix hint replay (CASSANDRA-2928)
 * Properly synchronize repair's merkle tree computation (CASSANDRA-2816)


0.8.1
 * CQL:
   - support for insert, delete in BATCH (CASSANDRA-2537)
   - support for IN to SELECT, UPDATE (CASSANDRA-2553)
   - timestamp support for INSERT, UPDATE, and BATCH (CASSANDRA-2555)
   - TTL support (CASSANDRA-2476)
   - counter support (CASSANDRA-2473)
   - ALTER COLUMNFAMILY (CASSANDRA-1709)
   - DROP INDEX (CASSANDRA-2617)
   - add SCHEMA/TABLE as aliases for KS/CF (CASSANDRA-2743)
   - server handles wait-for-schema-agreement (CASSANDRA-2756)
   - key alias support (CASSANDRA-2480)
 * add support for comparator parameters and a generic ReverseType
   (CASSANDRA-2355)
 * add CompositeType and DynamicCompositeType (CASSANDRA-2231)
 * optimize batches containing multiple updates to the same row
   (CASSANDRA-2583)
 * adjust hinted handoff page size to avoid OOM with large columns
   (CASSANDRA-2652)
 * mark BRAF buffer invalid post-flush so we don't re-flush partial
   buffers again, especially on CL writes (CASSANDRA-2660)
 * add DROP INDEX support to CLI (CASSANDRA-2616)
 * don't perform HH to client-mode [storageproxy] nodes (CASSANDRA-2668)
 * Improve forceDeserialize/getCompactedRow encapsulation (CASSANDRA-2659)
 * Don't write CounterUpdateColumn to disk in tests (CASSANDRA-2650)
 * Add sstable bulk loading utility (CASSANDRA-1278)
 * avoid replaying hints to dropped columnfamilies (CASSANDRA-2685)
 * add placeholders for missing rows in range query pseudo-RR (CASSANDRA-2680)
 * remove no-op HHOM.renameHints (CASSANDRA-2693)
 * clone super columns to avoid modifying them during flush (CASSANDRA-2675)
 * allow writes to bypass the commitlog for certain keyspaces (CASSANDRA-2683)
 * avoid NPE when bypassing commitlog during memtable flush (CASSANDRA-2781)
 * Added support for making bootstrap retry if nodes flap (CASSANDRA-2644)
 * Added statusthrift to nodetool to report if thrift server is running (CASSANDRA-2722)
 * Fixed rows being cached if they do not exist (CASSANDRA-2723)
 * Support passing tableName and cfName to RowCacheProviders (CASSANDRA-2702)
 * close scrub file handles (CASSANDRA-2669)
 * throttle migration replay (CASSANDRA-2714)
 * optimize column serializer creation (CASSANDRA-2716)
 * Added support for making bootstrap retry if nodes flap (CASSANDRA-2644)
 * Added statusthrift to nodetool to report if thrift server is running
   (CASSANDRA-2722)
 * Fixed rows being cached if they do not exist (CASSANDRA-2723)
 * fix truncate/compaction race (CASSANDRA-2673)
 * workaround large resultsets causing large allocation retention
   by nio sockets (CASSANDRA-2654)
 * fix nodetool ring use with Ec2Snitch (CASSANDRA-2733)
 * fix removing columns and subcolumns that are supressed by a row or
   supercolumn tombstone during replica resolution (CASSANDRA-2590)
 * support sstable2json against snapshot sstables (CASSANDRA-2386)
 * remove active-pull schema requests (CASSANDRA-2715)
 * avoid marking entire list of sstables as actively being compacted
   in multithreaded compaction (CASSANDRA-2765)
 * seek back after deserializing a row to update cache with (CASSANDRA-2752)
 * avoid skipping rows in scrub for counter column family (CASSANDRA-2759)
 * fix ConcurrentModificationException in repair when dealing with 0.7 node
   (CASSANDRA-2767)
 * use threadsafe collections for StreamInSession (CASSANDRA-2766)
 * avoid infinite loop when creating merkle tree (CASSANDRA-2758)
 * avoids unmarking compacting sstable prematurely in cleanup (CASSANDRA-2769)
 * fix NPE when the commit log is bypassed (CASSANDRA-2718)
 * don't throw an exception in SS.isRPCServerRunning (CASSANDRA-2721)
 * make stress.jar executable (CASSANDRA-2744)
 * add daemon mode to java stress (CASSANDRA-2267)
 * expose the DC and rack of a node through JMX and nodetool ring (CASSANDRA-2531)
 * fix cache mbean getSize (CASSANDRA-2781)
 * Add Date, Float, Double, and Boolean types (CASSANDRA-2530)
 * Add startup flag to renew counter node id (CASSANDRA-2788)
 * add jamm agent to cassandra.bat (CASSANDRA-2787)
 * fix repair hanging if a neighbor has nothing to send (CASSANDRA-2797)
 * purge tombstone even if row is in only one sstable (CASSANDRA-2801)
 * Fix wrong purge of deleted cf during compaction (CASSANDRA-2786)
 * fix race that could result in Hadoop writer failing to throw an
   exception encountered after close() (CASSANDRA-2755)
 * fix scan wrongly throwing assertion error (CASSANDRA-2653)
 * Always use even distribution for merkle tree with RandomPartitionner
   (CASSANDRA-2841)
 * fix describeOwnership for OPP (CASSANDRA-2800)
 * ensure that string tokens do not contain commas (CASSANDRA-2762)


0.8.0-final
 * fix CQL grammar warning and cqlsh regression from CASSANDRA-2622
 * add ant generate-cql-html target (CASSANDRA-2526)
 * update CQL consistency levels (CASSANDRA-2566)
 * debian packaging fixes (CASSANDRA-2481, 2647)
 * fix UUIDType, IntegerType for direct buffers (CASSANDRA-2682, 2684)
 * switch to native Thrift for Hadoop map/reduce (CASSANDRA-2667)
 * fix StackOverflowError when building from eclipse (CASSANDRA-2687)
 * only provide replication_factor to strategy_options "help" for
   SimpleStrategy, OldNetworkTopologyStrategy (CASSANDRA-2678, 2713)
 * fix exception adding validators to non-string columns (CASSANDRA-2696)
 * avoid instantiating DatabaseDescriptor in JDBC (CASSANDRA-2694)
 * fix potential stack overflow during compaction (CASSANDRA-2626)
 * clone super columns to avoid modifying them during flush (CASSANDRA-2675)
 * reset underlying iterator in EchoedRow constructor (CASSANDRA-2653)


0.8.0-rc1
 * faster flushes and compaction from fixing excessively pessimistic
   rebuffering in BRAF (CASSANDRA-2581)
 * fix returning null column values in the python cql driver (CASSANDRA-2593)
 * fix merkle tree splitting exiting early (CASSANDRA-2605)
 * snapshot_before_compaction directory name fix (CASSANDRA-2598)
 * Disable compaction throttling during bootstrap (CASSANDRA-2612)
 * fix CQL treatment of > and < operators in range slices (CASSANDRA-2592)
 * fix potential double-application of counter updates on commitlog replay
   by moving replay position from header to sstable metadata (CASSANDRA-2419)
 * JDBC CQL driver exposes getColumn for access to timestamp
 * JDBC ResultSetMetadata properties added to AbstractType
 * r/m clustertool (CASSANDRA-2607)
 * add support for presenting row key as a column in CQL result sets
   (CASSANDRA-2622)
 * Don't allow {LOCAL|EACH}_QUORUM unless strategy is NTS (CASSANDRA-2627)
 * validate keyspace strategy_options during CQL create (CASSANDRA-2624)
 * fix empty Result with secondary index when limit=1 (CASSANDRA-2628)
 * Fix regression where bootstrapping a node with no schema fails
   (CASSANDRA-2625)
 * Allow removing LocationInfo sstables (CASSANDRA-2632)
 * avoid attempting to replay mutations from dropped keyspaces (CASSANDRA-2631)
 * avoid using cached position of a key when GT is requested (CASSANDRA-2633)
 * fix counting bloom filter true positives (CASSANDRA-2637)
 * initialize local ep state prior to gossip startup if needed (CASSANDRA-2638)
 * fix counter increment lost after restart (CASSANDRA-2642)
 * add quote-escaping via backslash to CLI (CASSANDRA-2623)
 * fix pig example script (CASSANDRA-2487)
 * fix dynamic snitch race in adding latencies (CASSANDRA-2618)
 * Start/stop cassandra after more important services such as mdadm in
   debian packaging (CASSANDRA-2481)


0.8.0-beta2
 * fix NPE compacting index CFs (CASSANDRA-2528)
 * Remove checking all column families on startup for compaction candidates
   (CASSANDRA-2444)
 * validate CQL create keyspace options (CASSANDRA-2525)
 * fix nodetool setcompactionthroughput (CASSANDRA-2550)
 * move	gossip heartbeat back to its own thread (CASSANDRA-2554)
 * validate cql TRUNCATE columnfamily before truncating (CASSANDRA-2570)
 * fix batch_mutate for mixed standard-counter mutations (CASSANDRA-2457)
 * disallow making schema changes to system keyspace (CASSANDRA-2563)
 * fix sending mutation messages multiple times (CASSANDRA-2557)
 * fix incorrect use of NBHM.size in ReadCallback that could cause
   reads to time out even when responses were received (CASSANDRA-2552)
 * trigger read repair correctly for LOCAL_QUORUM reads (CASSANDRA-2556)
 * Allow configuring the number of compaction thread (CASSANDRA-2558)
 * forceUserDefinedCompaction will attempt to compact what it is given
   even if the pessimistic estimate is that there is not enough disk space;
   automatic compactions will only compact 2 or more sstables (CASSANDRA-2575)
 * refuse to apply migrations with older timestamps than the current
   schema (CASSANDRA-2536)
 * remove unframed Thrift transport option
 * include indexes in snapshots (CASSANDRA-2596)
 * improve ignoring of obsolete mutations in index maintenance (CASSANDRA-2401)
 * recognize attempt to drop just the index while leaving the column
   definition alone (CASSANDRA-2619)


0.8.0-beta1
 * remove Avro RPC support (CASSANDRA-926)
 * support for columns that act as incr/decr counters
   (CASSANDRA-1072, 1937, 1944, 1936, 2101, 2093, 2288, 2105, 2384, 2236, 2342,
   2454)
 * CQL (CASSANDRA-1703, 1704, 1705, 1706, 1707, 1708, 1710, 1711, 1940,
   2124, 2302, 2277, 2493)
 * avoid double RowMutation serialization on write path (CASSANDRA-1800)
 * make NetworkTopologyStrategy the default (CASSANDRA-1960)
 * configurable internode encryption (CASSANDRA-1567, 2152)
 * human readable column names in sstable2json output (CASSANDRA-1933)
 * change default JMX port to 7199 (CASSANDRA-2027)
 * backwards compatible internal messaging (CASSANDRA-1015)
 * atomic switch of memtables and sstables (CASSANDRA-2284)
 * add pluggable SeedProvider (CASSANDRA-1669)
 * Fix clustertool to not throw exception when calling get_endpoints (CASSANDRA-2437)
 * upgrade to thrift 0.6 (CASSANDRA-2412)
 * repair works on a token range instead of full ring (CASSANDRA-2324)
 * purge tombstones from row cache (CASSANDRA-2305)
 * push replication_factor into strategy_options (CASSANDRA-1263)
 * give snapshots the same name on each node (CASSANDRA-1791)
 * remove "nodetool loadbalance" (CASSANDRA-2448)
 * multithreaded compaction (CASSANDRA-2191)
 * compaction throttling (CASSANDRA-2156)
 * add key type information and alias (CASSANDRA-2311, 2396)
 * cli no longer divides read_repair_chance by 100 (CASSANDRA-2458)
 * made CompactionInfo.getTaskType return an enum (CASSANDRA-2482)
 * add a server-wide cap on measured memtable memory usage and aggressively
   flush to keep under that threshold (CASSANDRA-2006)
 * add unified UUIDType (CASSANDRA-2233)
 * add off-heap row cache support (CASSANDRA-1969)


0.7.5
 * improvements/fixes to PIG driver (CASSANDRA-1618, CASSANDRA-2387,
   CASSANDRA-2465, CASSANDRA-2484)
 * validate index names (CASSANDRA-1761)
 * reduce contention on Table.flusherLock (CASSANDRA-1954)
 * try harder to detect failures during streaming, cleaning up temporary
   files more reliably (CASSANDRA-2088)
 * shut down server for OOM on a Thrift thread (CASSANDRA-2269)
 * fix tombstone handling in repair and sstable2json (CASSANDRA-2279)
 * preserve version when streaming data from old sstables (CASSANDRA-2283)
 * don't start repair if a neighboring node is marked as dead (CASSANDRA-2290)
 * purge tombstones from row cache (CASSANDRA-2305)
 * Avoid seeking when sstable2json exports the entire file (CASSANDRA-2318)
 * clear Built flag in system table when dropping an index (CASSANDRA-2320)
 * don't allow arbitrary argument for stress.java (CASSANDRA-2323)
 * validate values for index predicates in get_indexed_slice (CASSANDRA-2328)
 * queue secondary indexes for flush before the parent (CASSANDRA-2330)
 * allow job configuration to set the CL used in Hadoop jobs (CASSANDRA-2331)
 * add memtable_flush_queue_size defaulting to 4 (CASSANDRA-2333)
 * Allow overriding of initial_token, storage_port and rpc_port from system
   properties (CASSANDRA-2343)
 * fix comparator used for non-indexed secondary expressions in index scan
   (CASSANDRA-2347)
 * ensure size calculation and write phase of large-row compaction use
   the same threshold for TTL expiration (CASSANDRA-2349)
 * fix race when iterating CFs during add/drop (CASSANDRA-2350)
 * add ConsistencyLevel command to CLI (CASSANDRA-2354)
 * allow negative numbers in the cli (CASSANDRA-2358)
 * hard code serialVersionUID for tokens class (CASSANDRA-2361)
 * fix potential infinite loop in ByteBufferUtil.inputStream (CASSANDRA-2365)
 * fix encoding bugs in HintedHandoffManager, SystemTable when default
   charset is not UTF8 (CASSANDRA-2367)
 * avoids having removed node reappearing in Gossip (CASSANDRA-2371)
 * fix incorrect truncation of long to int when reading columns via block
   index (CASSANDRA-2376)
 * fix NPE during stream session (CASSANDRA-2377)
 * fix race condition that could leave orphaned data files when dropping CF or
   KS (CASSANDRA-2381)
 * fsync statistics component on write (CASSANDRA-2382)
 * fix duplicate results from CFS.scan (CASSANDRA-2406)
 * add IntegerType to CLI help (CASSANDRA-2414)
 * avoid caching token-only decoratedkeys (CASSANDRA-2416)
 * convert mmap assertion to if/throw so scrub can catch it (CASSANDRA-2417)
 * don't overwrite gc log (CASSANDR-2418)
 * invalidate row cache for streamed row to avoid inconsitencies
   (CASSANDRA-2420)
 * avoid copies in range/index scans (CASSANDRA-2425)
 * make sure we don't wipe data during cleanup if the node has not join
   the ring (CASSANDRA-2428)
 * Try harder to close files after compaction (CASSANDRA-2431)
 * re-set bootstrapped flag after move finishes (CASSANDRA-2435)
 * display validation_class in CLI 'describe keyspace' (CASSANDRA-2442)
 * make cleanup compactions cleanup the row cache (CASSANDRA-2451)
 * add column fields validation to scrub (CASSANDRA-2460)
 * use 64KB flush buffer instead of in_memory_compaction_limit (CASSANDRA-2463)
 * fix backslash substitutions in CLI (CASSANDRA-2492)
 * disable cache saving for system CFS (CASSANDRA-2502)
 * fixes for verifying destination availability under hinted conditions
   so UE can be thrown intead of timing out (CASSANDRA-2514)
 * fix update of validation class in column metadata (CASSANDRA-2512)
 * support LOCAL_QUORUM, EACH_QUORUM CLs outside of NTS (CASSANDRA-2516)
 * preserve version when streaming data from old sstables (CASSANDRA-2283)
 * fix backslash substitutions in CLI (CASSANDRA-2492)
 * count a row deletion as one operation towards memtable threshold
   (CASSANDRA-2519)
 * support LOCAL_QUORUM, EACH_QUORUM CLs outside of NTS (CASSANDRA-2516)


0.7.4
 * add nodetool join command (CASSANDRA-2160)
 * fix secondary indexes on pre-existing or streamed data (CASSANDRA-2244)
 * initialize endpoint in gossiper earlier (CASSANDRA-2228)
 * add ability to write to Cassandra from Pig (CASSANDRA-1828)
 * add rpc_[min|max]_threads (CASSANDRA-2176)
 * add CL.TWO, CL.THREE (CASSANDRA-2013)
 * avoid exporting an un-requested row in sstable2json, when exporting
   a key that does not exist (CASSANDRA-2168)
 * add incremental_backups option (CASSANDRA-1872)
 * add configurable row limit to Pig loadfunc (CASSANDRA-2276)
 * validate column values in batches as well as single-Column inserts
   (CASSANDRA-2259)
 * move sample schema from cassandra.yaml to schema-sample.txt,
   a cli scripts (CASSANDRA-2007)
 * avoid writing empty rows when scrubbing tombstoned rows (CASSANDRA-2296)
 * fix assertion error in range and index scans for CL < ALL
   (CASSANDRA-2282)
 * fix commitlog replay when flush position refers to data that didn't
   get synced before server died (CASSANDRA-2285)
 * fix fd leak in sstable2json with non-mmap'd i/o (CASSANDRA-2304)
 * reduce memory use during streaming of multiple sstables (CASSANDRA-2301)
 * purge tombstoned rows from cache after GCGraceSeconds (CASSANDRA-2305)
 * allow zero replicas in a NTS datacenter (CASSANDRA-1924)
 * make range queries respect snitch for local replicas (CASSANDRA-2286)
 * fix HH delivery when column index is larger than 2GB (CASSANDRA-2297)
 * make 2ary indexes use parent CF flush thresholds during initial build
   (CASSANDRA-2294)
 * update memtable_throughput to be a long (CASSANDRA-2158)


0.7.3
 * Keep endpoint state until aVeryLongTime (CASSANDRA-2115)
 * lower-latency read repair (CASSANDRA-2069)
 * add hinted_handoff_throttle_delay_in_ms option (CASSANDRA-2161)
 * fixes for cache save/load (CASSANDRA-2172, -2174)
 * Handle whole-row deletions in CFOutputFormat (CASSANDRA-2014)
 * Make memtable_flush_writers flush in parallel (CASSANDRA-2178)
 * Add compaction_preheat_key_cache option (CASSANDRA-2175)
 * refactor stress.py to have only one copy of the format string
   used for creating row keys (CASSANDRA-2108)
 * validate index names for \w+ (CASSANDRA-2196)
 * Fix Cassandra cli to respect timeout if schema does not settle
   (CASSANDRA-2187)
 * fix for compaction and cleanup writing old-format data into new-version
   sstable (CASSANDRA-2211, -2216)
 * add nodetool scrub (CASSANDRA-2217, -2240)
 * fix sstable2json large-row pagination (CASSANDRA-2188)
 * fix EOFing on requests for the last bytes in a file (CASSANDRA-2213)
 * fix BufferedRandomAccessFile bugs (CASSANDRA-2218, -2241)
 * check for memtable flush_after_mins exceeded every 10s (CASSANDRA-2183)
 * fix cache saving on Windows (CASSANDRA-2207)
 * add validateSchemaAgreement call + synchronization to schema
   modification operations (CASSANDRA-2222)
 * fix for reversed slice queries on large rows (CASSANDRA-2212)
 * fat clients were writing local data (CASSANDRA-2223)
 * set DEFAULT_MEMTABLE_LIFETIME_IN_MINS to 24h
 * improve detection and cleanup of partially-written sstables
   (CASSANDRA-2206)
 * fix supercolumn de/serialization when subcolumn comparator is different
   from supercolumn's (CASSANDRA-2104)
 * fix starting up on Windows when CASSANDRA_HOME contains whitespace
   (CASSANDRA-2237)
 * add [get|set][row|key]cacheSavePeriod to JMX (CASSANDRA-2100)
 * fix Hadoop ColumnFamilyOutputFormat dropping of mutations
   when batch fills up (CASSANDRA-2255)
 * move file deletions off of scheduledtasks executor (CASSANDRA-2253)


0.7.2
 * copy DecoratedKey.key when inserting into caches to avoid retaining
   a reference to the underlying buffer (CASSANDRA-2102)
 * format subcolumn names with subcomparator (CASSANDRA-2136)
 * fix column bloom filter deserialization (CASSANDRA-2165)


0.7.1
 * refactor MessageDigest creation code. (CASSANDRA-2107)
 * buffer network stack to avoid inefficient small TCP messages while avoiding
   the nagle/delayed ack problem (CASSANDRA-1896)
 * check log4j configuration for changes every 10s (CASSANDRA-1525, 1907)
 * more-efficient cross-DC replication (CASSANDRA-1530, -2051, -2138)
 * avoid polluting page cache with commitlog or sstable writes
   and seq scan operations (CASSANDRA-1470)
 * add RMI authentication options to nodetool (CASSANDRA-1921)
 * make snitches configurable at runtime (CASSANDRA-1374)
 * retry hadoop split requests on connection failure (CASSANDRA-1927)
 * implement describeOwnership for BOP, COPP (CASSANDRA-1928)
 * make read repair behave as expected for ConsistencyLevel > ONE
   (CASSANDRA-982, 2038)
 * distributed test harness (CASSANDRA-1859, 1964)
 * reduce flush lock contention (CASSANDRA-1930)
 * optimize supercolumn deserialization (CASSANDRA-1891)
 * fix CFMetaData.apply to only compare objects of the same class
   (CASSANDRA-1962)
 * allow specifying specific SSTables to compact from JMX (CASSANDRA-1963)
 * fix race condition in MessagingService.targets (CASSANDRA-1959, 2094, 2081)
 * refuse to open sstables from a future version (CASSANDRA-1935)
 * zero-copy reads (CASSANDRA-1714)
 * fix copy bounds for word Text in wordcount demo (CASSANDRA-1993)
 * fixes for contrib/javautils (CASSANDRA-1979)
 * check more frequently for memtable expiration (CASSANDRA-2000)
 * fix writing SSTable column count statistics (CASSANDRA-1976)
 * fix streaming of multiple CFs during bootstrap (CASSANDRA-1992)
 * explicitly set JVM GC new generation size with -Xmn (CASSANDRA-1968)
 * add short options for CLI flags (CASSANDRA-1565)
 * make keyspace argument to "describe keyspace" in CLI optional
   when authenticated to keyspace already (CASSANDRA-2029)
 * added option to specify -Dcassandra.join_ring=false on startup
   to allow "warm spare" nodes or performing JMX maintenance before
   joining the ring (CASSANDRA-526)
 * log migrations at INFO (CASSANDRA-2028)
 * add CLI verbose option in file mode (CASSANDRA-2030)
 * add single-line "--" comments to CLI (CASSANDRA-2032)
 * message serialization tests (CASSANDRA-1923)
 * switch from ivy to maven-ant-tasks (CASSANDRA-2017)
 * CLI attempts to block for new schema to propagate (CASSANDRA-2044)
 * fix potential overflow in nodetool cfstats (CASSANDRA-2057)
 * add JVM shutdownhook to sync commitlog (CASSANDRA-1919)
 * allow nodes to be up without being part of  normal traffic (CASSANDRA-1951)
 * fix CLI "show keyspaces" with null options on NTS (CASSANDRA-2049)
 * fix possible ByteBuffer race conditions (CASSANDRA-2066)
 * reduce garbage generated by MessagingService to prevent load spikes
   (CASSANDRA-2058)
 * fix math in RandomPartitioner.describeOwnership (CASSANDRA-2071)
 * fix deletion of sstable non-data components (CASSANDRA-2059)
 * avoid blocking gossip while deleting handoff hints (CASSANDRA-2073)
 * ignore messages from newer versions, keep track of nodes in gossip
   regardless of version (CASSANDRA-1970)
 * cache writing moved to CompactionManager to reduce i/o contention and
   updated to use non-cache-polluting writes (CASSANDRA-2053)
 * page through large rows when exporting to JSON (CASSANDRA-2041)
 * add flush_largest_memtables_at and reduce_cache_sizes_at options
   (CASSANDRA-2142)
 * add cli 'describe cluster' command (CASSANDRA-2127)
 * add cli support for setting username/password at 'connect' command
   (CASSANDRA-2111)
 * add -D option to Stress.java to allow reading hosts from a file
   (CASSANDRA-2149)
 * bound hints CF throughput between 32M and 256M (CASSANDRA-2148)
 * continue starting when invalid saved cache entries are encountered
   (CASSANDRA-2076)
 * add max_hint_window_in_ms option (CASSANDRA-1459)


0.7.0-final
 * fix offsets to ByteBuffer.get (CASSANDRA-1939)


0.7.0-rc4
 * fix cli crash after backgrounding (CASSANDRA-1875)
 * count timeouts in storageproxy latencies, and include latency
   histograms in StorageProxyMBean (CASSANDRA-1893)
 * fix CLI get recognition of supercolumns (CASSANDRA-1899)
 * enable keepalive on intra-cluster sockets (CASSANDRA-1766)
 * count timeouts towards dynamicsnitch latencies (CASSANDRA-1905)
 * Expose index-building status in JMX + cli schema description
   (CASSANDRA-1871)
 * allow [LOCAL|EACH]_QUORUM to be used with non-NetworkTopology
   replication Strategies
 * increased amount of index locks for faster commitlog replay
 * collect secondary index tombstones immediately (CASSANDRA-1914)
 * revert commitlog changes from #1780 (CASSANDRA-1917)
 * change RandomPartitioner min token to -1 to avoid collision w/
   tokens on actual nodes (CASSANDRA-1901)
 * examine the right nibble when validating TimeUUID (CASSANDRA-1910)
 * include secondary indexes in cleanup (CASSANDRA-1916)
 * CFS.scrubDataDirectories should also cleanup invalid secondary indexes
   (CASSANDRA-1904)
 * ability to disable/enable gossip on nodes to force them down
   (CASSANDRA-1108)


0.7.0-rc3
 * expose getNaturalEndpoints in StorageServiceMBean taking byte[]
   key; RMI cannot serialize ByteBuffer (CASSANDRA-1833)
 * infer org.apache.cassandra.locator for replication strategy classes
   when not otherwise specified
 * validation that generates less garbage (CASSANDRA-1814)
 * add TTL support to CLI (CASSANDRA-1838)
 * cli defaults to bytestype for subcomparator when creating
   column families (CASSANDRA-1835)
 * unregister index MBeans when index is dropped (CASSANDRA-1843)
 * make ByteBufferUtil.clone thread-safe (CASSANDRA-1847)
 * change exception for read requests during bootstrap from
   InvalidRequest to Unavailable (CASSANDRA-1862)
 * respect row-level tombstones post-flush in range scans
   (CASSANDRA-1837)
 * ReadResponseResolver check digests against each other (CASSANDRA-1830)
 * return InvalidRequest when remove of subcolumn without supercolumn
   is requested (CASSANDRA-1866)
 * flush before repair (CASSANDRA-1748)
 * SSTableExport validates key order (CASSANDRA-1884)
 * large row support for SSTableExport (CASSANDRA-1867)
 * Re-cache hot keys post-compaction without hitting disk (CASSANDRA-1878)
 * manage read repair in coordinator instead of data source, to
   provide latency information to dynamic snitch (CASSANDRA-1873)


0.7.0-rc2
 * fix live-column-count of slice ranges including tombstoned supercolumn
   with live subcolumn (CASSANDRA-1591)
 * rename o.a.c.internal.AntientropyStage -> AntiEntropyStage,
   o.a.c.request.Request_responseStage -> RequestResponseStage,
   o.a.c.internal.Internal_responseStage -> InternalResponseStage
 * add AbstractType.fromString (CASSANDRA-1767)
 * require index_type to be present when specifying index_name
   on ColumnDef (CASSANDRA-1759)
 * fix add/remove index bugs in CFMetadata (CASSANDRA-1768)
 * rebuild Strategy during system_update_keyspace (CASSANDRA-1762)
 * cli updates prompt to ... in continuation lines (CASSANDRA-1770)
 * support multiple Mutations per key in hadoop ColumnFamilyOutputFormat
   (CASSANDRA-1774)
 * improvements to Debian init script (CASSANDRA-1772)
 * use local classloader to check for version.properties (CASSANDRA-1778)
 * Validate that column names in column_metadata are valid for the
   defined comparator, and decode properly in cli (CASSANDRA-1773)
 * use cross-platform newlines in cli (CASSANDRA-1786)
 * add ExpiringColumn support to sstable import/export (CASSANDRA-1754)
 * add flush for each append to periodic commitlog mode; added
   periodic_without_flush option to disable this (CASSANDRA-1780)
 * close file handle used for post-flush truncate (CASSANDRA-1790)
 * various code cleanup (CASSANDRA-1793, -1794, -1795)
 * fix range queries against wrapped range (CASSANDRA-1781)
 * fix consistencylevel calculations for NetworkTopologyStrategy
   (CASSANDRA-1804)
 * cli support index type enum names (CASSANDRA-1810)
 * improved validation of column_metadata (CASSANDRA-1813)
 * reads at ConsistencyLevel > 1 throw UnavailableException
   immediately if insufficient live nodes exist (CASSANDRA-1803)
 * copy bytebuffers for local writes to avoid retaining the entire
   Thrift frame (CASSANDRA-1801)
 * fix NPE adding index to column w/o prior metadata (CASSANDRA-1764)
 * reduce fat client timeout (CASSANDRA-1730)
 * fix botched merge of CASSANDRA-1316


0.7.0-rc1
 * fix compaction and flush races with schema updates (CASSANDRA-1715)
 * add clustertool, config-converter, sstablekeys, and schematool
   Windows .bat files (CASSANDRA-1723)
 * reject range queries received during bootstrap (CASSANDRA-1739)
 * fix wrapping-range queries on non-minimum token (CASSANDRA-1700)
 * add nodetool cfhistogram (CASSANDRA-1698)
 * limit repaired ranges to what the nodes have in common (CASSANDRA-1674)
 * index scan treats missing columns as not matching secondary
   expressions (CASSANDRA-1745)
 * Fix misuse of DataOutputBuffer.getData in AntiEntropyService
   (CASSANDRA-1729)
 * detect and warn when obsolete version of JNA is present (CASSANDRA-1760)
 * reduce fat client timeout (CASSANDRA-1730)
 * cleanup smallest CFs first to increase free temp space for larger ones
   (CASSANDRA-1811)
 * Update windows .bat files to work outside of main Cassandra
   directory (CASSANDRA-1713)
 * fix read repair regression from 0.6.7 (CASSANDRA-1727)
 * more-efficient read repair (CASSANDRA-1719)
 * fix hinted handoff replay (CASSANDRA-1656)
 * log type of dropped messages (CASSANDRA-1677)
 * upgrade to SLF4J 1.6.1
 * fix ByteBuffer bug in ExpiringColumn.updateDigest (CASSANDRA-1679)
 * fix IntegerType.getString (CASSANDRA-1681)
 * make -Djava.net.preferIPv4Stack=true the default (CASSANDRA-628)
 * add INTERNAL_RESPONSE verb to differentiate from responses related
   to client requests (CASSANDRA-1685)
 * log tpstats when dropping messages (CASSANDRA-1660)
 * include unreachable nodes in describeSchemaVersions (CASSANDRA-1678)
 * Avoid dropping messages off the client request path (CASSANDRA-1676)
 * fix jna errno reporting (CASSANDRA-1694)
 * add friendlier error for UnknownHostException on startup (CASSANDRA-1697)
 * include jna dependency in RPM package (CASSANDRA-1690)
 * add --skip-keys option to stress.py (CASSANDRA-1696)
 * improve cli handling of non-string keys and column names
   (CASSANDRA-1701, -1693)
 * r/m extra subcomparator line in cli keyspaces output (CASSANDRA-1712)
 * add read repair chance to cli "show keyspaces"
 * upgrade to ConcurrentLinkedHashMap 1.1 (CASSANDRA-975)
 * fix index scan routing (CASSANDRA-1722)
 * fix tombstoning of supercolumns in range queries (CASSANDRA-1734)
 * clear endpoint cache after updating keyspace metadata (CASSANDRA-1741)
 * fix wrapping-range queries on non-minimum token (CASSANDRA-1700)
 * truncate includes secondary indexes (CASSANDRA-1747)
 * retain reference to PendingFile sstables (CASSANDRA-1749)
 * fix sstableimport regression (CASSANDRA-1753)
 * fix for bootstrap when no non-system tables are defined (CASSANDRA-1732)
 * handle replica unavailability in index scan (CASSANDRA-1755)
 * fix service initialization order deadlock (CASSANDRA-1756)
 * multi-line cli commands (CASSANDRA-1742)
 * fix race between snapshot and compaction (CASSANDRA-1736)
 * add listEndpointsPendingHints, deleteHintsForEndpoint JMX methods
   (CASSANDRA-1551)


0.7.0-beta3
 * add strategy options to describe_keyspace output (CASSANDRA-1560)
 * log warning when using randomly generated token (CASSANDRA-1552)
 * re-organize JMX into .db, .net, .internal, .request (CASSANDRA-1217)
 * allow nodes to change IPs between restarts (CASSANDRA-1518)
 * remember ring state between restarts by default (CASSANDRA-1518)
 * flush index built flag so we can read it before log replay (CASSANDRA-1541)
 * lock row cache updates to prevent race condition (CASSANDRA-1293)
 * remove assertion causing rare (and harmless) error messages in
   commitlog (CASSANDRA-1330)
 * fix moving nodes with no keyspaces defined (CASSANDRA-1574)
 * fix unbootstrap when no data is present in a transfer range (CASSANDRA-1573)
 * take advantage of AVRO-495 to simplify our avro IDL (CASSANDRA-1436)
 * extend authorization hierarchy to column family (CASSANDRA-1554)
 * deletion support in secondary indexes (CASSANDRA-1571)
 * meaningful error message for invalid replication strategy class
   (CASSANDRA-1566)
 * allow keyspace creation with RF > N (CASSANDRA-1428)
 * improve cli error handling (CASSANDRA-1580)
 * add cache save/load ability (CASSANDRA-1417, 1606, 1647)
 * add StorageService.getDrainProgress (CASSANDRA-1588)
 * Disallow bootstrap to an in-use token (CASSANDRA-1561)
 * Allow dynamic secondary index creation and destruction (CASSANDRA-1532)
 * log auto-guessed memtable thresholds (CASSANDRA-1595)
 * add ColumnDef support to cli (CASSANDRA-1583)
 * reduce index sample time by 75% (CASSANDRA-1572)
 * add cli support for column, strategy metadata (CASSANDRA-1578, 1612)
 * add cli support for schema modification (CASSANDRA-1584)
 * delete temp files on failed compactions (CASSANDRA-1596)
 * avoid blocking for dead nodes during removetoken (CASSANDRA-1605)
 * remove ConsistencyLevel.ZERO (CASSANDRA-1607)
 * expose in-progress compaction type in jmx (CASSANDRA-1586)
 * removed IClock & related classes from internals (CASSANDRA-1502)
 * fix removing tokens from SystemTable on decommission and removetoken
   (CASSANDRA-1609)
 * include CF metadata in cli 'show keyspaces' (CASSANDRA-1613)
 * switch from Properties to HashMap in PropertyFileSnitch to
   avoid synchronization bottleneck (CASSANDRA-1481)
 * PropertyFileSnitch configuration file renamed to
   cassandra-topology.properties
 * add cli support for get_range_slices (CASSANDRA-1088, CASSANDRA-1619)
 * Make memtable flush thresholds per-CF instead of global
   (CASSANDRA-1007, 1637)
 * add cli support for binary data without CfDef hints (CASSANDRA-1603)
 * fix building SSTable statistics post-stream (CASSANDRA-1620)
 * fix potential infinite loop in 2ary index queries (CASSANDRA-1623)
 * allow creating NTS keyspaces with no replicas configured (CASSANDRA-1626)
 * add jmx histogram of sstables accessed per read (CASSANDRA-1624)
 * remove system_rename_column_family and system_rename_keyspace from the
   client API until races can be fixed (CASSANDRA-1630, CASSANDRA-1585)
 * add cli sanity tests (CASSANDRA-1582)
 * update GC settings in cassandra.bat (CASSANDRA-1636)
 * cli support for index queries (CASSANDRA-1635)
 * cli support for updating schema memtable settings (CASSANDRA-1634)
 * cli --file option (CASSANDRA-1616)
 * reduce automatically chosen memtable sizes by 50% (CASSANDRA-1641)
 * move endpoint cache from snitch to strategy (CASSANDRA-1643)
 * fix commitlog recovery deleting the newly-created segment as well as
   the old ones (CASSANDRA-1644)
 * upgrade to Thrift 0.5 (CASSANDRA-1367)
 * renamed CL.DCQUORUM to LOCAL_QUORUM and DCQUORUMSYNC to EACH_QUORUM
 * cli truncate support (CASSANDRA-1653)
 * update GC settings in cassandra.bat (CASSANDRA-1636)
 * avoid logging when a node's ip/token is gossipped back to it (CASSANDRA-1666)


0.7-beta2
 * always use UTF-8 for hint keys (CASSANDRA-1439)
 * remove cassandra.yaml dependency from Hadoop and Pig (CASSADRA-1322)
 * expose CfDef metadata in describe_keyspaces (CASSANDRA-1363)
 * restore use of mmap_index_only option (CASSANDRA-1241)
 * dropping a keyspace with no column families generated an error
   (CASSANDRA-1378)
 * rename RackAwareStrategy to OldNetworkTopologyStrategy, RackUnawareStrategy
   to SimpleStrategy, DatacenterShardStrategy to NetworkTopologyStrategy,
   AbstractRackAwareSnitch to AbstractNetworkTopologySnitch (CASSANDRA-1392)
 * merge StorageProxy.mutate, mutateBlocking (CASSANDRA-1396)
 * faster UUIDType, LongType comparisons (CASSANDRA-1386, 1393)
 * fix setting read_repair_chance from CLI addColumnFamily (CASSANDRA-1399)
 * fix updates to indexed columns (CASSANDRA-1373)
 * fix race condition leaving to FileNotFoundException (CASSANDRA-1382)
 * fix sharded lock hash on index write path (CASSANDRA-1402)
 * add support for GT/E, LT/E in subordinate index clauses (CASSANDRA-1401)
 * cfId counter got out of sync when CFs were added (CASSANDRA-1403)
 * less chatty schema updates (CASSANDRA-1389)
 * rename column family mbeans. 'type' will now include either
   'IndexColumnFamilies' or 'ColumnFamilies' depending on the CFS type.
   (CASSANDRA-1385)
 * disallow invalid keyspace and column family names. This includes name that
   matches a '^\w+' regex. (CASSANDRA-1377)
 * use JNA, if present, to take snapshots (CASSANDRA-1371)
 * truncate hints if starting 0.7 for the first time (CASSANDRA-1414)
 * fix FD leak in single-row slicepredicate queries (CASSANDRA-1416)
 * allow index expressions against columns that are not part of the
   SlicePredicate (CASSANDRA-1410)
 * config-converter properly handles snitches and framed support
   (CASSANDRA-1420)
 * remove keyspace argument from multiget_count (CASSANDRA-1422)
 * allow specifying cassandra.yaml location as (local or remote) URL
   (CASSANDRA-1126)
 * fix using DynamicEndpointSnitch with NetworkTopologyStrategy
   (CASSANDRA-1429)
 * Add CfDef.default_validation_class (CASSANDRA-891)
 * fix EstimatedHistogram.max (CASSANDRA-1413)
 * quorum read optimization (CASSANDRA-1622)
 * handle zero-length (or missing) rows during HH paging (CASSANDRA-1432)
 * include secondary indexes during schema migrations (CASSANDRA-1406)
 * fix commitlog header race during schema change (CASSANDRA-1435)
 * fix ColumnFamilyStoreMBeanIterator to use new type name (CASSANDRA-1433)
 * correct filename generated by xml->yaml converter (CASSANDRA-1419)
 * add CMSInitiatingOccupancyFraction=75 and UseCMSInitiatingOccupancyOnly
   to default JVM options
 * decrease jvm heap for cassandra-cli (CASSANDRA-1446)
 * ability to modify keyspaces and column family definitions on a live cluster
   (CASSANDRA-1285)
 * support for Hadoop Streaming [non-jvm map/reduce via stdin/out]
   (CASSANDRA-1368)
 * Move persistent sstable stats from the system table to an sstable component
   (CASSANDRA-1430)
 * remove failed bootstrap attempt from pending ranges when gossip times
   it out after 1h (CASSANDRA-1463)
 * eager-create tcp connections to other cluster members (CASSANDRA-1465)
 * enumerate stages and derive stage from message type instead of
   transmitting separately (CASSANDRA-1465)
 * apply reversed flag during collation from different data sources
   (CASSANDRA-1450)
 * make failure to remove commitlog segment non-fatal (CASSANDRA-1348)
 * correct ordering of drain operations so CL.recover is no longer
   necessary (CASSANDRA-1408)
 * removed keyspace from describe_splits method (CASSANDRA-1425)
 * rename check_schema_agreement to describe_schema_versions
   (CASSANDRA-1478)
 * fix QUORUM calculation for RF > 3 (CASSANDRA-1487)
 * remove tombstones during non-major compactions when bloom filter
   verifies that row does not exist in other sstables (CASSANDRA-1074)
 * nodes that coordinated a loadbalance in the past could not be seen by
   newly added nodes (CASSANDRA-1467)
 * exposed endpoint states (gossip details) via jmx (CASSANDRA-1467)
 * ensure that compacted sstables are not included when new readers are
   instantiated (CASSANDRA-1477)
 * by default, calculate heap size and memtable thresholds at runtime (CASSANDRA-1469)
 * fix races dealing with adding/dropping keyspaces and column families in
   rapid succession (CASSANDRA-1477)
 * clean up of Streaming system (CASSANDRA-1503, 1504, 1506)
 * add options to configure Thrift socket keepalive and buffer sizes (CASSANDRA-1426)
 * make contrib CassandraServiceDataCleaner recursive (CASSANDRA-1509)
 * min, max compaction threshold are configurable and persistent
   per-ColumnFamily (CASSANDRA-1468)
 * fix replaying the last mutation in a commitlog unnecessarily
   (CASSANDRA-1512)
 * invoke getDefaultUncaughtExceptionHandler from DTPE with the original
   exception rather than the ExecutionException wrapper (CASSANDRA-1226)
 * remove Clock from the Thrift (and Avro) API (CASSANDRA-1501)
 * Close intra-node sockets when connection is broken (CASSANDRA-1528)
 * RPM packaging spec file (CASSANDRA-786)
 * weighted request scheduler (CASSANDRA-1485)
 * treat expired columns as deleted (CASSANDRA-1539)
 * make IndexInterval configurable (CASSANDRA-1488)
 * add describe_snitch to Thrift API (CASSANDRA-1490)
 * MD5 authenticator compares plain text submitted password with MD5'd
   saved property, instead of vice versa (CASSANDRA-1447)
 * JMX MessagingService pending and completed counts (CASSANDRA-1533)
 * fix race condition processing repair responses (CASSANDRA-1511)
 * make repair blocking (CASSANDRA-1511)
 * create EndpointSnitchInfo and MBean to expose rack and DC (CASSANDRA-1491)
 * added option to contrib/word_count to output results back to Cassandra
   (CASSANDRA-1342)
 * rewrite Hadoop ColumnFamilyRecordWriter to pool connections, retry to
   multiple Cassandra nodes, and smooth impact on the Cassandra cluster
   by using smaller batch sizes (CASSANDRA-1434)
 * fix setting gc_grace_seconds via CLI (CASSANDRA-1549)
 * support TTL'd index values (CASSANDRA-1536)
 * make removetoken work like decommission (CASSANDRA-1216)
 * make cli comparator-aware and improve quote rules (CASSANDRA-1523,-1524)
 * make nodetool compact and cleanup blocking (CASSANDRA-1449)
 * add memtable, cache information to GCInspector logs (CASSANDRA-1558)
 * enable/disable HintedHandoff via JMX (CASSANDRA-1550)
 * Ignore stray files in the commit log directory (CASSANDRA-1547)
 * Disallow bootstrap to an in-use token (CASSANDRA-1561)


0.7-beta1
 * sstable versioning (CASSANDRA-389)
 * switched to slf4j logging (CASSANDRA-625)
 * add (optional) expiration time for column (CASSANDRA-699)
 * access levels for authentication/authorization (CASSANDRA-900)
 * add ReadRepairChance to CF definition (CASSANDRA-930)
 * fix heisenbug in system tests, especially common on OS X (CASSANDRA-944)
 * convert to byte[] keys internally and all public APIs (CASSANDRA-767)
 * ability to alter schema definitions on a live cluster (CASSANDRA-44)
 * renamed configuration file to cassandra.xml, and log4j.properties to
   log4j-server.properties, which must now be loaded from
   the classpath (which is how our scripts in bin/ have always done it)
   (CASSANDRA-971)
 * change get_count to require a SlicePredicate. create multi_get_count
   (CASSANDRA-744)
 * re-organized endpointsnitch implementations and added SimpleSnitch
   (CASSANDRA-994)
 * Added preload_row_cache option (CASSANDRA-946)
 * add CRC to commitlog header (CASSANDRA-999)
 * removed deprecated batch_insert and get_range_slice methods (CASSANDRA-1065)
 * add truncate thrift method (CASSANDRA-531)
 * http mini-interface using mx4j (CASSANDRA-1068)
 * optimize away copy of sliced row on memtable read path (CASSANDRA-1046)
 * replace constant-size 2GB mmaped segments and special casing for index
   entries spanning segment boundaries, with SegmentedFile that computes
   segments that always contain entire entries/rows (CASSANDRA-1117)
 * avoid reading large rows into memory during compaction (CASSANDRA-16)
 * added hadoop OutputFormat (CASSANDRA-1101)
 * efficient Streaming (no more anticompaction) (CASSANDRA-579)
 * split commitlog header into separate file and add size checksum to
   mutations (CASSANDRA-1179)
 * avoid allocating a new byte[] for each mutation on replay (CASSANDRA-1219)
 * revise HH schema to be per-endpoint (CASSANDRA-1142)
 * add joining/leaving status to nodetool ring (CASSANDRA-1115)
 * allow multiple repair sessions per node (CASSANDRA-1190)
 * optimize away MessagingService for local range queries (CASSANDRA-1261)
 * make framed transport the default so malformed requests can't OOM the
   server (CASSANDRA-475)
 * significantly faster reads from row cache (CASSANDRA-1267)
 * take advantage of row cache during range queries (CASSANDRA-1302)
 * make GCGraceSeconds a per-ColumnFamily value (CASSANDRA-1276)
 * keep persistent row size and column count statistics (CASSANDRA-1155)
 * add IntegerType (CASSANDRA-1282)
 * page within a single row during hinted handoff (CASSANDRA-1327)
 * push DatacenterShardStrategy configuration into keyspace definition,
   eliminating datacenter.properties. (CASSANDRA-1066)
 * optimize forward slices starting with '' and single-index-block name
   queries by skipping the column index (CASSANDRA-1338)
 * streaming refactor (CASSANDRA-1189)
 * faster comparison for UUID types (CASSANDRA-1043)
 * secondary index support (CASSANDRA-749 and subtasks)
 * make compaction buckets deterministic (CASSANDRA-1265)


0.6.6
 * Allow using DynamicEndpointSnitch with RackAwareStrategy (CASSANDRA-1429)
 * remove the remaining vestiges of the unfinished DatacenterShardStrategy
   (replaced by NetworkTopologyStrategy in 0.7)


0.6.5
 * fix key ordering in range query results with RandomPartitioner
   and ConsistencyLevel > ONE (CASSANDRA-1145)
 * fix for range query starting with the wrong token range (CASSANDRA-1042)
 * page within a single row during hinted handoff (CASSANDRA-1327)
 * fix compilation on non-sun JDKs (CASSANDRA-1061)
 * remove String.trim() call on row keys in batch mutations (CASSANDRA-1235)
 * Log summary of dropped messages instead of spamming log (CASSANDRA-1284)
 * add dynamic endpoint snitch (CASSANDRA-981)
 * fix streaming for keyspaces with hyphens in their name (CASSANDRA-1377)
 * fix errors in hard-coded bloom filter optKPerBucket by computing it
   algorithmically (CASSANDRA-1220
 * remove message deserialization stage, and uncap read/write stages
   so slow reads/writes don't block gossip processing (CASSANDRA-1358)
 * add jmx port configuration to Debian package (CASSANDRA-1202)
 * use mlockall via JNA, if present, to prevent Linux from swapping
   out parts of the JVM (CASSANDRA-1214)


0.6.4
 * avoid queuing multiple hint deliveries for the same endpoint
   (CASSANDRA-1229)
 * better performance for and stricter checking of UTF8 column names
   (CASSANDRA-1232)
 * extend option to lower compaction priority to hinted handoff
   as well (CASSANDRA-1260)
 * log errors in gossip instead of re-throwing (CASSANDRA-1289)
 * avoid aborting commitlog replay prematurely if a flushed-but-
   not-removed commitlog segment is encountered (CASSANDRA-1297)
 * fix duplicate rows being read during mapreduce (CASSANDRA-1142)
 * failure detection wasn't closing command sockets (CASSANDRA-1221)
 * cassandra-cli.bat works on windows (CASSANDRA-1236)
 * pre-emptively drop requests that cannot be processed within RPCTimeout
   (CASSANDRA-685)
 * add ack to Binary write verb and update CassandraBulkLoader
   to wait for acks for each row (CASSANDRA-1093)
 * added describe_partitioner Thrift method (CASSANDRA-1047)
 * Hadoop jobs no longer require the Cassandra storage-conf.xml
   (CASSANDRA-1280, CASSANDRA-1047)
 * log thread pool stats when GC is excessive (CASSANDRA-1275)
 * remove gossip message size limit (CASSANDRA-1138)
 * parallelize local and remote reads during multiget, and respect snitch
   when determining whether to do local read for CL.ONE (CASSANDRA-1317)
 * fix read repair to use requested consistency level on digest mismatch,
   rather than assuming QUORUM (CASSANDRA-1316)
 * process digest mismatch re-reads in parallel (CASSANDRA-1323)
 * switch hints CF comparator to BytesType (CASSANDRA-1274)


0.6.3
 * retry to make streaming connections up to 8 times. (CASSANDRA-1019)
 * reject describe_ring() calls on invalid keyspaces (CASSANDRA-1111)
 * fix cache size calculation for size of 100% (CASSANDRA-1129)
 * fix cache capacity only being recalculated once (CASSANDRA-1129)
 * remove hourly scan of all hints on the off chance that the gossiper
   missed a status change; instead, expose deliverHintsToEndpoint to JMX
   so it can be done manually, if necessary (CASSANDRA-1141)
 * don't reject reads at CL.ALL (CASSANDRA-1152)
 * reject deletions to supercolumns in CFs containing only standard
   columns (CASSANDRA-1139)
 * avoid preserving login information after client disconnects
   (CASSANDRA-1057)
 * prefer sun jdk to openjdk in debian init script (CASSANDRA-1174)
 * detect partioner config changes between restarts and fail fast
   (CASSANDRA-1146)
 * use generation time to resolve node token reassignment disagreements
   (CASSANDRA-1118)
 * restructure the startup ordering of Gossiper and MessageService to avoid
   timing anomalies (CASSANDRA-1160)
 * detect incomplete commit log hearders (CASSANDRA-1119)
 * force anti-entropy service to stream files on the stream stage to avoid
   sending streams out of order (CASSANDRA-1169)
 * remove inactive stream managers after AES streams files (CASSANDRA-1169)
 * allow removing entire row through batch_mutate Deletion (CASSANDRA-1027)
 * add JMX metrics for row-level bloom filter false positives (CASSANDRA-1212)
 * added a redhat init script to contrib (CASSANDRA-1201)
 * use midpoint when bootstrapping a new machine into range with not
   much data yet instead of random token (CASSANDRA-1112)
 * kill server on OOM in executor stage as well as Thrift (CASSANDRA-1226)
 * remove opportunistic repairs, when two machines with overlapping replica
   responsibilities happen to finish major compactions of the same CF near
   the same time.  repairs are now fully manual (CASSANDRA-1190)
 * add ability to lower compaction priority (default is no change from 0.6.2)
   (CASSANDRA-1181)


0.6.2
 * fix contrib/word_count build. (CASSANDRA-992)
 * split CommitLogExecutorService into BatchCommitLogExecutorService and
   PeriodicCommitLogExecutorService (CASSANDRA-1014)
 * add latency histograms to CFSMBean (CASSANDRA-1024)
 * make resolving timestamp ties deterministic by using value bytes
   as a tiebreaker (CASSANDRA-1039)
 * Add option to turn off Hinted Handoff (CASSANDRA-894)
 * fix windows startup (CASSANDRA-948)
 * make concurrent_reads, concurrent_writes configurable at runtime via JMX
   (CASSANDRA-1060)
 * disable GCInspector on non-Sun JVMs (CASSANDRA-1061)
 * fix tombstone handling in sstable rows with no other data (CASSANDRA-1063)
 * fix size of row in spanned index entries (CASSANDRA-1056)
 * install json2sstable, sstable2json, and sstablekeys to Debian package
 * StreamingService.StreamDestinations wouldn't empty itself after streaming
   finished (CASSANDRA-1076)
 * added Collections.shuffle(splits) before returning the splits in
   ColumnFamilyInputFormat (CASSANDRA-1096)
 * do not recalculate cache capacity post-compaction if it's been manually
   modified (CASSANDRA-1079)
 * better defaults for flush sorter + writer executor queue sizes
   (CASSANDRA-1100)
 * windows scripts for SSTableImport/Export (CASSANDRA-1051)
 * windows script for nodetool (CASSANDRA-1113)
 * expose PhiConvictThreshold (CASSANDRA-1053)
 * make repair of RF==1 a no-op (CASSANDRA-1090)
 * improve default JVM GC options (CASSANDRA-1014)
 * fix SlicePredicate serialization inside Hadoop jobs (CASSANDRA-1049)
 * close Thrift sockets in Hadoop ColumnFamilyRecordReader (CASSANDRA-1081)


0.6.1
 * fix NPE in sstable2json when no excluded keys are given (CASSANDRA-934)
 * keep the replica set constant throughout the read repair process
   (CASSANDRA-937)
 * allow querying getAllRanges with empty token list (CASSANDRA-933)
 * fix command line arguments inversion in clustertool (CASSANDRA-942)
 * fix race condition that could trigger a false-positive assertion
   during post-flush discard of old commitlog segments (CASSANDRA-936)
 * fix neighbor calculation for anti-entropy repair (CASSANDRA-924)
 * perform repair even for small entropy differences (CASSANDRA-924)
 * Use hostnames in CFInputFormat to allow Hadoop's naive string-based
   locality comparisons to work (CASSANDRA-955)
 * cache read-only BufferedRandomAccessFile length to avoid
   3 system calls per invocation (CASSANDRA-950)
 * nodes with IPv6 (and no IPv4) addresses could not join cluster
   (CASSANDRA-969)
 * Retrieve the correct number of undeleted columns, if any, from
   a supercolumn in a row that had been deleted previously (CASSANDRA-920)
 * fix index scans that cross the 2GB mmap boundaries for both mmap
   and standard i/o modes (CASSANDRA-866)
 * expose drain via nodetool (CASSANDRA-978)


0.6.0-RC1
 * JMX drain to flush memtables and run through commit log (CASSANDRA-880)
 * Bootstrapping can skip ranges under the right conditions (CASSANDRA-902)
 * fix merging row versions in range_slice for CL > ONE (CASSANDRA-884)
 * default write ConsistencyLeven chaned from ZERO to ONE
 * fix for index entries spanning mmap buffer boundaries (CASSANDRA-857)
 * use lexical comparison if time part of TimeUUIDs are the same
   (CASSANDRA-907)
 * bound read, mutation, and response stages to fix possible OOM
   during log replay (CASSANDRA-885)
 * Use microseconds-since-epoch (UTC) in cli, instead of milliseconds
 * Treat batch_mutate Deletion with null supercolumn as "apply this predicate
   to top level supercolumns" (CASSANDRA-834)
 * Streaming destination nodes do not update their JMX status (CASSANDRA-916)
 * Fix internal RPC timeout calculation (CASSANDRA-911)
 * Added Pig loadfunc to contrib/pig (CASSANDRA-910)


0.6.0-beta3
 * fix compaction bucketing bug (CASSANDRA-814)
 * update windows batch file (CASSANDRA-824)
 * deprecate KeysCachedFraction configuration directive in favor
   of KeysCached; move to unified-per-CF key cache (CASSANDRA-801)
 * add invalidateRowCache to ColumnFamilyStoreMBean (CASSANDRA-761)
 * send Handoff hints to natural locations to reduce load on
   remaining nodes in a failure scenario (CASSANDRA-822)
 * Add RowWarningThresholdInMB configuration option to warn before very
   large rows get big enough to threaten node stability, and -x option to
   be able to remove them with sstable2json if the warning is unheeded
   until it's too late (CASSANDRA-843)
 * Add logging of GC activity (CASSANDRA-813)
 * fix ConcurrentModificationException in commitlog discard (CASSANDRA-853)
 * Fix hardcoded row count in Hadoop RecordReader (CASSANDRA-837)
 * Add a jmx status to the streaming service and change several DEBUG
   messages to INFO (CASSANDRA-845)
 * fix classpath in cassandra-cli.bat for Windows (CASSANDRA-858)
 * allow re-specifying host, port to cassandra-cli if invalid ones
   are first tried (CASSANDRA-867)
 * fix race condition handling rpc timeout in the coordinator
   (CASSANDRA-864)
 * Remove CalloutLocation and StagingFileDirectory from storage-conf files
   since those settings are no longer used (CASSANDRA-878)
 * Parse a long from RowWarningThresholdInMB instead of an int (CASSANDRA-882)
 * Remove obsolete ControlPort code from DatabaseDescriptor (CASSANDRA-886)
 * move skipBytes side effect out of assert (CASSANDRA-899)
 * add "double getLoad" to StorageServiceMBean (CASSANDRA-898)
 * track row stats per CF at compaction time (CASSANDRA-870)
 * disallow CommitLogDirectory matching a DataFileDirectory (CASSANDRA-888)
 * default key cache size is 200k entries, changed from 10% (CASSANDRA-863)
 * add -Dcassandra-foreground=yes to cassandra.bat
 * exit if cluster name is changed unexpectedly (CASSANDRA-769)


0.6.0-beta1/beta2
 * add batch_mutate thrift command, deprecating batch_insert (CASSANDRA-336)
 * remove get_key_range Thrift API, deprecated in 0.5 (CASSANDRA-710)
 * add optional login() Thrift call for authentication (CASSANDRA-547)
 * support fat clients using gossiper and StorageProxy to perform
   replication in-process [jvm-only] (CASSANDRA-535)
 * support mmapped I/O for reads, on by default on 64bit JVMs
   (CASSANDRA-408, CASSANDRA-669)
 * improve insert concurrency, particularly during Hinted Handoff
   (CASSANDRA-658)
 * faster network code (CASSANDRA-675)
 * stress.py moved to contrib (CASSANDRA-635)
 * row caching [must be explicitly enabled per-CF in config] (CASSANDRA-678)
 * present a useful measure of compaction progress in JMX (CASSANDRA-599)
 * add bin/sstablekeys (CASSNADRA-679)
 * add ConsistencyLevel.ANY (CASSANDRA-687)
 * make removetoken remove nodes from gossip entirely (CASSANDRA-644)
 * add ability to set cache sizes at runtime (CASSANDRA-708)
 * report latency and cache hit rate statistics with lifetime totals
   instead of average over the last minute (CASSANDRA-702)
 * support get_range_slice for RandomPartitioner (CASSANDRA-745)
 * per-keyspace replication factory and replication strategy (CASSANDRA-620)
 * track latency in microseconds (CASSANDRA-733)
 * add describe_ Thrift methods, deprecating get_string_property and
   get_string_list_property
 * jmx interface for tracking operation mode and streams in general.
   (CASSANDRA-709)
 * keep memtables in sorted order to improve range query performance
   (CASSANDRA-799)
 * use while loop instead of recursion when trimming sstables compaction list
   to avoid blowing stack in pathological cases (CASSANDRA-804)
 * basic Hadoop map/reduce support (CASSANDRA-342)


0.5.1
 * ensure all files for an sstable are streamed to the same directory.
   (CASSANDRA-716)
 * more accurate load estimate for bootstrapping (CASSANDRA-762)
 * tolerate dead or unavailable bootstrap target on write (CASSANDRA-731)
 * allow larger numbers of keys (> 140M) in a sstable bloom filter
   (CASSANDRA-790)
 * include jvm argument improvements from CASSANDRA-504 in debian package
 * change streaming chunk size to 32MB to accomodate Windows XP limitations
   (was 64MB) (CASSANDRA-795)
 * fix get_range_slice returning results in the wrong order (CASSANDRA-781)


0.5.0 final
 * avoid attempting to delete temporary bootstrap files twice (CASSANDRA-681)
 * fix bogus NaN in nodeprobe cfstats output (CASSANDRA-646)
 * provide a policy for dealing with single thread executors w/ a full queue
   (CASSANDRA-694)
 * optimize inner read in MessagingService, vastly improving multiple-node
   performance (CASSANDRA-675)
 * wait for table flush before streaming data back to a bootstrapping node.
   (CASSANDRA-696)
 * keep track of bootstrapping sources by table so that bootstrapping doesn't
   give the indication of finishing early (CASSANDRA-673)


0.5.0 RC3
 * commit the correct version of the patch for CASSANDRA-663


0.5.0 RC2 (unreleased)
 * fix bugs in converting get_range_slice results to Thrift
   (CASSANDRA-647, CASSANDRA-649)
 * expose java.util.concurrent.TimeoutException in StorageProxy methods
   (CASSANDRA-600)
 * TcpConnectionManager was holding on to disconnected connections,
   giving the false indication they were being used. (CASSANDRA-651)
 * Remove duplicated write. (CASSANDRA-662)
 * Abort bootstrap if IP is already in the token ring (CASSANDRA-663)
 * increase default commitlog sync period, and wait for last sync to
   finish before submitting another (CASSANDRA-668)


0.5.0 RC1
 * Fix potential NPE in get_range_slice (CASSANDRA-623)
 * add CRC32 to commitlog entries (CASSANDRA-605)
 * fix data streaming on windows (CASSANDRA-630)
 * GC compacted sstables after cleanup and compaction (CASSANDRA-621)
 * Speed up anti-entropy validation (CASSANDRA-629)
 * Fix anti-entropy assertion error (CASSANDRA-639)
 * Fix pending range conflicts when bootstapping or moving
   multiple nodes at once (CASSANDRA-603)
 * Handle obsolete gossip related to node movement in the case where
   one or more nodes is down when the movement occurs (CASSANDRA-572)
 * Include dead nodes in gossip to avoid a variety of problems
   and fix HH to removed nodes (CASSANDRA-634)
 * return an InvalidRequestException for mal-formed SlicePredicates
   (CASSANDRA-643)
 * fix bug determining closest neighbor for use in multiple datacenters
   (CASSANDRA-648)
 * Vast improvements in anticompaction speed (CASSANDRA-607)
 * Speed up log replay and writes by avoiding redundant serializations
   (CASSANDRA-652)


0.5.0 beta 2
 * Bootstrap improvements (several tickets)
 * add nodeprobe repair anti-entropy feature (CASSANDRA-193, CASSANDRA-520)
 * fix possibility of partition when many nodes restart at once
   in clusters with multiple seeds (CASSANDRA-150)
 * fix NPE in get_range_slice when no data is found (CASSANDRA-578)
 * fix potential NPE in hinted handoff (CASSANDRA-585)
 * fix cleanup of local "system" keyspace (CASSANDRA-576)
 * improve computation of cluster load balance (CASSANDRA-554)
 * added super column read/write, column count, and column/row delete to
   cassandra-cli (CASSANDRA-567, CASSANDRA-594)
 * fix returning live subcolumns of deleted supercolumns (CASSANDRA-583)
 * respect JAVA_HOME in bin/ scripts (several tickets)
 * add StorageService.initClient for fat clients on the JVM (CASSANDRA-535)
   (see contrib/client_only for an example of use)
 * make consistency_level functional in get_range_slice (CASSANDRA-568)
 * optimize key deserialization for RandomPartitioner (CASSANDRA-581)
 * avoid GCing tombstones except on major compaction (CASSANDRA-604)
 * increase failure conviction threshold, resulting in less nodes
   incorrectly (and temporarily) marked as down (CASSANDRA-610)
 * respect memtable thresholds during log replay (CASSANDRA-609)
 * support ConsistencyLevel.ALL on read (CASSANDRA-584)
 * add nodeprobe removetoken command (CASSANDRA-564)


0.5.0 beta
 * Allow multiple simultaneous flushes, improving flush throughput
   on multicore systems (CASSANDRA-401)
 * Split up locks to improve write and read throughput on multicore systems
   (CASSANDRA-444, CASSANDRA-414)
 * More efficient use of memory during compaction (CASSANDRA-436)
 * autobootstrap option: when enabled, all non-seed nodes will attempt
   to bootstrap when started, until bootstrap successfully
   completes. -b option is removed.  (CASSANDRA-438)
 * Unless a token is manually specified in the configuration xml,
   a bootstraping node will use a token that gives it half the
   keys from the most-heavily-loaded node in the cluster,
   instead of generating a random token.
   (CASSANDRA-385, CASSANDRA-517)
 * Miscellaneous bootstrap fixes (several tickets)
 * Ability to change a node's token even after it has data on it
   (CASSANDRA-541)
 * Ability to decommission a live node from the ring (CASSANDRA-435)
 * Semi-automatic loadbalancing via nodeprobe (CASSANDRA-192)
 * Add ability to set compaction thresholds at runtime via
   JMX / nodeprobe.  (CASSANDRA-465)
 * Add "comment" field to ColumnFamily definition. (CASSANDRA-481)
 * Additional JMX metrics (CASSANDRA-482)
 * JSON based export and import tools (several tickets)
 * Hinted Handoff fixes (several tickets)
 * Add key cache to improve read performance (CASSANDRA-423)
 * Simplified construction of custom ReplicationStrategy classes
   (CASSANDRA-497)
 * Graphical application (Swing) for ring integrity verification and
   visualization was added to contrib (CASSANDRA-252)
 * Add DCQUORUM, DCQUORUMSYNC consistency levels and corresponding
   ReplicationStrategy / EndpointSnitch classes.  Experimental.
   (CASSANDRA-492)
 * Web client interface added to contrib (CASSANDRA-457)
 * More-efficient flush for Random, CollatedOPP partitioners
   for normal writes (CASSANDRA-446) and bulk load (CASSANDRA-420)
 * Add MemtableFlushAfterMinutes, a global replacement for the old
   per-CF FlushPeriodInMinutes setting (CASSANDRA-463)
 * optimizations to slice reading (CASSANDRA-350) and supercolumn
   queries (CASSANDRA-510)
 * force binding to given listenaddress for nodes with multiple
   interfaces (CASSANDRA-546)
 * stress.py benchmarking tool improvements (several tickets)
 * optimized replica placement code (CASSANDRA-525)
 * faster log replay on restart (CASSANDRA-539, CASSANDRA-540)
 * optimized local-node writes (CASSANDRA-558)
 * added get_range_slice, deprecating get_key_range (CASSANDRA-344)
 * expose TimedOutException to thrift (CASSANDRA-563)


0.4.2
 * Add validation disallowing null keys (CASSANDRA-486)
 * Fix race conditions in TCPConnectionManager (CASSANDRA-487)
 * Fix using non-utf8-aware comparison as a sanity check.
   (CASSANDRA-493)
 * Improve default garbage collector options (CASSANDRA-504)
 * Add "nodeprobe flush" (CASSANDRA-505)
 * remove NotFoundException from get_slice throws list (CASSANDRA-518)
 * fix get (not get_slice) of entire supercolumn (CASSANDRA-508)
 * fix null token during bootstrap (CASSANDRA-501)


0.4.1
 * Fix FlushPeriod columnfamily configuration regression
   (CASSANDRA-455)
 * Fix long column name support (CASSANDRA-460)
 * Fix for serializing a row that only contains tombstones
   (CASSANDRA-458)
 * Fix for discarding unneeded commitlog segments (CASSANDRA-459)
 * Add SnapshotBeforeCompaction configuration option (CASSANDRA-426)
 * Fix compaction abort under insufficient disk space (CASSANDRA-473)
 * Fix reading subcolumn slice from tombstoned CF (CASSANDRA-484)
 * Fix race condition in RVH causing occasional NPE (CASSANDRA-478)


0.4.0
 * fix get_key_range problems when a node is down (CASSANDRA-440)
   and add UnavailableException to more Thrift methods
 * Add example EndPointSnitch contrib code (several tickets)


0.4.0 RC2
 * fix SSTable generation clash during compaction (CASSANDRA-418)
 * reject method calls with null parameters (CASSANDRA-308)
 * properly order ranges in nodeprobe output (CASSANDRA-421)
 * fix logging of certain errors on executor threads (CASSANDRA-425)


0.4.0 RC1
 * Bootstrap feature is live; use -b on startup (several tickets)
 * Added multiget api (CASSANDRA-70)
 * fix Deadlock with SelectorManager.doProcess and TcpConnection.write
   (CASSANDRA-392)
 * remove key cache b/c of concurrency bugs in third-party
   CLHM library (CASSANDRA-405)
 * update non-major compaction logic to use two threshold values
   (CASSANDRA-407)
 * add periodic / batch commitlog sync modes (several tickets)
 * inline BatchMutation into batch_insert params (CASSANDRA-403)
 * allow setting the logging level at runtime via mbean (CASSANDRA-402)
 * change default comparator to BytesType (CASSANDRA-400)
 * add forwards-compatible ConsistencyLevel parameter to get_key_range
   (CASSANDRA-322)
 * r/m special case of blocking for local destination when writing with
   ConsistencyLevel.ZERO (CASSANDRA-399)
 * Fixes to make BinaryMemtable [bulk load interface] useful (CASSANDRA-337);
   see contrib/bmt_example for an example of using it.
 * More JMX properties added (several tickets)
 * Thrift changes (several tickets)
    - Merged _super get methods with the normal ones; return values
      are now of ColumnOrSuperColumn.
    - Similarly, merged batch_insert_super into batch_insert.



0.4.0 beta
 * On-disk data format has changed to allow billions of keys/rows per
   node instead of only millions
 * Multi-keyspace support
 * Scan all sstables for all queries to avoid situations where
   different types of operation on the same ColumnFamily could
   disagree on what data was present
 * Snapshot support via JMX
 * Thrift API has changed a _lot_:
    - removed time-sorted CFs; instead, user-defined comparators
      may be defined on the column names, which are now byte arrays.
      Default comparators are provided for UTF8, Bytes, Ascii, Long (i64),
      and UUID types.
    - removed colon-delimited strings in thrift api in favor of explicit
      structs such as ColumnPath, ColumnParent, etc.  Also normalized
      thrift struct and argument naming.
    - Added columnFamily argument to get_key_range.
    - Change signature of get_slice to accept starting and ending
      columns as well as an offset.  (This allows use of indexes.)
      Added "ascending" flag to allow reasonably-efficient reverse
      scans as well.  Removed get_slice_by_range as redundant.
    - get_key_range operates on one CF at a time
    - changed `block` boolean on insert methods to ConsistencyLevel enum,
      with options of NONE, ONE, QUORUM, and ALL.
    - added similar consistency_level parameter to read methods
    - column-name-set slice with no names given now returns zero columns
      instead of all of them.  ("all" can run your server out of memory.
      use a range-based slice with a high max column count instead.)
 * Removed the web interface. Node information can now be obtained by
   using the newly introduced nodeprobe utility.
 * More JMX stats
 * Remove magic values from internals (e.g. special key to indicate
   when to flush memtables)
 * Rename configuration "table" to "keyspace"
 * Moved to crash-only design; no more shutdown (just kill the process)
 * Lots of bug fixes

Full list of issues resolved in 0.4 is at https://issues.apache.org/jira/secure/IssueNavigator.jspa?reset=true&&pid=12310865&fixfor=12313862&resolution=1&sorter/field=issuekey&sorter/order=DESC


0.3.0 RC3
 * Fix potential deadlock under load in TCPConnection.
   (CASSANDRA-220)


0.3.0 RC2
 * Fix possible data loss when server is stopped after replaying
   log but before new inserts force memtable flush.
   (CASSANDRA-204)
 * Added BUGS file


0.3.0 RC1
 * Range queries on keys, including user-defined key collation
 * Remove support
 * Workarounds for a weird bug in JDK select/register that seems
   particularly common on VM environments. Cassandra should deploy
   fine on EC2 now
 * Much improved infrastructure: the beginnings of a decent test suite
   ("ant test" for unit tests; "nosetests" for system tests), code
   coverage reporting, etc.
 * Expanded node status reporting via JMX
 * Improved error reporting/logging on both server and client
 * Reduced memory footprint in default configuration
 * Combined blocking and non-blocking versions of insert APIs
 * Added FlushPeriodInMinutes configuration parameter to force
   flushing of infrequently-updated ColumnFamilies<|MERGE_RESOLUTION|>--- conflicted
+++ resolved
@@ -8,17 +8,6 @@
  * NoReplicationTokenAllocator should work with zero replication factor (CASSANDRA-12983)
 Merged from 3.0:
  * Fix cqlsh COPY for dates before 1900 (CASSANDRA-13185)
-<<<<<<< HEAD
-=======
-
-Merged from 2.2
- * Fix ColumnCounter::countAll behaviour for reverse queries (CASSANDRA-13222)
- * Exceptions encountered calling getSeeds() breaks OTC thread (CASSANDRA-13018)
-Merged from 2.1:
- * Log stacktrace of uncaught exceptions (CASSANDRA-13108)
-
-3.0.11
->>>>>>> f70d8c06
  * Use keyspace replication settings on system.size_estimates table (CASSANDRA-9639)
  * Add vm.max_map_count StartupCheck (CASSANDRA-13008)
  * Hint related logging should include the IP address of the destination in addition to
@@ -37,6 +26,7 @@
  * Fix negative mean latency metric (CASSANDRA-12876)
  * Use only one file pointer when creating commitlog segments (CASSANDRA-12539)
 Merged from 2.1:
+ * Log stacktrace of uncaught exceptions (CASSANDRA-13108)
  * Use portable stderr for java error in startup (CASSANDRA-13211)
  * Fix Thread Leak in OutboundTcpConnection (CASSANDRA-13204)
  * Coalescing strategy can enter infinite loop (CASSANDRA-13159)
