<<<<<<< HEAD
2.1.1
 * (cqlsh): Show progress of COPY operations (CASSANDRA-7789)
 * Add syntax to remove multiple elements from a map (CASSANDRA-6599)
 * Support non-equals conditions in lightweight transactions (CASSANDRA-6839)
 * Add IF [NOT] EXISTS to create/drop triggers (CASSANDRA-7606)
 * (cqlsh) Display the current logged-in user (CASSANDRA-7785)
 * (cqlsh) Don't ignore CTRL-C during COPY FROM execution (CASSANDRA-7815)
 * (cqlsh) Order UDTs according to cross-type dependencies in DESCRIBE
   output (CASSANDRA-7659)
 * (cqlsh) Fix handling of CAS statement results (CASSANDRA-7671)
 * (cqlsh) COPY TO/FROM improvements (CASSANDRA-7405)
 * Support list index operations with conditions (CASSANDRA-7499)
 * Add max live/tombstoned cells to nodetool cfstats output (CASSANDRA-7731)
 * Validate IPv6 wildcard addresses properly (CASSANDRA-7680)
 * (cqlsh) Error when tracing query (CASSANDRA-7613)
 * Avoid IOOBE when building SyntaxError message snippet (CASSANDRA-7569)
 * SSTableExport uses correct validator to create string representation of partition
   keys (CASSANDRA-7498)
 * Avoid NPEs when receiving type changes for an unknown keyspace (CASSANDRA-7689)
 * Add support for custom 2i validation (CASSANDRA-7575)
 * Pig support for hadoop CqlInputFormat (CASSANDRA-6454)
 * Add listen_interface and rpc_interface options (CASSANDRA-7417)
 * Improve schema merge performance (CASSANDRA-7444)
 * Adjust MT depth based on # of partition validating (CASSANDRA-5263)
 * Optimise NativeCell comparisons (CASSANDRA-6755)
 * Configurable client timeout for cqlsh (CASSANDRA-7516)
 * Include snippet of CQL query near syntax error in messages (CASSANDRA-7111)
Merged from 2.0:
 * Don't send schema change responses and events for no-op DDL
   statements (CASSANDRA-7600)
 * (Hadoop) fix cluster initialisation for a split fetching (CASSANDRA-7774)
 * Throw InvalidRequestException when queries contain relations on entire
   collection columns (CASSANDRA-7506)
 * (cqlsh) enable CTRL-R history search with libedit (CASSANDRA-7577)
 * (Hadoop) allow ACFRW to limit nodes to local DC (CASSANDRA-7252)
 * (cqlsh) cqlsh should automatically disable tracing when selecting
   from system_traces (CASSANDRA-7641)
 * (Hadoop) Add CqlOutputFormat (CASSANDRA-6927)
 * Don't depend on cassandra config for nodetool ring (CASSANDRA-7508)
 * (cqlsh) Fix failing cqlsh formatting tests (CASSANDRA-7703)
 * Fix IncompatibleClassChangeError from hadoop2 (CASSANDRA-7229)
 * Add 'nodetool sethintedhandoffthrottlekb' (CASSANDRA-7635)
 * (cqlsh) Add tab-completion for CREATE/DROP USER IF [NOT] EXISTS (CASSANDRA-7611)
 * Catch errors when the JVM pulls the rug out from GCInspector (CASSANDRA-5345)
 * cqlsh fails when version number parts are not int (CASSANDRA-7524)
Merged from 1.2:
 * Improve PasswordAuthenticator default super user setup (CASSANDRA-7788)


2.1.0
 * (cqlsh) Fix case insensitivity (CASSANDRA-7834)
 * Fix failure to stream ranges when moving (CASSANDRA-7836)
 * Correctly remove tmplink files (CASSANDRA-7803)
 * (cqlsh) Fix column name formatting for functions, CAS operations,
   and UDT field selections (CASSANDRA-7806)
 * (cqlsh) Fix COPY FROM handling of null/empty primary key
   values (CASSANDRA-7792)
 * Fix ordering of static cells (CASSANDRA-7763)
Merged from 2.0:
=======
2.0.11:
 * Better error message when condition is set on PK column (CASSANDRA-7804)
>>>>>>> e48e6f33
 * Forbid re-adding dropped counter columns (CASSANDRA-7831)
 * Fix CFMetaData#isThriftCompatible() for PK-only tables (CASSANDRA-7832)
 * Always reject inequality on the partition key without token()
   (CASSANDRA-7722)
 * Always send Paxos commit to all replicas (CASSANDRA-7479)
 * Don't send schema change responses and events for no-op DDL
   statements (CASSANDRA-7600)
 * (Hadoop) fix cluster initialisation for a split fetching (CASSANDRA-7774)
 * Configure system.paxos with LeveledCompactionStrategy (CASSANDRA-7753)
 * Fix ALTER clustering column type from DateType to TimestampType when
   using DESC clustering order (CASSANRDA-7797)
 * Throw EOFException if we run out of chunks in compressed datafile
   (CASSANDRA-7664)
 * Fix PRSI handling of CQL3 row markers for row cleanup (CASSANDRA-7787)
 * Fix dropping collection when it's the last regular column (CASSANDRA-7744)
 * Properly reject operations on list index with conditions (CASSANDRA-7499)
 * Make StreamReceiveTask thread safe and gc friendly (CASSANDRA-7795)
 * Validate empty cell names from counter updates (CASSANDRA-7798)
Merged from 1.2:
 * Track expired tombstones (CASSANDRA-7810)


2.1.0-rc6
 * Fix OOM issue from netty caching over time (CASSANDRA-7743)
 * json2sstable couldn't import JSON for CQL table (CASSANDRA-7477)
 * Invalidate all caches on table drop (CASSANDRA-7561)
 * Skip strict endpoint selection for ranges if RF == nodes (CASSANRA-7765)
 * Fix Thrift range filtering without 2ary index lookups (CASSANDRA-7741)
 * Add tracing entries about concurrent range requests (CASSANDRA-7599)
 * (cqlsh) Fix DESCRIBE for NTS keyspaces (CASSANDRA-7729)
 * Remove netty buffer ref-counting (CASSANDRA-7735)
 * Pass mutated cf to index updater for use by PRSI (CASSANDRA-7742)
 * Include stress yaml example in release and deb (CASSANDRA-7717)
 * workaround for netty issue causing corrupted data off the wire (CASSANDRA-7695)
 * cqlsh DESC CLUSTER fails retrieving ring information (CASSANDRA-7687)
 * Fix binding null values inside UDT (CASSANDRA-7685)
 * Fix UDT field selection with empty fields (CASSANDRA-7670)
 * Bogus deserialization of static cells from sstable (CASSANDRA-7684)
 * Fix NPE on compaction leftover cleanup for dropped table (CASSANDRA-7770)
Merged from 2.0:
 * (cqlsh) Wait up to 10 sec for a tracing session (CASSANDRA-7222)
 * Fix NPE in FileCacheService.sizeInBytes (CASSANDRA-7756)
 * Remove duplicates from StorageService.getJoiningNodes (CASSANDRA-7478)
 * Clone token map outside of hot gossip loops (CASSANDRA-7758)
 * Fix MS expiring map timeout for Paxos messages (CASSANDRA-7752)
 * Do not flush on truncate if durable_writes is false (CASSANDRA-7750)
 * Give CRR a default input_cql Statement (CASSANDRA-7226)
 * Better error message when adding a collection with the same name
   than a previously dropped one (CASSANDRA-6276)
 * Fix validation when adding static columns (CASSANDRA-7730)
 * (Thrift) fix range deletion of supercolumns (CASSANDRA-7733)
 * Fix potential AssertionError in RangeTombstoneList (CASSANDRA-7700)
 * Validate arguments of blobAs* functions (CASSANDRA-7707)
 * Fix potential AssertionError with 2ndary indexes (CASSANDRA-6612)
 * Avoid logging CompactionInterrupted at ERROR (CASSANDRA-7694)
 * Minor leak in sstable2jon (CASSANDRA-7709)
 * Add cassandra.auto_bootstrap system property (CASSANDRA-7650)
 * Update java driver (for hadoop) (CASSANDRA-7618)
 * Remove CqlPagingRecordReader/CqlPagingInputFormat (CASSANDRA-7570)
 * Support connecting to ipv6 jmx with nodetool (CASSANDRA-7669)


2.1.0-rc5
 * Reject counters inside user types (CASSANDRA-7672)
 * Switch to notification-based GCInspector (CASSANDRA-7638)
 * (cqlsh) Handle nulls in UDTs and tuples correctly (CASSANDRA-7656)
 * Don't use strict consistency when replacing (CASSANDRA-7568)
 * Fix min/max cell name collection on 2.0 SSTables with range
   tombstones (CASSANDRA-7593)
 * Tolerate min/max cell names of different lengths (CASSANDRA-7651)
 * Filter cached results correctly (CASSANDRA-7636)
 * Fix tracing on the new SEPExecutor (CASSANDRA-7644)
 * Remove shuffle and taketoken (CASSANDRA-7601)
 * Clean up Windows batch scripts (CASSANDRA-7619)
 * Fix native protocol drop user type notification (CASSANDRA-7571)
 * Give read access to system.schema_usertypes to all authenticated users
   (CASSANDRA-7578)
 * (cqlsh) Fix cqlsh display when zero rows are returned (CASSANDRA-7580)
 * Get java version correctly when JAVA_TOOL_OPTIONS is set (CASSANDRA-7572)
 * Fix NPE when dropping index from non-existent keyspace, AssertionError when
   dropping non-existent index with IF EXISTS (CASSANDRA-7590)
 * Fix sstablelevelresetter hang (CASSANDRA-7614)
 * (cqlsh) Fix deserialization of blobs (CASSANDRA-7603)
 * Use "keyspace updated" schema change message for UDT changes in v1 and
   v2 protocols (CASSANDRA-7617)
 * Fix tracing of range slices and secondary index lookups that are local
   to the coordinator (CASSANDRA-7599)
 * Set -Dcassandra.storagedir for all tool shell scripts (CASSANDRA-7587)
 * Don't swap max/min col names when mutating sstable metadata (CASSANDRA-7596)
 * (cqlsh) Correctly handle paged result sets (CASSANDRA-7625)
 * (cqlsh) Improve waiting for a trace to complete (CASSANDRA-7626)
 * Fix tracing of concurrent range slices and 2ary index queries (CASSANDRA-7626)
 * Fix scrub against collection type (CASSANDRA-7665)
Merged from 2.0:
 * Set gc_grace_seconds to seven days for system schema tables (CASSANDRA-7668)
 * SimpleSeedProvider no longer caches seeds forever (CASSANDRA-7663)
 * Always flush on truncate (CASSANDRA-7511)
 * Fix ReversedType(DateType) mapping to native protocol (CASSANDRA-7576)
 * Always merge ranges owned by a single node (CASSANDRA-6930)
 * Track max/min timestamps for range tombstones (CASSANDRA-7647)
 * Fix NPE when listing saved caches dir (CASSANDRA-7632)


2.1.0-rc4
 * Fix word count hadoop example (CASSANDRA-7200)
 * Updated memtable_cleanup_threshold and memtable_flush_writers defaults 
   (CASSANDRA-7551)
 * (Windows) fix startup when WMI memory query fails (CASSANDRA-7505)
 * Anti-compaction proceeds if any part of the repair failed (CASANDRA-7521)
 * Add missing table name to DROP INDEX responses and notifications (CASSANDRA-7539)
 * Bump CQL version to 3.2.0 and update CQL documentation (CASSANDRA-7527)
 * Fix configuration error message when running nodetool ring (CASSANDRA-7508)
 * Support conditional updates, tuple type, and the v3 protocol in cqlsh (CASSANDRA-7509)
 * Handle queries on multiple secondary index types (CASSANDRA-7525)
 * Fix cqlsh authentication with v3 native protocol (CASSANDRA-7564)
 * Fix NPE when unknown prepared statement ID is used (CASSANDRA-7454)
Merged from 2.0:
 * (Windows) force range-based repair to non-sequential mode (CASSANDRA-7541)
 * Fix range merging when DES scores are zero (CASSANDRA-7535)
 * Warn when SSL certificates have expired (CASSANDRA-7528)
 * Fix error when doing reversed queries with static columns (CASSANDRA-7490)
Merged from 1.2:
 * Set correct stream ID on responses when non-Exception Throwables
   are thrown while handling native protocol messages (CASSANDRA-7470)


2.1.0-rc3
 * Consider expiry when reconciling otherwise equal cells (CASSANDRA-7403)
 * Introduce CQL support for stress tool (CASSANDRA-6146)
 * Fix ClassCastException processing expired messages (CASSANDRA-7496)
 * Fix prepared marker for collections inside UDT (CASSANDRA-7472)
 * Remove left-over populate_io_cache_on_flush and replicate_on_write
   uses (CASSANDRA-7493)
 * (Windows) handle spaces in path names (CASSANDRA-7451)
 * Ensure writes have completed after dropping a table, before recycling
   commit log segments (CASSANDRA-7437)
 * Remove left-over rows_per_partition_to_cache (CASSANDRA-7493)
 * Fix error when CONTAINS is used with a bind marker (CASSANDRA-7502)
 * Properly reject unknown UDT field (CASSANDRA-7484)
Merged from 2.0:
 * Fix CC#collectTimeOrderedData() tombstone optimisations (CASSANDRA-7394)
 * Support DISTINCT for static columns and fix behaviour when DISTINC is
   not use (CASSANDRA-7305).
 * Workaround JVM NPE on JMX bind failure (CASSANDRA-7254)
 * Fix race in FileCacheService RemovalListener (CASSANDRA-7278)
 * Fix inconsistent use of consistencyForCommit that allowed LOCAL_QUORUM
   operations to incorrect become full QUORUM (CASSANDRA-7345)
 * Properly handle unrecognized opcodes and flags (CASSANDRA-7440)
 * (Hadoop) close CqlRecordWriter clients when finished (CASSANDRA-7459)
 * Commit disk failure policy (CASSANDRA-7429)
 * Make sure high level sstables get compacted (CASSANDRA-7414)
 * Fix AssertionError when using empty clustering columns and static columns
   (CASSANDRA-7455)
 * Add option to disable STCS in L0 (CASSANDRA-6621)
 * Upgrade to snappy-java 1.0.5.2 (CASSANDRA-7476)


2.1.0-rc2
 * Fix heap size calculation for CompoundSparseCellName and 
   CompoundSparseCellName.WithCollection (CASSANDRA-7421)
 * Allow counter mutations in UNLOGGED batches (CASSANDRA-7351)
 * Modify reconcile logic to always pick a tombstone over a counter cell
   (CASSANDRA-7346)
 * Avoid incremental compaction on Windows (CASSANDRA-7365)
 * Fix exception when querying a composite-keyed table with a collection index
   (CASSANDRA-7372)
 * Use node's host id in place of counter ids (CASSANDRA-7366)
 * Fix error when doing reversed queries with static columns (CASSANDRA-7490)
 * Backport CASSANDRA-6747 (CASSANDRA-7560)
 * Track max/min timestamps for range tombstones (CASSANDRA-7647)
 * Fix NPE when listing saved caches dir (CASSANDRA-7632)
 * Fix sstableloader unable to connect encrypted node (CASSANDRA-7585)
Merged from 1.2:
 * Clone token map outside of hot gossip loops (CASSANDRA-7758)
 * Add stop method to EmbeddedCassandraService (CASSANDRA-7595)
 * Support connecting to ipv6 jmx with nodetool (CASSANDRA-7669)
 * Set gc_grace_seconds to seven days for system schema tables (CASSANDRA-7668)
 * SimpleSeedProvider no longer caches seeds forever (CASSANDRA-7663)
 * Set correct stream ID on responses when non-Exception Throwables
   are thrown while handling native protocol messages (CASSANDRA-7470)
 * Fix row size miscalculation in LazilyCompactedRow (CASSANDRA-7543)
 * Fix race in background compaction check (CASSANDRA-7745)
 * Don't clear out range tombstones during compaction (CASSANDRA-7808)


2.1.0-rc1
 * Revert flush directory (CASSANDRA-6357)
 * More efficient executor service for fast operations (CASSANDRA-4718)
 * Move less common tools into a new cassandra-tools package (CASSANDRA-7160)
 * Support more concurrent requests in native protocol (CASSANDRA-7231)
 * Add tab-completion to debian nodetool packaging (CASSANDRA-6421)
 * Change concurrent_compactors defaults (CASSANDRA-7139)
 * Add PowerShell Windows launch scripts (CASSANDRA-7001)
 * Make commitlog archive+restore more robust (CASSANDRA-6974)
 * Fix marking commitlogsegments clean (CASSANDRA-6959)
 * Add snapshot "manifest" describing files included (CASSANDRA-6326)
 * Parallel streaming for sstableloader (CASSANDRA-3668)
 * Fix bugs in supercolumns handling (CASSANDRA-7138)
 * Fix ClassClassException on composite dense tables (CASSANDRA-7112)
 * Cleanup and optimize collation and slice iterators (CASSANDRA-7107)
 * Upgrade NBHM lib (CASSANDRA-7128)
 * Optimize netty server (CASSANDRA-6861)
 * Fix repair hang when given CF does not exist (CASSANDRA-7189)
 * Allow c* to be shutdown in an embedded mode (CASSANDRA-5635)
 * Add server side batching to native transport (CASSANDRA-5663)
 * Make batchlog replay asynchronous (CASSANDRA-6134)
 * remove unused classes (CASSANDRA-7197)
 * Limit user types to the keyspace they are defined in (CASSANDRA-6643)
 * Add validate method to CollectionType (CASSANDRA-7208)
 * New serialization format for UDT values (CASSANDRA-7209, CASSANDRA-7261)
 * Fix nodetool netstats (CASSANDRA-7270)
 * Fix potential ClassCastException in HintedHandoffManager (CASSANDRA-7284)
 * Use prepared statements internally (CASSANDRA-6975)
 * Fix broken paging state with prepared statement (CASSANDRA-7120)
 * Fix IllegalArgumentException in CqlStorage (CASSANDRA-7287)
 * Allow nulls/non-existant fields in UDT (CASSANDRA-7206)
 * Backport Thrift MultiSliceRequest (CASSANDRA-7027)
 * Handle overlapping MultiSlices (CASSANDRA-7279)
 * Fix DataOutputTest on Windows (CASSANDRA-7265)
 * Embedded sets in user defined data-types are not updating (CASSANDRA-7267)
 * Add tuple type to CQL/native protocol (CASSANDRA-7248)
 * Fix CqlPagingRecordReader on tables with few rows (CASSANDRA-7322)
Merged from 2.0:
 * Copy compaction options to make sure they are reloaded (CASSANDRA-7290)
 * Add option to do more aggressive tombstone compactions (CASSANDRA-6563)
 * Don't try to compact already-compacting files in HHOM (CASSANDRA-7288)
 * Always reallocate buffers in HSHA (CASSANDRA-6285)
 * (Hadoop) support authentication in CqlRecordReader (CASSANDRA-7221)
 * (Hadoop) Close java driver Cluster in CQLRR.close (CASSANDRA-7228)
 * Warn when 'USING TIMESTAMP' is used on a CAS BATCH (CASSANDRA-7067)
 * return all cpu values from BackgroundActivityMonitor.readAndCompute (CASSANDRA-7183)
 * Correctly delete scheduled range xfers (CASSANDRA-7143)
 * return all cpu values from BackgroundActivityMonitor.readAndCompute (CASSANDRA-7183)  
 * reduce garbage creation in calculatePendingRanges (CASSANDRA-7191)
 * fix c* launch issues on Russian os's due to output of linux 'free' cmd (CASSANDRA-6162)
 * Fix disabling autocompaction (CASSANDRA-7187)
 * Fix potential NumberFormatException when deserializing IntegerType (CASSANDRA-7088)
 * cqlsh can't tab-complete disabling compaction (CASSANDRA-7185)
 * cqlsh: Accept and execute CQL statement(s) from command-line parameter (CASSANDRA-7172)
 * Fix IllegalStateException in CqlPagingRecordReader (CASSANDRA-7198)
 * Fix the InvertedIndex trigger example (CASSANDRA-7211)
 * Add --resolve-ip option to 'nodetool ring' (CASSANDRA-7210)
 * reduce garbage on codec flag deserialization (CASSANDRA-7244) 
 * Fix duplicated error messages on directory creation error at startup (CASSANDRA-5818)
 * Proper null handle for IF with map element access (CASSANDRA-7155)
 * Improve compaction visibility (CASSANDRA-7242)
 * Correctly delete scheduled range xfers (CASSANDRA-7143)
 * Make batchlog replica selection rack-aware (CASSANDRA-6551)
 * Fix CFMetaData#getColumnDefinitionFromColumnName() (CASSANDRA-7074)
 * Fix writetime/ttl functions for static columns (CASSANDRA-7081)
 * Suggest CTRL-C or semicolon after three blank lines in cqlsh (CASSANDRA-7142)
 * Fix 2ndary index queries with DESC clustering order (CASSANDRA-6950)
 * Invalid key cache entries on DROP (CASSANDRA-6525)
 * Fix flapping RecoveryManagerTest (CASSANDRA-7084)
 * Add missing iso8601 patterns for date strings (CASSANDRA-6973)
 * Support selecting multiple rows in a partition using IN (CASSANDRA-6875)
 * Add authentication support to shuffle (CASSANDRA-6484)
 * Swap local and global default read repair chances (CASSANDRA-7320)
 * Add conditional CREATE/DROP USER support (CASSANDRA-7264)
 * Cqlsh counts non-empty lines for "Blank lines" warning (CASSANDRA-7325)
Merged from 1.2:
 * Add Cloudstack snitch (CASSANDRA-7147)
 * Update system.peers correctly when relocating tokens (CASSANDRA-7126)
 * Add Google Compute Engine snitch (CASSANDRA-7132)
 * remove duplicate query for local tokens (CASSANDRA-7182)
 * exit CQLSH with error status code if script fails (CASSANDRA-6344)
 * Fix bug with some IN queries missig results (CASSANDRA-7105)
 * Fix availability validation for LOCAL_ONE CL (CASSANDRA-7319)
 * Hint streaming can cause decommission to fail (CASSANDRA-7219)


2.1.0-beta2
 * Increase default CL space to 8GB (CASSANDRA-7031)
 * Add range tombstones to read repair digests (CASSANDRA-6863)
 * Fix BTree.clear for large updates (CASSANDRA-6943)
 * Fail write instead of logging a warning when unable to append to CL
   (CASSANDRA-6764)
 * Eliminate possibility of CL segment appearing twice in active list 
   (CASSANDRA-6557)
 * Apply DONTNEED fadvise to commitlog segments (CASSANDRA-6759)
 * Switch CRC component to Adler and include it for compressed sstables 
   (CASSANDRA-4165)
 * Allow cassandra-stress to set compaction strategy options (CASSANDRA-6451)
 * Add broadcast_rpc_address option to cassandra.yaml (CASSANDRA-5899)
 * Auto reload GossipingPropertyFileSnitch config (CASSANDRA-5897)
 * Fix overflow of memtable_total_space_in_mb (CASSANDRA-6573)
 * Fix ABTC NPE and apply update function correctly (CASSANDRA-6692)
 * Allow nodetool to use a file or prompt for password (CASSANDRA-6660)
 * Fix AIOOBE when concurrently accessing ABSC (CASSANDRA-6742)
 * Fix assertion error in ALTER TYPE RENAME (CASSANDRA-6705)
 * Scrub should not always clear out repaired status (CASSANDRA-5351)
 * Improve handling of range tombstone for wide partitions (CASSANDRA-6446)
 * Fix ClassCastException for compact table with composites (CASSANDRA-6738)
 * Fix potentially repairing with wrong nodes (CASSANDRA-6808)
 * Change caching option syntax (CASSANDRA-6745)
 * Fix stress to do proper counter reads (CASSANDRA-6835)
 * Fix help message for stress counter_write (CASSANDRA-6824)
 * Fix stress smart Thrift client to pick servers correctly (CASSANDRA-6848)
 * Add logging levels (minimal, normal or verbose) to stress tool (CASSANDRA-6849)
 * Fix race condition in Batch CLE (CASSANDRA-6860)
 * Improve cleanup/scrub/upgradesstables failure handling (CASSANDRA-6774)
 * ByteBuffer write() methods for serializing sstables (CASSANDRA-6781)
 * Proper compare function for CollectionType (CASSANDRA-6783)
 * Update native server to Netty 4 (CASSANDRA-6236)
 * Fix off-by-one error in stress (CASSANDRA-6883)
 * Make OpOrder AutoCloseable (CASSANDRA-6901)
 * Remove sync repair JMX interface (CASSANDRA-6900)
 * Add multiple memory allocation options for memtables (CASSANDRA-6689, 6694)
 * Remove adjusted op rate from stress output (CASSANDRA-6921)
 * Add optimized CF.hasColumns() implementations (CASSANDRA-6941)
 * Serialize batchlog mutations with the version of the target node
   (CASSANDRA-6931)
 * Optimize CounterColumn#reconcile() (CASSANDRA-6953)
 * Properly remove 1.2 sstable support in 2.1 (CASSANDRA-6869)
 * Lock counter cells, not partitions (CASSANDRA-6880)
 * Track presence of legacy counter shards in sstables (CASSANDRA-6888)
 * Ensure safe resource cleanup when replacing sstables (CASSANDRA-6912)
 * Add failure handler to async callback (CASSANDRA-6747)
 * Fix AE when closing SSTable without releasing reference (CASSANDRA-7000)
 * Clean up IndexInfo on keyspace/table drops (CASSANDRA-6924)
 * Only snapshot relative SSTables when sequential repair (CASSANDRA-7024)
 * Require nodetool rebuild_index to specify index names (CASSANDRA-7038)
 * fix cassandra stress errors on reads with native protocol (CASSANDRA-7033)
 * Use OpOrder to guard sstable references for reads (CASSANDRA-6919)
 * Preemptive opening of compaction result (CASSANDRA-6916)
 * Multi-threaded scrub/cleanup/upgradesstables (CASSANDRA-5547)
 * Optimize cellname comparison (CASSANDRA-6934)
 * Native protocol v3 (CASSANDRA-6855)
 * Optimize Cell liveness checks and clean up Cell (CASSANDRA-7119)
 * Support consistent range movements (CASSANDRA-2434)
Merged from 2.0:
 * Avoid race-prone second "scrub" of system keyspace (CASSANDRA-6797)
 * Pool CqlRecordWriter clients by inetaddress rather than Range
   (CASSANDRA-6665)
 * Fix compaction_history timestamps (CASSANDRA-6784)
 * Compare scores of full replica ordering in DES (CASSANDRA-6683)
 * fix CME in SessionInfo updateProgress affecting netstats (CASSANDRA-6577)
 * Allow repairing between specific replicas (CASSANDRA-6440)
 * Allow per-dc enabling of hints (CASSANDRA-6157)
 * Add compatibility for Hadoop 0.2.x (CASSANDRA-5201)
 * Fix EstimatedHistogram races (CASSANDRA-6682)
 * Failure detector correctly converts initial value to nanos (CASSANDRA-6658)
 * Add nodetool taketoken to relocate vnodes (CASSANDRA-4445)
 * Expose bulk loading progress over JMX (CASSANDRA-4757)
 * Correctly handle null with IF conditions and TTL (CASSANDRA-6623)
 * Account for range/row tombstones in tombstone drop
   time histogram (CASSANDRA-6522)
 * Stop CommitLogSegment.close() from calling sync() (CASSANDRA-6652)
 * Make commitlog failure handling configurable (CASSANDRA-6364)
 * Avoid overlaps in LCS (CASSANDRA-6688)
 * Improve support for paginating over composites (CASSANDRA-4851)
 * Fix count(*) queries in a mixed cluster (CASSANDRA-6707)
 * Improve repair tasks(snapshot, differencing) concurrency (CASSANDRA-6566)
 * Fix replaying pre-2.0 commit logs (CASSANDRA-6714)
 * Add static columns to CQL3 (CASSANDRA-6561)
 * Optimize single partition batch statements (CASSANDRA-6737)
 * Disallow post-query re-ordering when paging (CASSANDRA-6722)
 * Fix potential paging bug with deleted columns (CASSANDRA-6748)
 * Fix NPE on BulkLoader caused by losing StreamEvent (CASSANDRA-6636)
 * Fix truncating compression metadata (CASSANDRA-6791)
 * Add CMSClassUnloadingEnabled JVM option (CASSANDRA-6541)
 * Catch memtable flush exceptions during shutdown (CASSANDRA-6735)
 * Fix upgradesstables NPE for non-CF-based indexes (CASSANDRA-6645)
 * Fix UPDATE updating PRIMARY KEY columns implicitly (CASSANDRA-6782)
 * Fix IllegalArgumentException when updating from 1.2 with SuperColumns
   (CASSANDRA-6733)
 * FBUtilities.singleton() should use the CF comparator (CASSANDRA-6778)
 * Fix CQLSStableWriter.addRow(Map<String, Object>) (CASSANDRA-6526)
 * Fix HSHA server introducing corrupt data (CASSANDRA-6285)
 * Fix CAS conditions for COMPACT STORAGE tables (CASSANDRA-6813)
 * Starting threads in OutboundTcpConnectionPool constructor causes race conditions (CASSANDRA-7177)
 * Allow overriding cassandra-rackdc.properties file (CASSANDRA-7072)
 * Set JMX RMI port to 7199 (CASSANDRA-7087)
 * Use LOCAL_QUORUM for data reads at LOCAL_SERIAL (CASSANDRA-6939)
 * Log a warning for large batches (CASSANDRA-6487)
 * Put nodes in hibernate when join_ring is false (CASSANDRA-6961)
 * Avoid early loading of non-system keyspaces before compaction-leftovers 
   cleanup at startup (CASSANDRA-6913)
 * Restrict Windows to parallel repairs (CASSANDRA-6907)
 * (Hadoop) Allow manually specifying start/end tokens in CFIF (CASSANDRA-6436)
 * Fix NPE in MeteredFlusher (CASSANDRA-6820)
 * Fix race processing range scan responses (CASSANDRA-6820)
 * Allow deleting snapshots from dropped keyspaces (CASSANDRA-6821)
 * Add uuid() function (CASSANDRA-6473)
 * Omit tombstones from schema digests (CASSANDRA-6862)
 * Include correct consistencyLevel in LWT timeout (CASSANDRA-6884)
 * Lower chances for losing new SSTables during nodetool refresh and
   ColumnFamilyStore.loadNewSSTables (CASSANDRA-6514)
 * Add support for DELETE ... IF EXISTS to CQL3 (CASSANDRA-5708)
 * Update hadoop_cql3_word_count example (CASSANDRA-6793)
 * Fix handling of RejectedExecution in sync Thrift server (CASSANDRA-6788)
 * Log more information when exceeding tombstone_warn_threshold (CASSANDRA-6865)
 * Fix truncate to not abort due to unreachable fat clients (CASSANDRA-6864)
 * Fix schema concurrency exceptions (CASSANDRA-6841)
 * Fix leaking validator FH in StreamWriter (CASSANDRA-6832)
 * Fix saving triggers to schema (CASSANDRA-6789)
 * Fix trigger mutations when base mutation list is immutable (CASSANDRA-6790)
 * Fix accounting in FileCacheService to allow re-using RAR (CASSANDRA-6838)
 * Fix static counter columns (CASSANDRA-6827)
 * Restore expiring->deleted (cell) compaction optimization (CASSANDRA-6844)
 * Fix CompactionManager.needsCleanup (CASSANDRA-6845)
 * Correctly compare BooleanType values other than 0 and 1 (CASSANDRA-6779)
 * Read message id as string from earlier versions (CASSANDRA-6840)
 * Properly use the Paxos consistency for (non-protocol) batch (CASSANDRA-6837)
 * Add paranoid disk failure option (CASSANDRA-6646)
 * Improve PerRowSecondaryIndex performance (CASSANDRA-6876)
 * Extend triggers to support CAS updates (CASSANDRA-6882)
 * Static columns with IF NOT EXISTS don't always work as expected (CASSANDRA-6873)
 * Fix paging with SELECT DISTINCT (CASSANDRA-6857)
 * Fix UnsupportedOperationException on CAS timeout (CASSANDRA-6923)
 * Improve MeteredFlusher handling of MF-unaffected column families
   (CASSANDRA-6867)
 * Add CqlRecordReader using native pagination (CASSANDRA-6311)
 * Add QueryHandler interface (CASSANDRA-6659)
 * Track liveRatio per-memtable, not per-CF (CASSANDRA-6945)
 * Make sure upgradesstables keeps sstable level (CASSANDRA-6958)
 * Fix LIMIT with static columns (CASSANDRA-6956)
 * Fix clash with CQL column name in thrift validation (CASSANDRA-6892)
 * Fix error with super columns in mixed 1.2-2.0 clusters (CASSANDRA-6966)
 * Fix bad skip of sstables on slice query with composite start/finish (CASSANDRA-6825)
 * Fix unintended update with conditional statement (CASSANDRA-6893)
 * Fix map element access in IF (CASSANDRA-6914)
 * Avoid costly range calculations for range queries on system keyspaces
   (CASSANDRA-6906)
 * Fix SSTable not released if stream session fails (CASSANDRA-6818)
 * Avoid build failure due to ANTLR timeout (CASSANDRA-6991)
 * Queries on compact tables can return more rows that requested (CASSANDRA-7052)
 * USING TIMESTAMP for batches does not work (CASSANDRA-7053)
 * Fix performance regression from CASSANDRA-5614 (CASSANDRA-6949)
 * Ensure that batchlog and hint timeouts do not produce hints (CASSANDRA-7058)
 * Merge groupable mutations in TriggerExecutor#execute() (CASSANDRA-7047)
 * Plug holes in resource release when wiring up StreamSession (CASSANDRA-7073)
 * Re-add parameter columns to tracing session (CASSANDRA-6942)
 * Preserves CQL metadata when updating table from thrift (CASSANDRA-6831)
Merged from 1.2:
 * Fix nodetool display with vnodes (CASSANDRA-7082)
 * Add UNLOGGED, COUNTER options to BATCH documentation (CASSANDRA-6816)
 * add extra SSL cipher suites (CASSANDRA-6613)
 * fix nodetool getsstables for blob PK (CASSANDRA-6803)
 * Fix BatchlogManager#deleteBatch() use of millisecond timestamps
   (CASSANDRA-6822)
 * Continue assassinating even if the endpoint vanishes (CASSANDRA-6787)
 * Schedule schema pulls on change (CASSANDRA-6971)
 * Non-droppable verbs shouldn't be dropped from OTC (CASSANDRA-6980)
 * Shutdown batchlog executor in SS#drain() (CASSANDRA-7025)
 * Fix batchlog to account for CF truncation records (CASSANDRA-6999)
 * Fix CQLSH parsing of functions and BLOB literals (CASSANDRA-7018)
 * Properly load trustore in the native protocol (CASSANDRA-6847)
 * Always clean up references in SerializingCache (CASSANDRA-6994)
 * Don't shut MessagingService down when replacing a node (CASSANDRA-6476)
 * fix npe when doing -Dcassandra.fd_initial_value_ms (CASSANDRA-6751)


2.1.0-beta1
 * Add flush directory distinct from compaction directories (CASSANDRA-6357)
 * Require JNA by default (CASSANDRA-6575)
 * add listsnapshots command to nodetool (CASSANDRA-5742)
 * Introduce AtomicBTreeColumns (CASSANDRA-6271, 6692)
 * Multithreaded commitlog (CASSANDRA-3578)
 * allocate fixed index summary memory pool and resample cold index summaries 
   to use less memory (CASSANDRA-5519)
 * Removed multithreaded compaction (CASSANDRA-6142)
 * Parallelize fetching rows for low-cardinality indexes (CASSANDRA-1337)
 * change logging from log4j to logback (CASSANDRA-5883)
 * switch to LZ4 compression for internode communication (CASSANDRA-5887)
 * Stop using Thrift-generated Index* classes internally (CASSANDRA-5971)
 * Remove 1.2 network compatibility code (CASSANDRA-5960)
 * Remove leveled json manifest migration code (CASSANDRA-5996)
 * Remove CFDefinition (CASSANDRA-6253)
 * Use AtomicIntegerFieldUpdater in RefCountedMemory (CASSANDRA-6278)
 * User-defined types for CQL3 (CASSANDRA-5590)
 * Use of o.a.c.metrics in nodetool (CASSANDRA-5871, 6406)
 * Batch read from OTC's queue and cleanup (CASSANDRA-1632)
 * Secondary index support for collections (CASSANDRA-4511, 6383)
 * SSTable metadata(Stats.db) format change (CASSANDRA-6356)
 * Push composites support in the storage engine
   (CASSANDRA-5417, CASSANDRA-6520)
 * Add snapshot space used to cfstats (CASSANDRA-6231)
 * Add cardinality estimator for key count estimation (CASSANDRA-5906)
 * CF id is changed to be non-deterministic. Data dir/key cache are created
   uniquely for CF id (CASSANDRA-5202)
 * New counters implementation (CASSANDRA-6504)
 * Replace UnsortedColumns, EmptyColumns, TreeMapBackedSortedColumns with new
   ArrayBackedSortedColumns (CASSANDRA-6630, CASSANDRA-6662, CASSANDRA-6690)
 * Add option to use row cache with a given amount of rows (CASSANDRA-5357)
 * Avoid repairing already repaired data (CASSANDRA-5351)
 * Reject counter updates with USING TTL/TIMESTAMP (CASSANDRA-6649)
 * Replace index_interval with min/max_index_interval (CASSANDRA-6379)
 * Lift limitation that order by columns must be selected for IN queries (CASSANDRA-4911)


2.0.5
 * Reduce garbage generated by bloom filter lookups (CASSANDRA-6609)
 * Add ks.cf names to tombstone logging (CASSANDRA-6597)
 * Use LOCAL_QUORUM for LWT operations at LOCAL_SERIAL (CASSANDRA-6495)
 * Wait for gossip to settle before accepting client connections (CASSANDRA-4288)
 * Delete unfinished compaction incrementally (CASSANDRA-6086)
 * Allow specifying custom secondary index options in CQL3 (CASSANDRA-6480)
 * Improve replica pinning for cache efficiency in DES (CASSANDRA-6485)
 * Fix LOCAL_SERIAL from thrift (CASSANDRA-6584)
 * Don't special case received counts in CAS timeout exceptions (CASSANDRA-6595)
 * Add support for 2.1 global counter shards (CASSANDRA-6505)
 * Fix NPE when streaming connection is not yet established (CASSANDRA-6210)
 * Avoid rare duplicate read repair triggering (CASSANDRA-6606)
 * Fix paging discardFirst (CASSANDRA-6555)
 * Fix ArrayIndexOutOfBoundsException in 2ndary index query (CASSANDRA-6470)
 * Release sstables upon rebuilding 2i (CASSANDRA-6635)
 * Add AbstractCompactionStrategy.startup() method (CASSANDRA-6637)
 * SSTableScanner may skip rows during cleanup (CASSANDRA-6638)
 * sstables from stalled repair sessions can resurrect deleted data (CASSANDRA-6503)
 * Switch stress to use ITransportFactory (CASSANDRA-6641)
 * Fix IllegalArgumentException during prepare (CASSANDRA-6592)
 * Fix possible loss of 2ndary index entries during compaction (CASSANDRA-6517)
 * Fix direct Memory on architectures that do not support unaligned long access
   (CASSANDRA-6628)
 * Let scrub optionally skip broken counter partitions (CASSANDRA-5930)
Merged from 1.2:
 * fsync compression metadata (CASSANDRA-6531)
 * Validate CF existence on execution for prepared statement (CASSANDRA-6535)
 * Add ability to throttle batchlog replay (CASSANDRA-6550)
 * Fix executing LOCAL_QUORUM with SimpleStrategy (CASSANDRA-6545)
 * Avoid StackOverflow when using large IN queries (CASSANDRA-6567)
 * Nodetool upgradesstables includes secondary indexes (CASSANDRA-6598)
 * Paginate batchlog replay (CASSANDRA-6569)
 * skip blocking on streaming during drain (CASSANDRA-6603)
 * Improve error message when schema doesn't match loaded sstable (CASSANDRA-6262)
 * Add properties to adjust FD initial value and max interval (CASSANDRA-4375)
 * Fix preparing with batch and delete from collection (CASSANDRA-6607)
 * Fix ABSC reverse iterator's remove() method (CASSANDRA-6629)
 * Handle host ID conflicts properly (CASSANDRA-6615)
 * Move handling of migration event source to solve bootstrap race. (CASSANDRA-6648)
 * Make sure compaction throughput value doesn't overflow with int math (CASSANDRA-6647)


2.0.4
 * Allow removing snapshots of no-longer-existing CFs (CASSANDRA-6418)
 * add StorageService.stopDaemon() (CASSANDRA-4268)
 * add IRE for invalid CF supplied to get_count (CASSANDRA-5701)
 * add client encryption support to sstableloader (CASSANDRA-6378)
 * Fix accept() loop for SSL sockets post-shutdown (CASSANDRA-6468)
 * Fix size-tiered compaction in LCS L0 (CASSANDRA-6496)
 * Fix assertion failure in filterColdSSTables (CASSANDRA-6483)
 * Fix row tombstones in larger-than-memory compactions (CASSANDRA-6008)
 * Fix cleanup ClassCastException (CASSANDRA-6462)
 * Reduce gossip memory use by interning VersionedValue strings (CASSANDRA-6410)
 * Allow specifying datacenters to participate in a repair (CASSANDRA-6218)
 * Fix divide-by-zero in PCI (CASSANDRA-6403)
 * Fix setting last compacted key in the wrong level for LCS (CASSANDRA-6284)
 * Add millisecond precision formats to the timestamp parser (CASSANDRA-6395)
 * Expose a total memtable size metric for a CF (CASSANDRA-6391)
 * cqlsh: handle symlinks properly (CASSANDRA-6425)
 * Fix potential infinite loop when paging query with IN (CASSANDRA-6464)
 * Fix assertion error in AbstractQueryPager.discardFirst (CASSANDRA-6447)
 * Fix streaming older SSTable yields unnecessary tombstones (CASSANDRA-6527)
Merged from 1.2:
 * Improved error message on bad properties in DDL queries (CASSANDRA-6453)
 * Randomize batchlog candidates selection (CASSANDRA-6481)
 * Fix thundering herd on endpoint cache invalidation (CASSANDRA-6345, 6485)
 * Improve batchlog write performance with vnodes (CASSANDRA-6488)
 * cqlsh: quote single quotes in strings inside collections (CASSANDRA-6172)
 * Improve gossip performance for typical messages (CASSANDRA-6409)
 * Throw IRE if a prepared statement has more markers than supported 
   (CASSANDRA-5598)
 * Expose Thread metrics for the native protocol server (CASSANDRA-6234)
 * Change snapshot response message verb to INTERNAL to avoid dropping it 
   (CASSANDRA-6415)
 * Warn when collection read has > 65K elements (CASSANDRA-5428)
 * Fix cache persistence when both row and key cache are enabled 
   (CASSANDRA-6413)
 * (Hadoop) add describe_local_ring (CASSANDRA-6268)
 * Fix handling of concurrent directory creation failure (CASSANDRA-6459)
 * Allow executing CREATE statements multiple times (CASSANDRA-6471)
 * Don't send confusing info with timeouts (CASSANDRA-6491)
 * Don't resubmit counter mutation runnables internally (CASSANDRA-6427)
 * Don't drop local mutations without a hint (CASSANDRA-6510)
 * Don't allow null max_hint_window_in_ms (CASSANDRA-6419)
 * Validate SliceRange start and finish lengths (CASSANDRA-6521)


2.0.3
 * Fix FD leak on slice read path (CASSANDRA-6275)
 * Cancel read meter task when closing SSTR (CASSANDRA-6358)
 * free off-heap IndexSummary during bulk (CASSANDRA-6359)
 * Recover from IOException in accept() thread (CASSANDRA-6349)
 * Improve Gossip tolerance of abnormally slow tasks (CASSANDRA-6338)
 * Fix trying to hint timed out counter writes (CASSANDRA-6322)
 * Allow restoring specific columnfamilies from archived CL (CASSANDRA-4809)
 * Avoid flushing compaction_history after each operation (CASSANDRA-6287)
 * Fix repair assertion error when tombstones expire (CASSANDRA-6277)
 * Skip loading corrupt key cache (CASSANDRA-6260)
 * Fixes for compacting larger-than-memory rows (CASSANDRA-6274)
 * Compact hottest sstables first and optionally omit coldest from
   compaction entirely (CASSANDRA-6109)
 * Fix modifying column_metadata from thrift (CASSANDRA-6182)
 * cqlsh: fix LIST USERS output (CASSANDRA-6242)
 * Add IRequestSink interface (CASSANDRA-6248)
 * Update memtable size while flushing (CASSANDRA-6249)
 * Provide hooks around CQL2/CQL3 statement execution (CASSANDRA-6252)
 * Require Permission.SELECT for CAS updates (CASSANDRA-6247)
 * New CQL-aware SSTableWriter (CASSANDRA-5894)
 * Reject CAS operation when the protocol v1 is used (CASSANDRA-6270)
 * Correctly throw error when frame too large (CASSANDRA-5981)
 * Fix serialization bug in PagedRange with 2ndary indexes (CASSANDRA-6299)
 * Fix CQL3 table validation in Thrift (CASSANDRA-6140)
 * Fix bug missing results with IN clauses (CASSANDRA-6327)
 * Fix paging with reversed slices (CASSANDRA-6343)
 * Set minTimestamp correctly to be able to drop expired sstables (CASSANDRA-6337)
 * Support NaN and Infinity as float literals (CASSANDRA-6003)
 * Remove RF from nodetool ring output (CASSANDRA-6289)
 * Fix attempting to flush empty rows (CASSANDRA-6374)
 * Fix potential out of bounds exception when paging (CASSANDRA-6333)
Merged from 1.2:
 * Optimize FD phi calculation (CASSANDRA-6386)
 * Improve initial FD phi estimate when starting up (CASSANDRA-6385)
 * Don't list CQL3 table in CLI describe even if named explicitely 
   (CASSANDRA-5750)
 * Invalidate row cache when dropping CF (CASSANDRA-6351)
 * add non-jamm path for cached statements (CASSANDRA-6293)
 * add windows bat files for shell commands (CASSANDRA-6145)
 * Require logging in for Thrift CQL2/3 statement preparation (CASSANDRA-6254)
 * restrict max_num_tokens to 1536 (CASSANDRA-6267)
 * Nodetool gets default JMX port from cassandra-env.sh (CASSANDRA-6273)
 * make calculatePendingRanges asynchronous (CASSANDRA-6244)
 * Remove blocking flushes in gossip thread (CASSANDRA-6297)
 * Fix potential socket leak in connectionpool creation (CASSANDRA-6308)
 * Allow LOCAL_ONE/LOCAL_QUORUM to work with SimpleStrategy (CASSANDRA-6238)
 * cqlsh: handle 'null' as session duration (CASSANDRA-6317)
 * Fix json2sstable handling of range tombstones (CASSANDRA-6316)
 * Fix missing one row in reverse query (CASSANDRA-6330)
 * Fix reading expired row value from row cache (CASSANDRA-6325)
 * Fix AssertionError when doing set element deletion (CASSANDRA-6341)
 * Make CL code for the native protocol match the one in C* 2.0
   (CASSANDRA-6347)
 * Disallow altering CQL3 table from thrift (CASSANDRA-6370)
 * Fix size computation of prepared statement (CASSANDRA-6369)


2.0.2
 * Update FailureDetector to use nanontime (CASSANDRA-4925)
 * Fix FileCacheService regressions (CASSANDRA-6149)
 * Never return WriteTimeout for CL.ANY (CASSANDRA-6132)
 * Fix race conditions in bulk loader (CASSANDRA-6129)
 * Add configurable metrics reporting (CASSANDRA-4430)
 * drop queries exceeding a configurable number of tombstones (CASSANDRA-6117)
 * Track and persist sstable read activity (CASSANDRA-5515)
 * Fixes for speculative retry (CASSANDRA-5932, CASSANDRA-6194)
 * Improve memory usage of metadata min/max column names (CASSANDRA-6077)
 * Fix thrift validation refusing row markers on CQL3 tables (CASSANDRA-6081)
 * Fix insertion of collections with CAS (CASSANDRA-6069)
 * Correctly send metadata on SELECT COUNT (CASSANDRA-6080)
 * Track clients' remote addresses in ClientState (CASSANDRA-6070)
 * Create snapshot dir if it does not exist when migrating
   leveled manifest (CASSANDRA-6093)
 * make sequential nodetool repair the default (CASSANDRA-5950)
 * Add more hooks for compaction strategy implementations (CASSANDRA-6111)
 * Fix potential NPE on composite 2ndary indexes (CASSANDRA-6098)
 * Delete can potentially be skipped in batch (CASSANDRA-6115)
 * Allow alter keyspace on system_traces (CASSANDRA-6016)
 * Disallow empty column names in cql (CASSANDRA-6136)
 * Use Java7 file-handling APIs and fix file moving on Windows (CASSANDRA-5383)
 * Save compaction history to system keyspace (CASSANDRA-5078)
 * Fix NPE if StorageService.getOperationMode() is executed before full startup (CASSANDRA-6166)
 * CQL3: support pre-epoch longs for TimestampType (CASSANDRA-6212)
 * Add reloadtriggers command to nodetool (CASSANDRA-4949)
 * cqlsh: ignore empty 'value alias' in DESCRIBE (CASSANDRA-6139)
 * Fix sstable loader (CASSANDRA-6205)
 * Reject bootstrapping if the node already exists in gossip (CASSANDRA-5571)
 * Fix NPE while loading paxos state (CASSANDRA-6211)
 * cqlsh: add SHOW SESSION <tracing-session> command (CASSANDRA-6228)
Merged from 1.2:
 * (Hadoop) Require CFRR batchSize to be at least 2 (CASSANDRA-6114)
 * Add a warning for small LCS sstable size (CASSANDRA-6191)
 * Add ability to list specific KS/CF combinations in nodetool cfstats (CASSANDRA-4191)
 * Mark CF clean if a mutation raced the drop and got it marked dirty (CASSANDRA-5946)
 * Add a LOCAL_ONE consistency level (CASSANDRA-6202)
 * Limit CQL prepared statement cache by size instead of count (CASSANDRA-6107)
 * Tracing should log write failure rather than raw exceptions (CASSANDRA-6133)
 * lock access to TM.endpointToHostIdMap (CASSANDRA-6103)
 * Allow estimated memtable size to exceed slab allocator size (CASSANDRA-6078)
 * Start MeteredFlusher earlier to prevent OOM during CL replay (CASSANDRA-6087)
 * Avoid sending Truncate command to fat clients (CASSANDRA-6088)
 * Allow where clause conditions to be in parenthesis (CASSANDRA-6037)
 * Do not open non-ssl storage port if encryption option is all (CASSANDRA-3916)
 * Move batchlog replay to its own executor (CASSANDRA-6079)
 * Add tombstone debug threshold and histogram (CASSANDRA-6042, 6057)
 * Enable tcp keepalive on incoming connections (CASSANDRA-4053)
 * Fix fat client schema pull NPE (CASSANDRA-6089)
 * Fix memtable flushing for indexed tables (CASSANDRA-6112)
 * Fix skipping columns with multiple slices (CASSANDRA-6119)
 * Expose connected thrift + native client counts (CASSANDRA-5084)
 * Optimize auth setup (CASSANDRA-6122)
 * Trace index selection (CASSANDRA-6001)
 * Update sstablesPerReadHistogram to use biased sampling (CASSANDRA-6164)
 * Log UnknownColumnfamilyException when closing socket (CASSANDRA-5725)
 * Properly error out on CREATE INDEX for counters table (CASSANDRA-6160)
 * Handle JMX notification failure for repair (CASSANDRA-6097)
 * (Hadoop) Fetch no more than 128 splits in parallel (CASSANDRA-6169)
 * stress: add username/password authentication support (CASSANDRA-6068)
 * Fix indexed queries with row cache enabled on parent table (CASSANDRA-5732)
 * Fix compaction race during columnfamily drop (CASSANDRA-5957)
 * Fix validation of empty column names for compact tables (CASSANDRA-6152)
 * Skip replaying mutations that pass CRC but fail to deserialize (CASSANDRA-6183)
 * Rework token replacement to use replace_address (CASSANDRA-5916)
 * Fix altering column types (CASSANDRA-6185)
 * cqlsh: fix CREATE/ALTER WITH completion (CASSANDRA-6196)
 * add windows bat files for shell commands (CASSANDRA-6145)
 * Fix potential stack overflow during range tombstones insertion (CASSANDRA-6181)
 * (Hadoop) Make LOCAL_ONE the default consistency level (CASSANDRA-6214)


2.0.1
 * Fix bug that could allow reading deleted data temporarily (CASSANDRA-6025)
 * Improve memory use defaults (CASSANDRA-6059)
 * Make ThriftServer more easlly extensible (CASSANDRA-6058)
 * Remove Hadoop dependency from ITransportFactory (CASSANDRA-6062)
 * add file_cache_size_in_mb setting (CASSANDRA-5661)
 * Improve error message when yaml contains invalid properties (CASSANDRA-5958)
 * Improve leveled compaction's ability to find non-overlapping L0 compactions
   to work on concurrently (CASSANDRA-5921)
 * Notify indexer of columns shadowed by range tombstones (CASSANDRA-5614)
 * Log Merkle tree stats (CASSANDRA-2698)
 * Switch from crc32 to adler32 for compressed sstable checksums (CASSANDRA-5862)
 * Improve offheap memcpy performance (CASSANDRA-5884)
 * Use a range aware scanner for cleanup (CASSANDRA-2524)
 * Cleanup doesn't need to inspect sstables that contain only local data
   (CASSANDRA-5722)
 * Add ability for CQL3 to list partition keys (CASSANDRA-4536)
 * Improve native protocol serialization (CASSANDRA-5664)
 * Upgrade Thrift to 0.9.1 (CASSANDRA-5923)
 * Require superuser status for adding triggers (CASSANDRA-5963)
 * Make standalone scrubber handle old and new style leveled manifest
   (CASSANDRA-6005)
 * Fix paxos bugs (CASSANDRA-6012, 6013, 6023)
 * Fix paged ranges with multiple replicas (CASSANDRA-6004)
 * Fix potential AssertionError during tracing (CASSANDRA-6041)
 * Fix NPE in sstablesplit (CASSANDRA-6027)
 * Migrate pre-2.0 key/value/column aliases to system.schema_columns
   (CASSANDRA-6009)
 * Paging filter empty rows too agressively (CASSANDRA-6040)
 * Support variadic parameters for IN clauses (CASSANDRA-4210)
 * cqlsh: return the result of CAS writes (CASSANDRA-5796)
 * Fix validation of IN clauses with 2ndary indexes (CASSANDRA-6050)
 * Support named bind variables in CQL (CASSANDRA-6033)
Merged from 1.2:
 * Allow cache-keys-to-save to be set at runtime (CASSANDRA-5980)
 * Avoid second-guessing out-of-space state (CASSANDRA-5605)
 * Tuning knobs for dealing with large blobs and many CFs (CASSANDRA-5982)
 * (Hadoop) Fix CQLRW for thrift tables (CASSANDRA-6002)
 * Fix possible divide-by-zero in HHOM (CASSANDRA-5990)
 * Allow local batchlog writes for CL.ANY (CASSANDRA-5967)
 * Upgrade metrics-core to version 2.2.0 (CASSANDRA-5947)
 * Fix CqlRecordWriter with composite keys (CASSANDRA-5949)
 * Add snitch, schema version, cluster, partitioner to JMX (CASSANDRA-5881)
 * Allow disabling SlabAllocator (CASSANDRA-5935)
 * Make user-defined compaction JMX blocking (CASSANDRA-4952)
 * Fix streaming does not transfer wrapped range (CASSANDRA-5948)
 * Fix loading index summary containing empty key (CASSANDRA-5965)
 * Correctly handle limits in CompositesSearcher (CASSANDRA-5975)
 * Pig: handle CQL collections (CASSANDRA-5867)
 * Pass the updated cf to the PRSI index() method (CASSANDRA-5999)
 * Allow empty CQL3 batches (as no-op) (CASSANDRA-5994)
 * Support null in CQL3 functions (CASSANDRA-5910)
 * Replace the deprecated MapMaker with CacheLoader (CASSANDRA-6007)
 * Add SSTableDeletingNotification to DataTracker (CASSANDRA-6010)
 * Fix snapshots in use get deleted during snapshot repair (CASSANDRA-6011)
 * Move hints and exception count to o.a.c.metrics (CASSANDRA-6017)
 * Fix memory leak in snapshot repair (CASSANDRA-6047)
 * Fix sstable2sjon for CQL3 tables (CASSANDRA-5852)


2.0.0
 * Fix thrift validation when inserting into CQL3 tables (CASSANDRA-5138)
 * Fix periodic memtable flushing behavior with clean memtables (CASSANDRA-5931)
 * Fix dateOf() function for pre-2.0 timestamp columns (CASSANDRA-5928)
 * Fix SSTable unintentionally loads BF when opened for batch (CASSANDRA-5938)
 * Add stream session progress to JMX (CASSANDRA-4757)
 * Fix NPE during CAS operation (CASSANDRA-5925)
Merged from 1.2:
 * Fix getBloomFilterDiskSpaceUsed for AlwaysPresentFilter (CASSANDRA-5900)
 * Don't announce schema version until we've loaded the changes locally
   (CASSANDRA-5904)
 * Fix to support off heap bloom filters size greater than 2 GB (CASSANDRA-5903)
 * Properly handle parsing huge map and set literals (CASSANDRA-5893)


2.0.0-rc2
 * enable vnodes by default (CASSANDRA-5869)
 * fix CAS contention timeout (CASSANDRA-5830)
 * fix HsHa to respect max frame size (CASSANDRA-4573)
 * Fix (some) 2i on composite components omissions (CASSANDRA-5851)
 * cqlsh: add DESCRIBE FULL SCHEMA variant (CASSANDRA-5880)
Merged from 1.2:
 * Correctly validate sparse composite cells in scrub (CASSANDRA-5855)
 * Add KeyCacheHitRate metric to CF metrics (CASSANDRA-5868)
 * cqlsh: add support for multiline comments (CASSANDRA-5798)
 * Handle CQL3 SELECT duplicate IN restrictions on clustering columns
   (CASSANDRA-5856)


2.0.0-rc1
 * improve DecimalSerializer performance (CASSANDRA-5837)
 * fix potential spurious wakeup in AsyncOneResponse (CASSANDRA-5690)
 * fix schema-related trigger issues (CASSANDRA-5774)
 * Better validation when accessing CQL3 table from thrift (CASSANDRA-5138)
 * Fix assertion error during repair (CASSANDRA-5801)
 * Fix range tombstone bug (CASSANDRA-5805)
 * DC-local CAS (CASSANDRA-5797)
 * Add a native_protocol_version column to the system.local table (CASSANRDA-5819)
 * Use index_interval from cassandra.yaml when upgraded (CASSANDRA-5822)
 * Fix buffer underflow on socket close (CASSANDRA-5792)
Merged from 1.2:
 * Fix reading DeletionTime from 1.1-format sstables (CASSANDRA-5814)
 * cqlsh: add collections support to COPY (CASSANDRA-5698)
 * retry important messages for any IOException (CASSANDRA-5804)
 * Allow empty IN relations in SELECT/UPDATE/DELETE statements (CASSANDRA-5626)
 * cqlsh: fix crashing on Windows due to libedit detection (CASSANDRA-5812)
 * fix bulk-loading compressed sstables (CASSANDRA-5820)
 * (Hadoop) fix quoting in CqlPagingRecordReader and CqlRecordWriter 
   (CASSANDRA-5824)
 * update default LCS sstable size to 160MB (CASSANDRA-5727)
 * Allow compacting 2Is via nodetool (CASSANDRA-5670)
 * Hex-encode non-String keys in OPP (CASSANDRA-5793)
 * nodetool history logging (CASSANDRA-5823)
 * (Hadoop) fix support for Thrift tables in CqlPagingRecordReader 
   (CASSANDRA-5752)
 * add "all time blocked" to StatusLogger output (CASSANDRA-5825)
 * Future-proof inter-major-version schema migrations (CASSANDRA-5845)
 * (Hadoop) add CqlPagingRecordReader support for ReversedType in Thrift table
   (CASSANDRA-5718)
 * Add -no-snapshot option to scrub (CASSANDRA-5891)
 * Fix to support off heap bloom filters size greater than 2 GB (CASSANDRA-5903)
 * Properly handle parsing huge map and set literals (CASSANDRA-5893)
 * Fix LCS L0 compaction may overlap in L1 (CASSANDRA-5907)
 * New sstablesplit tool to split large sstables offline (CASSANDRA-4766)
 * Fix potential deadlock in native protocol server (CASSANDRA-5926)
 * Disallow incompatible type change in CQL3 (CASSANDRA-5882)
Merged from 1.1:
 * Correctly validate sparse composite cells in scrub (CASSANDRA-5855)


2.0.0-beta2
 * Replace countPendingHints with Hints Created metric (CASSANDRA-5746)
 * Allow nodetool with no args, and with help to run without a server (CASSANDRA-5734)
 * Cleanup AbstractType/TypeSerializer classes (CASSANDRA-5744)
 * Remove unimplemented cli option schema-mwt (CASSANDRA-5754)
 * Support range tombstones in thrift (CASSANDRA-5435)
 * Normalize table-manipulating CQL3 statements' class names (CASSANDRA-5759)
 * cqlsh: add missing table options to DESCRIBE output (CASSANDRA-5749)
 * Fix assertion error during repair (CASSANDRA-5757)
 * Fix bulkloader (CASSANDRA-5542)
 * Add LZ4 compression to the native protocol (CASSANDRA-5765)
 * Fix bugs in the native protocol v2 (CASSANDRA-5770)
 * CAS on 'primary key only' table (CASSANDRA-5715)
 * Support streaming SSTables of old versions (CASSANDRA-5772)
 * Always respect protocol version in native protocol (CASSANDRA-5778)
 * Fix ConcurrentModificationException during streaming (CASSANDRA-5782)
 * Update deletion timestamp in Commit#updatesWithPaxosTime (CASSANDRA-5787)
 * Thrift cas() method crashes if input columns are not sorted (CASSANDRA-5786)
 * Order columns names correctly when querying for CAS (CASSANDRA-5788)
 * Fix streaming retry (CASSANDRA-5775)
Merged from 1.2:
 * if no seeds can be a reached a node won't start in a ring by itself (CASSANDRA-5768)
 * add cassandra.unsafesystem property (CASSANDRA-5704)
 * (Hadoop) quote identifiers in CqlPagingRecordReader (CASSANDRA-5763)
 * Add replace_node functionality for vnodes (CASSANDRA-5337)
 * Add timeout events to query traces (CASSANDRA-5520)
 * Fix serialization of the LEFT gossip value (CASSANDRA-5696)
 * Pig: support for cql3 tables (CASSANDRA-5234)
 * Fix skipping range tombstones with reverse queries (CASSANDRA-5712)
 * Expire entries out of ThriftSessionManager (CASSANDRA-5719)
 * Don't keep ancestor information in memory (CASSANDRA-5342)
 * Expose native protocol server status in nodetool info (CASSANDRA-5735)
 * Fix pathetic performance of range tombstones (CASSANDRA-5677)
 * Fix querying with an empty (impossible) range (CASSANDRA-5573)
 * cqlsh: handle CUSTOM 2i in DESCRIBE output (CASSANDRA-5760)
 * Fix minor bug in Range.intersects(Bound) (CASSANDRA-5771)
 * cqlsh: handle disabled compression in DESCRIBE output (CASSANDRA-5766)
 * Ensure all UP events are notified on the native protocol (CASSANDRA-5769)
 * Fix formatting of sstable2json with multiple -k arguments (CASSANDRA-5781)
 * Don't rely on row marker for queries in general to hide lost markers
   after TTL expires (CASSANDRA-5762)
 * Sort nodetool help output (CASSANDRA-5776)
 * Fix column expiring during 2 phases compaction (CASSANDRA-5799)
 * now() is being rejected in INSERTs when inside collections (CASSANDRA-5795)


2.0.0-beta1
 * Add support for indexing clustered columns (CASSANDRA-5125)
 * Removed on-heap row cache (CASSANDRA-5348)
 * use nanotime consistently for node-local timeouts (CASSANDRA-5581)
 * Avoid unnecessary second pass on name-based queries (CASSANDRA-5577)
 * Experimental triggers (CASSANDRA-1311)
 * JEMalloc support for off-heap allocation (CASSANDRA-3997)
 * Single-pass compaction (CASSANDRA-4180)
 * Removed token range bisection (CASSANDRA-5518)
 * Removed compatibility with pre-1.2.5 sstables and network messages
   (CASSANDRA-5511)
 * removed PBSPredictor (CASSANDRA-5455)
 * CAS support (CASSANDRA-5062, 5441, 5442, 5443, 5619, 5667)
 * Leveled compaction performs size-tiered compactions in L0 
   (CASSANDRA-5371, 5439)
 * Add yaml network topology snitch for mixed ec2/other envs (CASSANDRA-5339)
 * Log when a node is down longer than the hint window (CASSANDRA-4554)
 * Optimize tombstone creation for ExpiringColumns (CASSANDRA-4917)
 * Improve LeveledScanner work estimation (CASSANDRA-5250, 5407)
 * Replace compaction lock with runWithCompactionsDisabled (CASSANDRA-3430)
 * Change Message IDs to ints (CASSANDRA-5307)
 * Move sstable level information into the Stats component, removing the
   need for a separate Manifest file (CASSANDRA-4872)
 * avoid serializing to byte[] on commitlog append (CASSANDRA-5199)
 * make index_interval configurable per columnfamily (CASSANDRA-3961, CASSANDRA-5650)
 * add default_time_to_live (CASSANDRA-3974)
 * add memtable_flush_period_in_ms (CASSANDRA-4237)
 * replace supercolumns internally by composites (CASSANDRA-3237, 5123)
 * upgrade thrift to 0.9.0 (CASSANDRA-3719)
 * drop unnecessary keyspace parameter from user-defined compaction API 
   (CASSANDRA-5139)
 * more robust solution to incomplete compactions + counters (CASSANDRA-5151)
 * Change order of directory searching for c*.in.sh (CASSANDRA-3983)
 * Add tool to reset SSTable compaction level for LCS (CASSANDRA-5271)
 * Allow custom configuration loader (CASSANDRA-5045)
 * Remove memory emergency pressure valve logic (CASSANDRA-3534)
 * Reduce request latency with eager retry (CASSANDRA-4705)
 * cqlsh: Remove ASSUME command (CASSANDRA-5331)
 * Rebuild BF when loading sstables if bloom_filter_fp_chance
   has changed since compaction (CASSANDRA-5015)
 * remove row-level bloom filters (CASSANDRA-4885)
 * Change Kernel Page Cache skipping into row preheating (disabled by default)
   (CASSANDRA-4937)
 * Improve repair by deciding on a gcBefore before sending
   out TreeRequests (CASSANDRA-4932)
 * Add an official way to disable compactions (CASSANDRA-5074)
 * Reenable ALTER TABLE DROP with new semantics (CASSANDRA-3919)
 * Add binary protocol versioning (CASSANDRA-5436)
 * Swap THshaServer for TThreadedSelectorServer (CASSANDRA-5530)
 * Add alias support to SELECT statement (CASSANDRA-5075)
 * Don't create empty RowMutations in CommitLogReplayer (CASSANDRA-5541)
 * Use range tombstones when dropping cfs/columns from schema (CASSANDRA-5579)
 * cqlsh: drop CQL2/CQL3-beta support (CASSANDRA-5585)
 * Track max/min column names in sstables to be able to optimize slice
   queries (CASSANDRA-5514, CASSANDRA-5595, CASSANDRA-5600)
 * Binary protocol: allow batching already prepared statements (CASSANDRA-4693)
 * Allow preparing timestamp, ttl and limit in CQL3 queries (CASSANDRA-4450)
 * Support native link w/o JNA in Java7 (CASSANDRA-3734)
 * Use SASL authentication in binary protocol v2 (CASSANDRA-5545)
 * Replace Thrift HsHa with LMAX Disruptor based implementation (CASSANDRA-5582)
 * cqlsh: Add row count to SELECT output (CASSANDRA-5636)
 * Include a timestamp with all read commands to determine column expiration
   (CASSANDRA-5149)
 * Streaming 2.0 (CASSANDRA-5286, 5699)
 * Conditional create/drop ks/table/index statements in CQL3 (CASSANDRA-2737)
 * more pre-table creation property validation (CASSANDRA-5693)
 * Redesign repair messages (CASSANDRA-5426)
 * Fix ALTER RENAME post-5125 (CASSANDRA-5702)
 * Disallow renaming a 2ndary indexed column (CASSANDRA-5705)
 * Rename Table to Keyspace (CASSANDRA-5613)
 * Ensure changing column_index_size_in_kb on different nodes don't corrupt the
   sstable (CASSANDRA-5454)
 * Move resultset type information into prepare, not execute (CASSANDRA-5649)
 * Auto paging in binary protocol (CASSANDRA-4415, 5714)
 * Don't tie client side use of AbstractType to JDBC (CASSANDRA-4495)
 * Adds new TimestampType to replace DateType (CASSANDRA-5723, CASSANDRA-5729)
Merged from 1.2:
 * make starting native protocol server idempotent (CASSANDRA-5728)
 * Fix loading key cache when a saved entry is no longer valid (CASSANDRA-5706)
 * Fix serialization of the LEFT gossip value (CASSANDRA-5696)
 * cqlsh: Don't show 'null' in place of empty values (CASSANDRA-5675)
 * Race condition in detecting version on a mixed 1.1/1.2 cluster
   (CASSANDRA-5692)
 * Fix skipping range tombstones with reverse queries (CASSANDRA-5712)
 * Expire entries out of ThriftSessionManager (CASSANRDA-5719)
 * Don't keep ancestor information in memory (CASSANDRA-5342)
 * cqlsh: fix handling of semicolons inside BATCH queries (CASSANDRA-5697)


1.2.6
 * Fix tracing when operation completes before all responses arrive 
   (CASSANDRA-5668)
 * Fix cross-DC mutation forwarding (CASSANDRA-5632)
 * Reduce SSTableLoader memory usage (CASSANDRA-5555)
 * Scale hinted_handoff_throttle_in_kb to cluster size (CASSANDRA-5272)
 * (Hadoop) Add CQL3 input/output formats (CASSANDRA-4421, 5622)
 * (Hadoop) Fix InputKeyRange in CFIF (CASSANDRA-5536)
 * Fix dealing with ridiculously large max sstable sizes in LCS (CASSANDRA-5589)
 * Ignore pre-truncate hints (CASSANDRA-4655)
 * Move System.exit on OOM into a separate thread (CASSANDRA-5273)
 * Write row markers when serializing schema (CASSANDRA-5572)
 * Check only SSTables for the requested range when streaming (CASSANDRA-5569)
 * Improve batchlog replay behavior and hint ttl handling (CASSANDRA-5314)
 * Exclude localTimestamp from validation for tombstones (CASSANDRA-5398)
 * cqlsh: add custom prompt support (CASSANDRA-5539)
 * Reuse prepared statements in hot auth queries (CASSANDRA-5594)
 * cqlsh: add vertical output option (see EXPAND) (CASSANDRA-5597)
 * Add a rate limit option to stress (CASSANDRA-5004)
 * have BulkLoader ignore snapshots directories (CASSANDRA-5587) 
 * fix SnitchProperties logging context (CASSANDRA-5602)
 * Expose whether jna is enabled and memory is locked via JMX (CASSANDRA-5508)
 * cqlsh: fix COPY FROM with ReversedType (CASSANDRA-5610)
 * Allow creating CUSTOM indexes on collections (CASSANDRA-5615)
 * Evaluate now() function at execution time (CASSANDRA-5616)
 * Expose detailed read repair metrics (CASSANDRA-5618)
 * Correct blob literal + ReversedType parsing (CASSANDRA-5629)
 * Allow GPFS to prefer the internal IP like EC2MRS (CASSANDRA-5630)
 * fix help text for -tspw cassandra-cli (CASSANDRA-5643)
 * don't throw away initial causes exceptions for internode encryption issues 
   (CASSANDRA-5644)
 * Fix message spelling errors for cql select statements (CASSANDRA-5647)
 * Suppress custom exceptions thru jmx (CASSANDRA-5652)
 * Update CREATE CUSTOM INDEX syntax (CASSANDRA-5639)
 * Fix PermissionDetails.equals() method (CASSANDRA-5655)
 * Never allow partition key ranges in CQL3 without token() (CASSANDRA-5666)
 * Gossiper incorrectly drops AppState for an upgrading node (CASSANDRA-5660)
 * Connection thrashing during multi-region ec2 during upgrade, due to 
   messaging version (CASSANDRA-5669)
 * Avoid over reconnecting in EC2MRS (CASSANDRA-5678)
 * Fix ReadResponseSerializer.serializedSize() for digest reads (CASSANDRA-5476)
 * allow sstable2json on 2i CFs (CASSANDRA-5694)
Merged from 1.1:
 * Remove buggy thrift max message length option (CASSANDRA-5529)
 * Fix NPE in Pig's widerow mode (CASSANDRA-5488)
 * Add split size parameter to Pig and disable split combination (CASSANDRA-5544)


1.2.5
 * make BytesToken.toString only return hex bytes (CASSANDRA-5566)
 * Ensure that submitBackground enqueues at least one task (CASSANDRA-5554)
 * fix 2i updates with identical values and timestamps (CASSANDRA-5540)
 * fix compaction throttling bursty-ness (CASSANDRA-4316)
 * reduce memory consumption of IndexSummary (CASSANDRA-5506)
 * remove per-row column name bloom filters (CASSANDRA-5492)
 * Include fatal errors in trace events (CASSANDRA-5447)
 * Ensure that PerRowSecondaryIndex is notified of row-level deletes
   (CASSANDRA-5445)
 * Allow empty blob literals in CQL3 (CASSANDRA-5452)
 * Fix streaming RangeTombstones at column index boundary (CASSANDRA-5418)
 * Fix preparing statements when current keyspace is not set (CASSANDRA-5468)
 * Fix SemanticVersion.isSupportedBy minor/patch handling (CASSANDRA-5496)
 * Don't provide oldCfId for post-1.1 system cfs (CASSANDRA-5490)
 * Fix primary range ignores replication strategy (CASSANDRA-5424)
 * Fix shutdown of binary protocol server (CASSANDRA-5507)
 * Fix repair -snapshot not working (CASSANDRA-5512)
 * Set isRunning flag later in binary protocol server (CASSANDRA-5467)
 * Fix use of CQL3 functions with descending clustering order (CASSANDRA-5472)
 * Disallow renaming columns one at a time for thrift table in CQL3
   (CASSANDRA-5531)
 * cqlsh: add CLUSTERING ORDER BY support to DESCRIBE (CASSANDRA-5528)
 * Add custom secondary index support to CQL3 (CASSANDRA-5484)
 * Fix repair hanging silently on unexpected error (CASSANDRA-5229)
 * Fix Ec2Snitch regression introduced by CASSANDRA-5171 (CASSANDRA-5432)
 * Add nodetool enablebackup/disablebackup (CASSANDRA-5556)
 * cqlsh: fix DESCRIBE after case insensitive USE (CASSANDRA-5567)
Merged from 1.1
 * Add retry mechanism to OTC for non-droppable_verbs (CASSANDRA-5393)
 * Use allocator information to improve memtable memory usage estimate
   (CASSANDRA-5497)
 * Fix trying to load deleted row into row cache on startup (CASSANDRA-4463)
 * fsync leveled manifest to avoid corruption (CASSANDRA-5535)
 * Fix Bound intersection computation (CASSANDRA-5551)
 * sstablescrub now respects max memory size in cassandra.in.sh (CASSANDRA-5562)


1.2.4
 * Ensure that PerRowSecondaryIndex updates see the most recent values
   (CASSANDRA-5397)
 * avoid duplicate index entries ind PrecompactedRow and 
   ParallelCompactionIterable (CASSANDRA-5395)
 * remove the index entry on oldColumn when new column is a tombstone 
   (CASSANDRA-5395)
 * Change default stream throughput from 400 to 200 mbps (CASSANDRA-5036)
 * Gossiper logs DOWN for symmetry with UP (CASSANDRA-5187)
 * Fix mixing prepared statements between keyspaces (CASSANDRA-5352)
 * Fix consistency level during bootstrap - strike 3 (CASSANDRA-5354)
 * Fix transposed arguments in AlreadyExistsException (CASSANDRA-5362)
 * Improve asynchronous hint delivery (CASSANDRA-5179)
 * Fix Guava dependency version (12.0 -> 13.0.1) for Maven (CASSANDRA-5364)
 * Validate that provided CQL3 collection value are < 64K (CASSANDRA-5355)
 * Make upgradeSSTable skip current version sstables by default (CASSANDRA-5366)
 * Optimize min/max timestamp collection (CASSANDRA-5373)
 * Invalid streamId in cql binary protocol when using invalid CL 
   (CASSANDRA-5164)
 * Fix validation for IN where clauses with collections (CASSANDRA-5376)
 * Copy resultSet on count query to avoid ConcurrentModificationException 
   (CASSANDRA-5382)
 * Correctly typecheck in CQL3 even with ReversedType (CASSANDRA-5386)
 * Fix streaming compressed files when using encryption (CASSANDRA-5391)
 * cassandra-all 1.2.0 pom missing netty dependency (CASSANDRA-5392)
 * Fix writetime/ttl functions on null values (CASSANDRA-5341)
 * Fix NPE during cql3 select with token() (CASSANDRA-5404)
 * IndexHelper.skipBloomFilters won't skip non-SHA filters (CASSANDRA-5385)
 * cqlsh: Print maps ordered by key, sort sets (CASSANDRA-5413)
 * Add null syntax support in CQL3 for inserts (CASSANDRA-3783)
 * Allow unauthenticated set_keyspace() calls (CASSANDRA-5423)
 * Fix potential incremental backups race (CASSANDRA-5410)
 * Fix prepared BATCH statements with batch-level timestamps (CASSANDRA-5415)
 * Allow overriding superuser setup delay (CASSANDRA-5430)
 * cassandra-shuffle with JMX usernames and passwords (CASSANDRA-5431)
Merged from 1.1:
 * cli: Quote ks and cf names in schema output when needed (CASSANDRA-5052)
 * Fix bad default for min/max timestamp in SSTableMetadata (CASSANDRA-5372)
 * Fix cf name extraction from manifest in Directories.migrateFile() 
   (CASSANDRA-5242)
 * Support pluggable internode authentication (CASSANDRA-5401)


1.2.3
 * add check for sstable overlap within a level on startup (CASSANDRA-5327)
 * replace ipv6 colons in jmx object names (CASSANDRA-5298, 5328)
 * Avoid allocating SSTableBoundedScanner during repair when the range does 
   not intersect the sstable (CASSANDRA-5249)
 * Don't lowercase property map keys (this breaks NTS) (CASSANDRA-5292)
 * Fix composite comparator with super columns (CASSANDRA-5287)
 * Fix insufficient validation of UPDATE queries against counter cfs
   (CASSANDRA-5300)
 * Fix PropertyFileSnitch default DC/Rack behavior (CASSANDRA-5285)
 * Handle null values when executing prepared statement (CASSANDRA-5081)
 * Add netty to pom dependencies (CASSANDRA-5181)
 * Include type arguments in Thrift CQLPreparedResult (CASSANDRA-5311)
 * Fix compaction not removing columns when bf_fp_ratio is 1 (CASSANDRA-5182)
 * cli: Warn about missing CQL3 tables in schema descriptions (CASSANDRA-5309)
 * Re-enable unknown option in replication/compaction strategies option for
   backward compatibility (CASSANDRA-4795)
 * Add binary protocol support to stress (CASSANDRA-4993)
 * cqlsh: Fix COPY FROM value quoting and null handling (CASSANDRA-5305)
 * Fix repair -pr for vnodes (CASSANDRA-5329)
 * Relax CL for auth queries for non-default users (CASSANDRA-5310)
 * Fix AssertionError during repair (CASSANDRA-5245)
 * Don't announce migrations to pre-1.2 nodes (CASSANDRA-5334)
Merged from 1.1:
 * Update offline scrub for 1.0 -> 1.1 directory structure (CASSANDRA-5195)
 * add tmp flag to Descriptor hashcode (CASSANDRA-4021)
 * fix logging of "Found table data in data directories" when only system tables
   are present (CASSANDRA-5289)
 * cli: Add JMX authentication support (CASSANDRA-5080)
 * nodetool: ability to repair specific range (CASSANDRA-5280)
 * Fix possible assertion triggered in SliceFromReadCommand (CASSANDRA-5284)
 * cqlsh: Add inet type support on Windows (ipv4-only) (CASSANDRA-4801)
 * Fix race when initializing ColumnFamilyStore (CASSANDRA-5350)
 * Add UseTLAB JVM flag (CASSANDRA-5361)


1.2.2
 * fix potential for multiple concurrent compactions of the same sstables
   (CASSANDRA-5256)
 * avoid no-op caching of byte[] on commitlog append (CASSANDRA-5199)
 * fix symlinks under data dir not working (CASSANDRA-5185)
 * fix bug in compact storage metadata handling (CASSANDRA-5189)
 * Validate login for USE queries (CASSANDRA-5207)
 * cli: remove default username and password (CASSANDRA-5208)
 * configure populate_io_cache_on_flush per-CF (CASSANDRA-4694)
 * allow configuration of internode socket buffer (CASSANDRA-3378)
 * Make sstable directory picking blacklist-aware again (CASSANDRA-5193)
 * Correctly expire gossip states for edge cases (CASSANDRA-5216)
 * Improve handling of directory creation failures (CASSANDRA-5196)
 * Expose secondary indicies to the rest of nodetool (CASSANDRA-4464)
 * Binary protocol: avoid sending notification for 0.0.0.0 (CASSANDRA-5227)
 * add UseCondCardMark XX jvm settings on jdk 1.7 (CASSANDRA-4366)
 * CQL3 refactor to allow conversion function (CASSANDRA-5226)
 * Fix drop of sstables in some circumstance (CASSANDRA-5232)
 * Implement caching of authorization results (CASSANDRA-4295)
 * Add support for LZ4 compression (CASSANDRA-5038)
 * Fix missing columns in wide rows queries (CASSANDRA-5225)
 * Simplify auth setup and make system_auth ks alterable (CASSANDRA-5112)
 * Stop compactions from hanging during bootstrap (CASSANDRA-5244)
 * fix compressed streaming sending extra chunk (CASSANDRA-5105)
 * Add CQL3-based implementations of IAuthenticator and IAuthorizer
   (CASSANDRA-4898)
 * Fix timestamp-based tomstone removal logic (CASSANDRA-5248)
 * cli: Add JMX authentication support (CASSANDRA-5080)
 * Fix forceFlush behavior (CASSANDRA-5241)
 * cqlsh: Add username autocompletion (CASSANDRA-5231)
 * Fix CQL3 composite partition key error (CASSANDRA-5240)
 * Allow IN clause on last clustering key (CASSANDRA-5230)
Merged from 1.1:
 * fix start key/end token validation for wide row iteration (CASSANDRA-5168)
 * add ConfigHelper support for Thrift frame and max message sizes (CASSANDRA-5188)
 * fix nodetool repair not fail on node down (CASSANDRA-5203)
 * always collect tombstone hints (CASSANDRA-5068)
 * Fix error when sourcing file in cqlsh (CASSANDRA-5235)


1.2.1
 * stream undelivered hints on decommission (CASSANDRA-5128)
 * GossipingPropertyFileSnitch loads saved dc/rack info if needed (CASSANDRA-5133)
 * drain should flush system CFs too (CASSANDRA-4446)
 * add inter_dc_tcp_nodelay setting (CASSANDRA-5148)
 * re-allow wrapping ranges for start_token/end_token range pairitspwng (CASSANDRA-5106)
 * fix validation compaction of empty rows (CASSANDRA-5136)
 * nodetool methods to enable/disable hint storage/delivery (CASSANDRA-4750)
 * disallow bloom filter false positive chance of 0 (CASSANDRA-5013)
 * add threadpool size adjustment methods to JMXEnabledThreadPoolExecutor and 
   CompactionManagerMBean (CASSANDRA-5044)
 * fix hinting for dropped local writes (CASSANDRA-4753)
 * off-heap cache doesn't need mutable column container (CASSANDRA-5057)
 * apply disk_failure_policy to bad disks on initial directory creation 
   (CASSANDRA-4847)
 * Optimize name-based queries to use ArrayBackedSortedColumns (CASSANDRA-5043)
 * Fall back to old manifest if most recent is unparseable (CASSANDRA-5041)
 * pool [Compressed]RandomAccessReader objects on the partitioned read path
   (CASSANDRA-4942)
 * Add debug logging to list filenames processed by Directories.migrateFile 
   method (CASSANDRA-4939)
 * Expose black-listed directories via JMX (CASSANDRA-4848)
 * Log compaction merge counts (CASSANDRA-4894)
 * Minimize byte array allocation by AbstractData{Input,Output} (CASSANDRA-5090)
 * Add SSL support for the binary protocol (CASSANDRA-5031)
 * Allow non-schema system ks modification for shuffle to work (CASSANDRA-5097)
 * cqlsh: Add default limit to SELECT statements (CASSANDRA-4972)
 * cqlsh: fix DESCRIBE for 1.1 cfs in CQL3 (CASSANDRA-5101)
 * Correctly gossip with nodes >= 1.1.7 (CASSANDRA-5102)
 * Ensure CL guarantees on digest mismatch (CASSANDRA-5113)
 * Validate correctly selects on composite partition key (CASSANDRA-5122)
 * Fix exception when adding collection (CASSANDRA-5117)
 * Handle states for non-vnode clusters correctly (CASSANDRA-5127)
 * Refuse unrecognized replication and compaction strategy options (CASSANDRA-4795)
 * Pick the correct value validator in sstable2json for cql3 tables (CASSANDRA-5134)
 * Validate login for describe_keyspace, describe_keyspaces and set_keyspace
   (CASSANDRA-5144)
 * Fix inserting empty maps (CASSANDRA-5141)
 * Don't remove tokens from System table for node we know (CASSANDRA-5121)
 * fix streaming progress report for compresed files (CASSANDRA-5130)
 * Coverage analysis for low-CL queries (CASSANDRA-4858)
 * Stop interpreting dates as valid timeUUID value (CASSANDRA-4936)
 * Adds E notation for floating point numbers (CASSANDRA-4927)
 * Detect (and warn) unintentional use of the cql2 thrift methods when cql3 was
   intended (CASSANDRA-5172)
 * cli: Quote ks and cf names in schema output when needed (CASSANDRA-5052)
 * Fix cf name extraction from manifest in Directories.migrateFile() (CASSANDRA-5242)
 * Replace mistaken usage of commons-logging with slf4j (CASSANDRA-5464)
 * Ensure Jackson dependency matches lib (CASSANDRA-5126)
 * Expose droppable tombstone ratio stats over JMX (CASSANDRA-5159)
Merged from 1.1:
 * Simplify CompressedRandomAccessReader to work around JDK FD bug (CASSANDRA-5088)
 * Improve handling a changing target throttle rate mid-compaction (CASSANDRA-5087)
 * Pig: correctly decode row keys in widerow mode (CASSANDRA-5098)
 * nodetool repair command now prints progress (CASSANDRA-4767)
 * fix user defined compaction to run against 1.1 data directory (CASSANDRA-5118)
 * Fix CQL3 BATCH authorization caching (CASSANDRA-5145)
 * fix get_count returns incorrect value with TTL (CASSANDRA-5099)
 * better handling for mid-compaction failure (CASSANDRA-5137)
 * convert default marshallers list to map for better readability (CASSANDRA-5109)
 * fix ConcurrentModificationException in getBootstrapSource (CASSANDRA-5170)
 * fix sstable maxtimestamp for row deletes and pre-1.1.1 sstables (CASSANDRA-5153)
 * Fix thread growth on node removal (CASSANDRA-5175)
 * Make Ec2Region's datacenter name configurable (CASSANDRA-5155)


1.2.0
 * Disallow counters in collections (CASSANDRA-5082)
 * cqlsh: add unit tests (CASSANDRA-3920)
 * fix default bloom_filter_fp_chance for LeveledCompactionStrategy (CASSANDRA-5093)
Merged from 1.1:
 * add validation for get_range_slices with start_key and end_token (CASSANDRA-5089)


1.2.0-rc2
 * fix nodetool ownership display with vnodes (CASSANDRA-5065)
 * cqlsh: add DESCRIBE KEYSPACES command (CASSANDRA-5060)
 * Fix potential infinite loop when reloading CFS (CASSANDRA-5064)
 * Fix SimpleAuthorizer example (CASSANDRA-5072)
 * cqlsh: force CL.ONE for tracing and system.schema* queries (CASSANDRA-5070)
 * Includes cassandra-shuffle in the debian package (CASSANDRA-5058)
Merged from 1.1:
 * fix multithreaded compaction deadlock (CASSANDRA-4492)
 * fix temporarily missing schema after upgrade from pre-1.1.5 (CASSANDRA-5061)
 * Fix ALTER TABLE overriding compression options with defaults
   (CASSANDRA-4996, 5066)
 * fix specifying and altering crc_check_chance (CASSANDRA-5053)
 * fix Murmur3Partitioner ownership% calculation (CASSANDRA-5076)
 * Don't expire columns sooner than they should in 2ndary indexes (CASSANDRA-5079)


1.2-rc1
 * rename rpc_timeout settings to request_timeout (CASSANDRA-5027)
 * add BF with 0.1 FP to LCS by default (CASSANDRA-5029)
 * Fix preparing insert queries (CASSANDRA-5016)
 * Fix preparing queries with counter increment (CASSANDRA-5022)
 * Fix preparing updates with collections (CASSANDRA-5017)
 * Don't generate UUID based on other node address (CASSANDRA-5002)
 * Fix message when trying to alter a clustering key type (CASSANDRA-5012)
 * Update IAuthenticator to match the new IAuthorizer (CASSANDRA-5003)
 * Fix inserting only a key in CQL3 (CASSANDRA-5040)
 * Fix CQL3 token() function when used with strings (CASSANDRA-5050)
Merged from 1.1:
 * reduce log spam from invalid counter shards (CASSANDRA-5026)
 * Improve schema propagation performance (CASSANDRA-5025)
 * Fix for IndexHelper.IndexFor throws OOB Exception (CASSANDRA-5030)
 * cqlsh: make it possible to describe thrift CFs (CASSANDRA-4827)
 * cqlsh: fix timestamp formatting on some platforms (CASSANDRA-5046)


1.2-beta3
 * make consistency level configurable in cqlsh (CASSANDRA-4829)
 * fix cqlsh rendering of blob fields (CASSANDRA-4970)
 * fix cqlsh DESCRIBE command (CASSANDRA-4913)
 * save truncation position in system table (CASSANDRA-4906)
 * Move CompressionMetadata off-heap (CASSANDRA-4937)
 * allow CLI to GET cql3 columnfamily data (CASSANDRA-4924)
 * Fix rare race condition in getExpireTimeForEndpoint (CASSANDRA-4402)
 * acquire references to overlapping sstables during compaction so bloom filter
   doesn't get free'd prematurely (CASSANDRA-4934)
 * Don't share slice query filter in CQL3 SelectStatement (CASSANDRA-4928)
 * Separate tracing from Log4J (CASSANDRA-4861)
 * Exclude gcable tombstones from merkle-tree computation (CASSANDRA-4905)
 * Better printing of AbstractBounds for tracing (CASSANDRA-4931)
 * Optimize mostRecentTombstone check in CC.collectAllData (CASSANDRA-4883)
 * Change stream session ID to UUID to avoid collision from same node (CASSANDRA-4813)
 * Use Stats.db when bulk loading if present (CASSANDRA-4957)
 * Skip repair on system_trace and keyspaces with RF=1 (CASSANDRA-4956)
 * (cql3) Remove arbitrary SELECT limit (CASSANDRA-4918)
 * Correctly handle prepared operation on collections (CASSANDRA-4945)
 * Fix CQL3 LIMIT (CASSANDRA-4877)
 * Fix Stress for CQL3 (CASSANDRA-4979)
 * Remove cassandra specific exceptions from JMX interface (CASSANDRA-4893)
 * (CQL3) Force using ALLOW FILTERING on potentially inefficient queries (CASSANDRA-4915)
 * (cql3) Fix adding column when the table has collections (CASSANDRA-4982)
 * (cql3) Fix allowing collections with compact storage (CASSANDRA-4990)
 * (cql3) Refuse ttl/writetime function on collections (CASSANDRA-4992)
 * Replace IAuthority with new IAuthorizer (CASSANDRA-4874)
 * clqsh: fix KEY pseudocolumn escaping when describing Thrift tables
   in CQL3 mode (CASSANDRA-4955)
 * add basic authentication support for Pig CassandraStorage (CASSANDRA-3042)
 * fix CQL2 ALTER TABLE compaction_strategy_class altering (CASSANDRA-4965)
Merged from 1.1:
 * Fall back to old describe_splits if d_s_ex is not available (CASSANDRA-4803)
 * Improve error reporting when streaming ranges fail (CASSANDRA-5009)
 * Fix cqlsh timestamp formatting of timezone info (CASSANDRA-4746)
 * Fix assertion failure with leveled compaction (CASSANDRA-4799)
 * Check for null end_token in get_range_slice (CASSANDRA-4804)
 * Remove all remnants of removed nodes (CASSANDRA-4840)
 * Add aut-reloading of the log4j file in debian package (CASSANDRA-4855)
 * Fix estimated row cache entry size (CASSANDRA-4860)
 * reset getRangeSlice filter after finishing a row for get_paged_slice
   (CASSANDRA-4919)
 * expunge row cache post-truncate (CASSANDRA-4940)
 * Allow static CF definition with compact storage (CASSANDRA-4910)
 * Fix endless loop/compaction of schema_* CFs due to broken timestamps (CASSANDRA-4880)
 * Fix 'wrong class type' assertion in CounterColumn (CASSANDRA-4976)


1.2-beta2
 * fp rate of 1.0 disables BF entirely; LCS defaults to 1.0 (CASSANDRA-4876)
 * off-heap bloom filters for row keys (CASSANDRA_4865)
 * add extension point for sstable components (CASSANDRA-4049)
 * improve tracing output (CASSANDRA-4852, 4862)
 * make TRACE verb droppable (CASSANDRA-4672)
 * fix BulkLoader recognition of CQL3 columnfamilies (CASSANDRA-4755)
 * Sort commitlog segments for replay by id instead of mtime (CASSANDRA-4793)
 * Make hint delivery asynchronous (CASSANDRA-4761)
 * Pluggable Thrift transport factories for CLI and cqlsh (CASSANDRA-4609, 4610)
 * cassandra-cli: allow Double value type to be inserted to a column (CASSANDRA-4661)
 * Add ability to use custom TServerFactory implementations (CASSANDRA-4608)
 * optimize batchlog flushing to skip successful batches (CASSANDRA-4667)
 * include metadata for system keyspace itself in schema tables (CASSANDRA-4416)
 * add check to PropertyFileSnitch to verify presence of location for
   local node (CASSANDRA-4728)
 * add PBSPredictor consistency modeler (CASSANDRA-4261)
 * remove vestiges of Thrift unframed mode (CASSANDRA-4729)
 * optimize single-row PK lookups (CASSANDRA-4710)
 * adjust blockFor calculation to account for pending ranges due to node 
   movement (CASSANDRA-833)
 * Change CQL version to 3.0.0 and stop accepting 3.0.0-beta1 (CASSANDRA-4649)
 * (CQL3) Make prepared statement global instead of per connection 
   (CASSANDRA-4449)
 * Fix scrubbing of CQL3 created tables (CASSANDRA-4685)
 * (CQL3) Fix validation when using counter and regular columns in the same 
   table (CASSANDRA-4706)
 * Fix bug starting Cassandra with simple authentication (CASSANDRA-4648)
 * Add support for batchlog in CQL3 (CASSANDRA-4545, 4738)
 * Add support for multiple column family outputs in CFOF (CASSANDRA-4208)
 * Support repairing only the local DC nodes (CASSANDRA-4747)
 * Use rpc_address for binary protocol and change default port (CASSANDRA-4751)
 * Fix use of collections in prepared statements (CASSANDRA-4739)
 * Store more information into peers table (CASSANDRA-4351, 4814)
 * Configurable bucket size for size tiered compaction (CASSANDRA-4704)
 * Run leveled compaction in parallel (CASSANDRA-4310)
 * Fix potential NPE during CFS reload (CASSANDRA-4786)
 * Composite indexes may miss results (CASSANDRA-4796)
 * Move consistency level to the protocol level (CASSANDRA-4734, 4824)
 * Fix Subcolumn slice ends not respected (CASSANDRA-4826)
 * Fix Assertion error in cql3 select (CASSANDRA-4783)
 * Fix list prepend logic (CQL3) (CASSANDRA-4835)
 * Add booleans as literals in CQL3 (CASSANDRA-4776)
 * Allow renaming PK columns in CQL3 (CASSANDRA-4822)
 * Fix binary protocol NEW_NODE event (CASSANDRA-4679)
 * Fix potential infinite loop in tombstone compaction (CASSANDRA-4781)
 * Remove system tables accounting from schema (CASSANDRA-4850)
 * (cql3) Force provided columns in clustering key order in 
   'CLUSTERING ORDER BY' (CASSANDRA-4881)
 * Fix composite index bug (CASSANDRA-4884)
 * Fix short read protection for CQL3 (CASSANDRA-4882)
 * Add tracing support to the binary protocol (CASSANDRA-4699)
 * (cql3) Don't allow prepared marker inside collections (CASSANDRA-4890)
 * Re-allow order by on non-selected columns (CASSANDRA-4645)
 * Bug when composite index is created in a table having collections (CASSANDRA-4909)
 * log index scan subject in CompositesSearcher (CASSANDRA-4904)
Merged from 1.1:
 * add get[Row|Key]CacheEntries to CacheServiceMBean (CASSANDRA-4859)
 * fix get_paged_slice to wrap to next row correctly (CASSANDRA-4816)
 * fix indexing empty column values (CASSANDRA-4832)
 * allow JdbcDate to compose null Date objects (CASSANDRA-4830)
 * fix possible stackoverflow when compacting 1000s of sstables
   (CASSANDRA-4765)
 * fix wrong leveled compaction progress calculation (CASSANDRA-4807)
 * add a close() method to CRAR to prevent leaking file descriptors (CASSANDRA-4820)
 * fix potential infinite loop in get_count (CASSANDRA-4833)
 * fix compositeType.{get/from}String methods (CASSANDRA-4842)
 * (CQL) fix CREATE COLUMNFAMILY permissions check (CASSANDRA-4864)
 * Fix DynamicCompositeType same type comparison (CASSANDRA-4711)
 * Fix duplicate SSTable reference when stream session failed (CASSANDRA-3306)
 * Allow static CF definition with compact storage (CASSANDRA-4910)
 * Fix endless loop/compaction of schema_* CFs due to broken timestamps (CASSANDRA-4880)
 * Fix 'wrong class type' assertion in CounterColumn (CASSANDRA-4976)


1.2-beta1
 * add atomic_batch_mutate (CASSANDRA-4542, -4635)
 * increase default max_hint_window_in_ms to 3h (CASSANDRA-4632)
 * include message initiation time to replicas so they can more
   accurately drop timed-out requests (CASSANDRA-2858)
 * fix clientutil.jar dependencies (CASSANDRA-4566)
 * optimize WriteResponse (CASSANDRA-4548)
 * new metrics (CASSANDRA-4009)
 * redesign KEYS indexes to avoid read-before-write (CASSANDRA-2897)
 * debug tracing (CASSANDRA-1123)
 * parallelize row cache loading (CASSANDRA-4282)
 * Make compaction, flush JBOD-aware (CASSANDRA-4292)
 * run local range scans on the read stage (CASSANDRA-3687)
 * clean up ioexceptions (CASSANDRA-2116)
 * add disk_failure_policy (CASSANDRA-2118)
 * Introduce new json format with row level deletion (CASSANDRA-4054)
 * remove redundant "name" column from schema_keyspaces (CASSANDRA-4433)
 * improve "nodetool ring" handling of multi-dc clusters (CASSANDRA-3047)
 * update NTS calculateNaturalEndpoints to be O(N log N) (CASSANDRA-3881)
 * split up rpc timeout by operation type (CASSANDRA-2819)
 * rewrite key cache save/load to use only sequential i/o (CASSANDRA-3762)
 * update MS protocol with a version handshake + broadcast address id
   (CASSANDRA-4311)
 * multithreaded hint replay (CASSANDRA-4189)
 * add inter-node message compression (CASSANDRA-3127)
 * remove COPP (CASSANDRA-2479)
 * Track tombstone expiration and compact when tombstone content is
   higher than a configurable threshold, default 20% (CASSANDRA-3442, 4234)
 * update MurmurHash to version 3 (CASSANDRA-2975)
 * (CLI) track elapsed time for `delete' operation (CASSANDRA-4060)
 * (CLI) jline version is bumped to 1.0 to properly  support
   'delete' key function (CASSANDRA-4132)
 * Save IndexSummary into new SSTable 'Summary' component (CASSANDRA-2392, 4289)
 * Add support for range tombstones (CASSANDRA-3708)
 * Improve MessagingService efficiency (CASSANDRA-3617)
 * Avoid ID conflicts from concurrent schema changes (CASSANDRA-3794)
 * Set thrift HSHA server thread limit to unlimited by default (CASSANDRA-4277)
 * Avoids double serialization of CF id in RowMutation messages
   (CASSANDRA-4293)
 * stream compressed sstables directly with java nio (CASSANDRA-4297)
 * Support multiple ranges in SliceQueryFilter (CASSANDRA-3885)
 * Add column metadata to system column families (CASSANDRA-4018)
 * (cql3) Always use composite types by default (CASSANDRA-4329)
 * (cql3) Add support for set, map and list (CASSANDRA-3647)
 * Validate date type correctly (CASSANDRA-4441)
 * (cql3) Allow definitions with only a PK (CASSANDRA-4361)
 * (cql3) Add support for row key composites (CASSANDRA-4179)
 * improve DynamicEndpointSnitch by using reservoir sampling (CASSANDRA-4038)
 * (cql3) Add support for 2ndary indexes (CASSANDRA-3680)
 * (cql3) fix defining more than one PK to be invalid (CASSANDRA-4477)
 * remove schema agreement checking from all external APIs (Thrift, CQL and CQL3) (CASSANDRA-4487)
 * add Murmur3Partitioner and make it default for new installations (CASSANDRA-3772, 4621)
 * (cql3) update pseudo-map syntax to use map syntax (CASSANDRA-4497)
 * Finer grained exceptions hierarchy and provides error code with exceptions (CASSANDRA-3979)
 * Adds events push to binary protocol (CASSANDRA-4480)
 * Rewrite nodetool help (CASSANDRA-2293)
 * Make CQL3 the default for CQL (CASSANDRA-4640)
 * update stress tool to be able to use CQL3 (CASSANDRA-4406)
 * Accept all thrift update on CQL3 cf but don't expose their metadata (CASSANDRA-4377)
 * Replace Throttle with Guava's RateLimiter for HintedHandOff (CASSANDRA-4541)
 * fix counter add/get using CQL2 and CQL3 in stress tool (CASSANDRA-4633)
 * Add sstable count per level to cfstats (CASSANDRA-4537)
 * (cql3) Add ALTER KEYSPACE statement (CASSANDRA-4611)
 * (cql3) Allow defining default consistency levels (CASSANDRA-4448)
 * (cql3) Fix queries using LIMIT missing results (CASSANDRA-4579)
 * fix cross-version gossip messaging (CASSANDRA-4576)
 * added inet data type (CASSANDRA-4627)


1.1.6
 * Wait for writes on synchronous read digest mismatch (CASSANDRA-4792)
 * fix commitlog replay for nanotime-infected sstables (CASSANDRA-4782)
 * preflight check ttl for maximum of 20 years (CASSANDRA-4771)
 * (Pig) fix widerow input with single column rows (CASSANDRA-4789)
 * Fix HH to compact with correct gcBefore, which avoids wiping out
   undelivered hints (CASSANDRA-4772)
 * LCS will merge up to 32 L0 sstables as intended (CASSANDRA-4778)
 * NTS will default unconfigured DC replicas to zero (CASSANDRA-4675)
 * use default consistency level in counter validation if none is
   explicitly provide (CASSANDRA-4700)
 * Improve IAuthority interface by introducing fine-grained
   access permissions and grant/revoke commands (CASSANDRA-4490, 4644)
 * fix assumption error in CLI when updating/describing keyspace 
   (CASSANDRA-4322)
 * Adds offline sstablescrub to debian packaging (CASSANDRA-4642)
 * Automatic fixing of overlapping leveled sstables (CASSANDRA-4644)
 * fix error when using ORDER BY with extended selections (CASSANDRA-4689)
 * (CQL3) Fix validation for IN queries for non-PK cols (CASSANDRA-4709)
 * fix re-created keyspace disappering after 1.1.5 upgrade 
   (CASSANDRA-4698, 4752)
 * (CLI) display elapsed time in 2 fraction digits (CASSANDRA-3460)
 * add authentication support to sstableloader (CASSANDRA-4712)
 * Fix CQL3 'is reversed' logic (CASSANDRA-4716, 4759)
 * (CQL3) Don't return ReversedType in result set metadata (CASSANDRA-4717)
 * Backport adding AlterKeyspace statement (CASSANDRA-4611)
 * (CQL3) Correcty accept upper-case data types (CASSANDRA-4770)
 * Add binary protocol events for schema changes (CASSANDRA-4684)
Merged from 1.0:
 * Switch from NBHM to CHM in MessagingService's callback map, which
   prevents OOM in long-running instances (CASSANDRA-4708)


1.1.5
 * add SecondaryIndex.reload API (CASSANDRA-4581)
 * use millis + atomicint for commitlog segment creation instead of
   nanotime, which has issues under some hypervisors (CASSANDRA-4601)
 * fix FD leak in slice queries (CASSANDRA-4571)
 * avoid recursion in leveled compaction (CASSANDRA-4587)
 * increase stack size under Java7 to 180K
 * Log(info) schema changes (CASSANDRA-4547)
 * Change nodetool setcachecapcity to manipulate global caches (CASSANDRA-4563)
 * (cql3) fix setting compaction strategy (CASSANDRA-4597)
 * fix broken system.schema_* timestamps on system startup (CASSANDRA-4561)
 * fix wrong skip of cache saving (CASSANDRA-4533)
 * Avoid NPE when lost+found is in data dir (CASSANDRA-4572)
 * Respect five-minute flush moratorium after initial CL replay (CASSANDRA-4474)
 * Adds ntp as recommended in debian packaging (CASSANDRA-4606)
 * Configurable transport in CF Record{Reader|Writer} (CASSANDRA-4558)
 * (cql3) fix potential NPE with both equal and unequal restriction (CASSANDRA-4532)
 * (cql3) improves ORDER BY validation (CASSANDRA-4624)
 * Fix potential deadlock during counter writes (CASSANDRA-4578)
 * Fix cql error with ORDER BY when using IN (CASSANDRA-4612)
Merged from 1.0:
 * increase Xss to 160k to accomodate latest 1.6 JVMs (CASSANDRA-4602)
 * fix toString of hint destination tokens (CASSANDRA-4568)
 * Fix multiple values for CurrentLocal NodeID (CASSANDRA-4626)


1.1.4
 * fix offline scrub to catch >= out of order rows (CASSANDRA-4411)
 * fix cassandra-env.sh on RHEL and other non-dash-based systems 
   (CASSANDRA-4494)
Merged from 1.0:
 * (Hadoop) fix setting key length for old-style mapred api (CASSANDRA-4534)
 * (Hadoop) fix iterating through a resultset consisting entirely
   of tombstoned rows (CASSANDRA-4466)


1.1.3
 * (cqlsh) add COPY TO (CASSANDRA-4434)
 * munmap commitlog segments before rename (CASSANDRA-4337)
 * (JMX) rename getRangeKeySample to sampleKeyRange to avoid returning
   multi-MB results as an attribute (CASSANDRA-4452)
 * flush based on data size, not throughput; overwritten columns no 
   longer artificially inflate liveRatio (CASSANDRA-4399)
 * update default commitlog segment size to 32MB and total commitlog
   size to 32/1024 MB for 32/64 bit JVMs, respectively (CASSANDRA-4422)
 * avoid using global partitioner to estimate ranges in index sstables
   (CASSANDRA-4403)
 * restore pre-CASSANDRA-3862 approach to removing expired tombstones
   from row cache during compaction (CASSANDRA-4364)
 * (stress) support for CQL prepared statements (CASSANDRA-3633)
 * Correctly catch exception when Snappy cannot be loaded (CASSANDRA-4400)
 * (cql3) Support ORDER BY when IN condition is given in WHERE clause (CASSANDRA-4327)
 * (cql3) delete "component_index" column on DROP TABLE call (CASSANDRA-4420)
 * change nanoTime() to currentTimeInMillis() in schema related code (CASSANDRA-4432)
 * add a token generation tool (CASSANDRA-3709)
 * Fix LCS bug with sstable containing only 1 row (CASSANDRA-4411)
 * fix "Can't Modify Index Name" problem on CF update (CASSANDRA-4439)
 * Fix assertion error in getOverlappingSSTables during repair (CASSANDRA-4456)
 * fix nodetool's setcompactionthreshold command (CASSANDRA-4455)
 * Ensure compacted files are never used, to avoid counter overcount (CASSANDRA-4436)
Merged from 1.0:
 * Push the validation of secondary index values to the SecondaryIndexManager (CASSANDRA-4240)
 * allow dropping columns shadowed by not-yet-expired supercolumn or row
   tombstones in PrecompactedRow (CASSANDRA-4396)


1.1.2
 * Fix cleanup not deleting index entries (CASSANDRA-4379)
 * Use correct partitioner when saving + loading caches (CASSANDRA-4331)
 * Check schema before trying to export sstable (CASSANDRA-2760)
 * Raise a meaningful exception instead of NPE when PFS encounters
   an unconfigured node + no default (CASSANDRA-4349)
 * fix bug in sstable blacklisting with LCS (CASSANDRA-4343)
 * LCS no longer promotes tiny sstables out of L0 (CASSANDRA-4341)
 * skip tombstones during hint replay (CASSANDRA-4320)
 * fix NPE in compactionstats (CASSANDRA-4318)
 * enforce 1m min keycache for auto (CASSANDRA-4306)
 * Have DeletedColumn.isMFD always return true (CASSANDRA-4307)
 * (cql3) exeption message for ORDER BY constraints said primary filter can be
    an IN clause, which is misleading (CASSANDRA-4319)
 * (cql3) Reject (not yet supported) creation of 2ndardy indexes on tables with
   composite primary keys (CASSANDRA-4328)
 * Set JVM stack size to 160k for java 7 (CASSANDRA-4275)
 * cqlsh: add COPY command to load data from CSV flat files (CASSANDRA-4012)
 * CFMetaData.fromThrift to throw ConfigurationException upon error (CASSANDRA-4353)
 * Use CF comparator to sort indexed columns in SecondaryIndexManager
   (CASSANDRA-4365)
 * add strategy_options to the KSMetaData.toString() output (CASSANDRA-4248)
 * (cql3) fix range queries containing unqueried results (CASSANDRA-4372)
 * (cql3) allow updating column_alias types (CASSANDRA-4041)
 * (cql3) Fix deletion bug (CASSANDRA-4193)
 * Fix computation of overlapping sstable for leveled compaction (CASSANDRA-4321)
 * Improve scrub and allow to run it offline (CASSANDRA-4321)
 * Fix assertionError in StorageService.bulkLoad (CASSANDRA-4368)
 * (cqlsh) add option to authenticate to a keyspace at startup (CASSANDRA-4108)
 * (cqlsh) fix ASSUME functionality (CASSANDRA-4352)
 * Fix ColumnFamilyRecordReader to not return progress > 100% (CASSANDRA-3942)
Merged from 1.0:
 * Set gc_grace on index CF to 0 (CASSANDRA-4314)


1.1.1
 * add populate_io_cache_on_flush option (CASSANDRA-2635)
 * allow larger cache capacities than 2GB (CASSANDRA-4150)
 * add getsstables command to nodetool (CASSANDRA-4199)
 * apply parent CF compaction settings to secondary index CFs (CASSANDRA-4280)
 * preserve commitlog size cap when recycling segments at startup
   (CASSANDRA-4201)
 * (Hadoop) fix split generation regression (CASSANDRA-4259)
 * ignore min/max compactions settings in LCS, while preserving
   behavior that min=max=0 disables autocompaction (CASSANDRA-4233)
 * log number of rows read from saved cache (CASSANDRA-4249)
 * calculate exact size required for cleanup operations (CASSANDRA-1404)
 * avoid blocking additional writes during flush when the commitlog
   gets behind temporarily (CASSANDRA-1991)
 * enable caching on index CFs based on data CF cache setting (CASSANDRA-4197)
 * warn on invalid replication strategy creation options (CASSANDRA-4046)
 * remove [Freeable]Memory finalizers (CASSANDRA-4222)
 * include tombstone size in ColumnFamily.size, which can prevent OOM
   during sudden mass delete operations by yielding a nonzero liveRatio
   (CASSANDRA-3741)
 * Open 1 sstableScanner per level for leveled compaction (CASSANDRA-4142)
 * Optimize reads when row deletion timestamps allow us to restrict
   the set of sstables we check (CASSANDRA-4116)
 * add support for commitlog archiving and point-in-time recovery
   (CASSANDRA-3690)
 * avoid generating redundant compaction tasks during streaming
   (CASSANDRA-4174)
 * add -cf option to nodetool snapshot, and takeColumnFamilySnapshot to
   StorageService mbean (CASSANDRA-556)
 * optimize cleanup to drop entire sstables where possible (CASSANDRA-4079)
 * optimize truncate when autosnapshot is disabled (CASSANDRA-4153)
 * update caches to use byte[] keys to reduce memory overhead (CASSANDRA-3966)
 * add column limit to cli (CASSANDRA-3012, 4098)
 * clean up and optimize DataOutputBuffer, used by CQL compression and
   CompositeType (CASSANDRA-4072)
 * optimize commitlog checksumming (CASSANDRA-3610)
 * identify and blacklist corrupted SSTables from future compactions 
   (CASSANDRA-2261)
 * Move CfDef and KsDef validation out of thrift (CASSANDRA-4037)
 * Expose API to repair a user provided range (CASSANDRA-3912)
 * Add way to force the cassandra-cli to refresh its schema (CASSANDRA-4052)
 * Avoid having replicate on write tasks stacking up at CL.ONE (CASSANDRA-2889)
 * (cql3) Backwards compatibility for composite comparators in non-cql3-aware
   clients (CASSANDRA-4093)
 * (cql3) Fix order by for reversed queries (CASSANDRA-4160)
 * (cql3) Add ReversedType support (CASSANDRA-4004)
 * (cql3) Add timeuuid type (CASSANDRA-4194)
 * (cql3) Minor fixes (CASSANDRA-4185)
 * (cql3) Fix prepared statement in BATCH (CASSANDRA-4202)
 * (cql3) Reduce the list of reserved keywords (CASSANDRA-4186)
 * (cql3) Move max/min compaction thresholds to compaction strategy options
   (CASSANDRA-4187)
 * Fix exception during move when localhost is the only source (CASSANDRA-4200)
 * (cql3) Allow paging through non-ordered partitioner results (CASSANDRA-3771)
 * (cql3) Fix drop index (CASSANDRA-4192)
 * (cql3) Don't return range ghosts anymore (CASSANDRA-3982)
 * fix re-creating Keyspaces/ColumnFamilies with the same name as dropped
   ones (CASSANDRA-4219)
 * fix SecondaryIndex LeveledManifest save upon snapshot (CASSANDRA-4230)
 * fix missing arrayOffset in FBUtilities.hash (CASSANDRA-4250)
 * (cql3) Add name of parameters in CqlResultSet (CASSANDRA-4242)
 * (cql3) Correctly validate order by queries (CASSANDRA-4246)
 * rename stress to cassandra-stress for saner packaging (CASSANDRA-4256)
 * Fix exception on colum metadata with non-string comparator (CASSANDRA-4269)
 * Check for unknown/invalid compression options (CASSANDRA-4266)
 * (cql3) Adds simple access to column timestamp and ttl (CASSANDRA-4217)
 * (cql3) Fix range queries with secondary indexes (CASSANDRA-4257)
 * Better error messages from improper input in cli (CASSANDRA-3865)
 * Try to stop all compaction upon Keyspace or ColumnFamily drop (CASSANDRA-4221)
 * (cql3) Allow keyspace properties to contain hyphens (CASSANDRA-4278)
 * (cql3) Correctly validate keyspace access in create table (CASSANDRA-4296)
 * Avoid deadlock in migration stage (CASSANDRA-3882)
 * Take supercolumn names and deletion info into account in memtable throughput
   (CASSANDRA-4264)
 * Add back backward compatibility for old style replication factor (CASSANDRA-4294)
 * Preserve compatibility with pre-1.1 index queries (CASSANDRA-4262)
Merged from 1.0:
 * Fix super columns bug where cache is not updated (CASSANDRA-4190)
 * fix maxTimestamp to include row tombstones (CASSANDRA-4116)
 * (CLI) properly handle quotes in create/update keyspace commands (CASSANDRA-4129)
 * Avoids possible deadlock during bootstrap (CASSANDRA-4159)
 * fix stress tool that hangs forever on timeout or error (CASSANDRA-4128)
 * stress tool to return appropriate exit code on failure (CASSANDRA-4188)
 * fix compaction NPE when out of disk space and assertions disabled
   (CASSANDRA-3985)
 * synchronize LCS getEstimatedTasks to avoid CME (CASSANDRA-4255)
 * ensure unique streaming session id's (CASSANDRA-4223)
 * kick off background compaction when min/max thresholds change 
   (CASSANDRA-4279)
 * improve ability of STCS.getBuckets to deal with 100s of 1000s of
   sstables, such as when convertinb back from LCS (CASSANDRA-4287)
 * Oversize integer in CQL throws NumberFormatException (CASSANDRA-4291)
 * fix 1.0.x node join to mixed version cluster, other nodes >= 1.1 (CASSANDRA-4195)
 * Fix LCS splitting sstable base on uncompressed size (CASSANDRA-4419)
 * Push the validation of secondary index values to the SecondaryIndexManager (CASSANDRA-4240)
 * Don't purge columns during upgradesstables (CASSANDRA-4462)
 * Make cqlsh work with piping (CASSANDRA-4113)
 * Validate arguments for nodetool decommission (CASSANDRA-4061)
 * Report thrift status in nodetool info (CASSANDRA-4010)


1.1.0-final
 * average a reduced liveRatio estimate with the previous one (CASSANDRA-4065)
 * Allow KS and CF names up to 48 characters (CASSANDRA-4157)
 * fix stress build (CASSANDRA-4140)
 * add time remaining estimate to nodetool compactionstats (CASSANDRA-4167)
 * (cql) fix NPE in cql3 ALTER TABLE (CASSANDRA-4163)
 * (cql) Add support for CL.TWO and CL.THREE in CQL (CASSANDRA-4156)
 * (cql) Fix type in CQL3 ALTER TABLE preventing update (CASSANDRA-4170)
 * (cql) Throw invalid exception from CQL3 on obsolete options (CASSANDRA-4171)
 * (cqlsh) fix recognizing uppercase SELECT keyword (CASSANDRA-4161)
 * Pig: wide row support (CASSANDRA-3909)
Merged from 1.0:
 * avoid streaming empty files with bulk loader if sstablewriter errors out
   (CASSANDRA-3946)


1.1-rc1
 * Include stress tool in binary builds (CASSANDRA-4103)
 * (Hadoop) fix wide row iteration when last row read was deleted
   (CASSANDRA-4154)
 * fix read_repair_chance to really default to 0.1 in the cli (CASSANDRA-4114)
 * Adds caching and bloomFilterFpChange to CQL options (CASSANDRA-4042)
 * Adds posibility to autoconfigure size of the KeyCache (CASSANDRA-4087)
 * fix KEYS index from skipping results (CASSANDRA-3996)
 * Remove sliced_buffer_size_in_kb dead option (CASSANDRA-4076)
 * make loadNewSStable preserve sstable version (CASSANDRA-4077)
 * Respect 1.0 cache settings as much as possible when upgrading 
   (CASSANDRA-4088)
 * relax path length requirement for sstable files when upgrading on 
   non-Windows platforms (CASSANDRA-4110)
 * fix terminination of the stress.java when errors were encountered
   (CASSANDRA-4128)
 * Move CfDef and KsDef validation out of thrift (CASSANDRA-4037)
 * Fix get_paged_slice (CASSANDRA-4136)
 * CQL3: Support slice with exclusive start and stop (CASSANDRA-3785)
Merged from 1.0:
 * support PropertyFileSnitch in bulk loader (CASSANDRA-4145)
 * add auto_snapshot option allowing disabling snapshot before drop/truncate
   (CASSANDRA-3710)
 * allow short snitch names (CASSANDRA-4130)


1.1-beta2
 * rename loaded sstables to avoid conflicts with local snapshots
   (CASSANDRA-3967)
 * start hint replay as soon as FD notifies that the target is back up
   (CASSANDRA-3958)
 * avoid unproductive deserializing of cached rows during compaction
   (CASSANDRA-3921)
 * fix concurrency issues with CQL keyspace creation (CASSANDRA-3903)
 * Show Effective Owership via Nodetool ring <keyspace> (CASSANDRA-3412)
 * Update ORDER BY syntax for CQL3 (CASSANDRA-3925)
 * Fix BulkRecordWriter to not throw NPE if reducer gets no map data from Hadoop (CASSANDRA-3944)
 * Fix bug with counters in super columns (CASSANDRA-3821)
 * Remove deprecated merge_shard_chance (CASSANDRA-3940)
 * add a convenient way to reset a node's schema (CASSANDRA-2963)
 * fix for intermittent SchemaDisagreementException (CASSANDRA-3884)
 * CLI `list <CF>` to limit number of columns and their order (CASSANDRA-3012)
 * ignore deprecated KsDef/CfDef/ColumnDef fields in native schema (CASSANDRA-3963)
 * CLI to report when unsupported column_metadata pair was given (CASSANDRA-3959)
 * reincarnate removed and deprecated KsDef/CfDef attributes (CASSANDRA-3953)
 * Fix race between writes and read for cache (CASSANDRA-3862)
 * perform static initialization of StorageProxy on start-up (CASSANDRA-3797)
 * support trickling fsync() on writes (CASSANDRA-3950)
 * expose counters for unavailable/timeout exceptions given to thrift clients (CASSANDRA-3671)
 * avoid quadratic startup time in LeveledManifest (CASSANDRA-3952)
 * Add type information to new schema_ columnfamilies and remove thrift
   serialization for schema (CASSANDRA-3792)
 * add missing column validator options to the CLI help (CASSANDRA-3926)
 * skip reading saved key cache if CF's caching strategy is NONE or ROWS_ONLY (CASSANDRA-3954)
 * Unify migration code (CASSANDRA-4017)
Merged from 1.0:
 * cqlsh: guess correct version of Python for Arch Linux (CASSANDRA-4090)
 * (CLI) properly handle quotes in create/update keyspace commands (CASSANDRA-4129)
 * Avoids possible deadlock during bootstrap (CASSANDRA-4159)
 * fix stress tool that hangs forever on timeout or error (CASSANDRA-4128)
 * Fix super columns bug where cache is not updated (CASSANDRA-4190)
 * stress tool to return appropriate exit code on failure (CASSANDRA-4188)


1.0.9
 * improve index sampling performance (CASSANDRA-4023)
 * always compact away deleted hints immediately after handoff (CASSANDRA-3955)
 * delete hints from dropped ColumnFamilies on handoff instead of
   erroring out (CASSANDRA-3975)
 * add CompositeType ref to the CLI doc for create/update column family (CASSANDRA-3980)
 * Pig: support Counter ColumnFamilies (CASSANDRA-3973)
 * Pig: Composite column support (CASSANDRA-3684)
 * Avoid NPE during repair when a keyspace has no CFs (CASSANDRA-3988)
 * Fix division-by-zero error on get_slice (CASSANDRA-4000)
 * don't change manifest level for cleanup, scrub, and upgradesstables
   operations under LeveledCompactionStrategy (CASSANDRA-3989, 4112)
 * fix race leading to super columns assertion failure (CASSANDRA-3957)
 * fix NPE on invalid CQL delete command (CASSANDRA-3755)
 * allow custom types in CLI's assume command (CASSANDRA-4081)
 * fix totalBytes count for parallel compactions (CASSANDRA-3758)
 * fix intermittent NPE in get_slice (CASSANDRA-4095)
 * remove unnecessary asserts in native code interfaces (CASSANDRA-4096)
 * Validate blank keys in CQL to avoid assertion errors (CASSANDRA-3612)
 * cqlsh: fix bad decoding of some column names (CASSANDRA-4003)
 * cqlsh: fix incorrect padding with unicode chars (CASSANDRA-4033)
 * Fix EC2 snitch incorrectly reporting region (CASSANDRA-4026)
 * Shut down thrift during decommission (CASSANDRA-4086)
 * Expose nodetool cfhistograms for 2ndary indexes (CASSANDRA-4063)
Merged from 0.8:
 * Fix ConcurrentModificationException in gossiper (CASSANDRA-4019)


1.1-beta1
 * (cqlsh)
   + add SOURCE and CAPTURE commands, and --file option (CASSANDRA-3479)
   + add ALTER COLUMNFAMILY WITH (CASSANDRA-3523)
   + bundle Python dependencies with Cassandra (CASSANDRA-3507)
   + added to Debian package (CASSANDRA-3458)
   + display byte data instead of erroring out on decode failure 
     (CASSANDRA-3874)
 * add nodetool rebuild_index (CASSANDRA-3583)
 * add nodetool rangekeysample (CASSANDRA-2917)
 * Fix streaming too much data during move operations (CASSANDRA-3639)
 * Nodetool and CLI connect to localhost by default (CASSANDRA-3568)
 * Reduce memory used by primary index sample (CASSANDRA-3743)
 * (Hadoop) separate input/output configurations (CASSANDRA-3197, 3765)
 * avoid returning internal Cassandra classes over JMX (CASSANDRA-2805)
 * add row-level isolation via SnapTree (CASSANDRA-2893)
 * Optimize key count estimation when opening sstable on startup
   (CASSANDRA-2988)
 * multi-dc replication optimization supporting CL > ONE (CASSANDRA-3577)
 * add command to stop compactions (CASSANDRA-1740, 3566, 3582)
 * multithreaded streaming (CASSANDRA-3494)
 * removed in-tree redhat spec (CASSANDRA-3567)
 * "defragment" rows for name-based queries under STCS, again (CASSANDRA-2503)
 * Recycle commitlog segments for improved performance 
   (CASSANDRA-3411, 3543, 3557, 3615)
 * update size-tiered compaction to prioritize small tiers (CASSANDRA-2407)
 * add message expiration logic to OutboundTcpConnection (CASSANDRA-3005)
 * off-heap cache to use sun.misc.Unsafe instead of JNA (CASSANDRA-3271)
 * EACH_QUORUM is only supported for writes (CASSANDRA-3272)
 * replace compactionlock use in schema migration by checking CFS.isValid
   (CASSANDRA-3116)
 * recognize that "SELECT first ... *" isn't really "SELECT *" (CASSANDRA-3445)
 * Use faster bytes comparison (CASSANDRA-3434)
 * Bulk loader is no longer a fat client, (HADOOP) bulk load output format
   (CASSANDRA-3045)
 * (Hadoop) add support for KeyRange.filter
 * remove assumption that keys and token are in bijection
   (CASSANDRA-1034, 3574, 3604)
 * always remove endpoints from delevery queue in HH (CASSANDRA-3546)
 * fix race between cf flush and its 2ndary indexes flush (CASSANDRA-3547)
 * fix potential race in AES when a repair fails (CASSANDRA-3548)
 * Remove columns shadowed by a deleted container even when we cannot purge
   (CASSANDRA-3538)
 * Improve memtable slice iteration performance (CASSANDRA-3545)
 * more efficient allocation of small bloom filters (CASSANDRA-3618)
 * Use separate writer thread in SSTableSimpleUnsortedWriter (CASSANDRA-3619)
 * fsync the directory after new sstable or commitlog segment are created (CASSANDRA-3250)
 * fix minor issues reported by FindBugs (CASSANDRA-3658)
 * global key/row caches (CASSANDRA-3143, 3849)
 * optimize memtable iteration during range scan (CASSANDRA-3638)
 * introduce 'crc_check_chance' in CompressionParameters to support
   a checksum percentage checking chance similarly to read-repair (CASSANDRA-3611)
 * a way to deactivate global key/row cache on per-CF basis (CASSANDRA-3667)
 * fix LeveledCompactionStrategy broken because of generation pre-allocation
   in LeveledManifest (CASSANDRA-3691)
 * finer-grained control over data directories (CASSANDRA-2749)
 * Fix ClassCastException during hinted handoff (CASSANDRA-3694)
 * Upgrade Thrift to 0.7 (CASSANDRA-3213)
 * Make stress.java insert operation to use microseconds (CASSANDRA-3725)
 * Allows (internally) doing a range query with a limit of columns instead of
   rows (CASSANDRA-3742)
 * Allow rangeSlice queries to be start/end inclusive/exclusive (CASSANDRA-3749)
 * Fix BulkLoader to support new SSTable layout and add stream
   throttling to prevent an NPE when there is no yaml config (CASSANDRA-3752)
 * Allow concurrent schema migrations (CASSANDRA-1391, 3832)
 * Add SnapshotCommand to trigger snapshot on remote node (CASSANDRA-3721)
 * Make CFMetaData conversions to/from thrift/native schema inverses
   (CASSANDRA_3559)
 * Add initial code for CQL 3.0-beta (CASSANDRA-2474, 3781, 3753)
 * Add wide row support for ColumnFamilyInputFormat (CASSANDRA-3264)
 * Allow extending CompositeType comparator (CASSANDRA-3657)
 * Avoids over-paging during get_count (CASSANDRA-3798)
 * Add new command to rebuild a node without (repair) merkle tree calculations
   (CASSANDRA-3483, 3922)
 * respect not only row cache capacity but caching mode when
   trying to read data (CASSANDRA-3812)
 * fix system tests (CASSANDRA-3827)
 * CQL support for altering row key type in ALTER TABLE (CASSANDRA-3781)
 * turn compression on by default (CASSANDRA-3871)
 * make hexToBytes refuse invalid input (CASSANDRA-2851)
 * Make secondary indexes CF inherit compression and compaction from their
   parent CF (CASSANDRA-3877)
 * Finish cleanup up tombstone purge code (CASSANDRA-3872)
 * Avoid NPE on aboarted stream-out sessions (CASSANDRA-3904)
 * BulkRecordWriter throws NPE for counter columns (CASSANDRA-3906)
 * Support compression using BulkWriter (CASSANDRA-3907)


1.0.8
 * fix race between cleanup and flush on secondary index CFSes (CASSANDRA-3712)
 * avoid including non-queried nodes in rangeslice read repair
   (CASSANDRA-3843)
 * Only snapshot CF being compacted for snapshot_before_compaction 
   (CASSANDRA-3803)
 * Log active compactions in StatusLogger (CASSANDRA-3703)
 * Compute more accurate compaction score per level (CASSANDRA-3790)
 * Return InvalidRequest when using a keyspace that doesn't exist
   (CASSANDRA-3764)
 * disallow user modification of System keyspace (CASSANDRA-3738)
 * allow using sstable2json on secondary index data (CASSANDRA-3738)
 * (cqlsh) add DESCRIBE COLUMNFAMILIES (CASSANDRA-3586)
 * (cqlsh) format blobs correctly and use colors to improve output
   readability (CASSANDRA-3726)
 * synchronize BiMap of bootstrapping tokens (CASSANDRA-3417)
 * show index options in CLI (CASSANDRA-3809)
 * add optional socket timeout for streaming (CASSANDRA-3838)
 * fix truncate not to leave behind non-CFS backed secondary indexes
   (CASSANDRA-3844)
 * make CLI `show schema` to use output stream directly instead
   of StringBuilder (CASSANDRA-3842)
 * remove the wait on hint future during write (CASSANDRA-3870)
 * (cqlsh) ignore missing CfDef opts (CASSANDRA-3933)
 * (cqlsh) look for cqlshlib relative to realpath (CASSANDRA-3767)
 * Fix short read protection (CASSANDRA-3934)
 * Make sure infered and actual schema match (CASSANDRA-3371)
 * Fix NPE during HH delivery (CASSANDRA-3677)
 * Don't put boostrapping node in 'hibernate' status (CASSANDRA-3737)
 * Fix double quotes in windows bat files (CASSANDRA-3744)
 * Fix bad validator lookup (CASSANDRA-3789)
 * Fix soft reset in EC2MultiRegionSnitch (CASSANDRA-3835)
 * Don't leave zombie connections with THSHA thrift server (CASSANDRA-3867)
 * (cqlsh) fix deserialization of data (CASSANDRA-3874)
 * Fix removetoken force causing an inconsistent state (CASSANDRA-3876)
 * Fix ahndling of some types with Pig (CASSANDRA-3886)
 * Don't allow to drop the system keyspace (CASSANDRA-3759)
 * Make Pig deletes disabled by default and configurable (CASSANDRA-3628)
Merged from 0.8:
 * (Pig) fix CassandraStorage to use correct comparator in Super ColumnFamily
   case (CASSANDRA-3251)
 * fix thread safety issues in commitlog replay, primarily affecting
   systems with many (100s) of CF definitions (CASSANDRA-3751)
 * Fix relevant tombstone ignored with super columns (CASSANDRA-3875)


1.0.7
 * fix regression in HH page size calculation (CASSANDRA-3624)
 * retry failed stream on IOException (CASSANDRA-3686)
 * allow configuring bloom_filter_fp_chance (CASSANDRA-3497)
 * attempt hint delivery every ten minutes, or when failure detector
   notifies us that a node is back up, whichever comes first.  hint
   handoff throttle delay default changed to 1ms, from 50 (CASSANDRA-3554)
 * add nodetool setstreamthroughput (CASSANDRA-3571)
 * fix assertion when dropping a columnfamily with no sstables (CASSANDRA-3614)
 * more efficient allocation of small bloom filters (CASSANDRA-3618)
 * CLibrary.createHardLinkWithExec() to check for errors (CASSANDRA-3101)
 * Avoid creating empty and non cleaned writer during compaction (CASSANDRA-3616)
 * stop thrift service in shutdown hook so we can quiesce MessagingService
   (CASSANDRA-3335)
 * (CQL) compaction_strategy_options and compression_parameters for
   CREATE COLUMNFAMILY statement (CASSANDRA-3374)
 * Reset min/max compaction threshold when creating size tiered compaction
   strategy (CASSANDRA-3666)
 * Don't ignore IOException during compaction (CASSANDRA-3655)
 * Fix assertion error for CF with gc_grace=0 (CASSANDRA-3579)
 * Shutdown ParallelCompaction reducer executor after use (CASSANDRA-3711)
 * Avoid < 0 value for pending tasks in leveled compaction (CASSANDRA-3693)
 * (Hadoop) Support TimeUUID in Pig CassandraStorage (CASSANDRA-3327)
 * Check schema is ready before continuing boostrapping (CASSANDRA-3629)
 * Catch overflows during parsing of chunk_length_kb (CASSANDRA-3644)
 * Improve stream protocol mismatch errors (CASSANDRA-3652)
 * Avoid multiple thread doing HH to the same target (CASSANDRA-3681)
 * Add JMX property for rp_timeout_in_ms (CASSANDRA-2940)
 * Allow DynamicCompositeType to compare component of different types
   (CASSANDRA-3625)
 * Flush non-cfs backed secondary indexes (CASSANDRA-3659)
 * Secondary Indexes should report memory consumption (CASSANDRA-3155)
 * fix for SelectStatement start/end key are not set correctly
   when a key alias is involved (CASSANDRA-3700)
 * fix CLI `show schema` command insert of an extra comma in
   column_metadata (CASSANDRA-3714)
Merged from 0.8:
 * avoid logging (harmless) exception when GC takes < 1ms (CASSANDRA-3656)
 * prevent new nodes from thinking down nodes are up forever (CASSANDRA-3626)
 * use correct list of replicas for LOCAL_QUORUM reads when read repair
   is disabled (CASSANDRA-3696)
 * block on flush before compacting hints (may prevent OOM) (CASSANDRA-3733)


1.0.6
 * (CQL) fix cqlsh support for replicate_on_write (CASSANDRA-3596)
 * fix adding to leveled manifest after streaming (CASSANDRA-3536)
 * filter out unavailable cipher suites when using encryption (CASSANDRA-3178)
 * (HADOOP) add old-style api support for CFIF and CFRR (CASSANDRA-2799)
 * Support TimeUUIDType column names in Stress.java tool (CASSANDRA-3541)
 * (CQL) INSERT/UPDATE/DELETE/TRUNCATE commands should allow CF names to
   be qualified by keyspace (CASSANDRA-3419)
 * always remove endpoints from delevery queue in HH (CASSANDRA-3546)
 * fix race between cf flush and its 2ndary indexes flush (CASSANDRA-3547)
 * fix potential race in AES when a repair fails (CASSANDRA-3548)
 * fix default value validation usage in CLI SET command (CASSANDRA-3553)
 * Optimize componentsFor method for compaction and startup time
   (CASSANDRA-3532)
 * (CQL) Proper ColumnFamily metadata validation on CREATE COLUMNFAMILY 
   (CASSANDRA-3565)
 * fix compression "chunk_length_kb" option to set correct kb value for 
   thrift/avro (CASSANDRA-3558)
 * fix missing response during range slice repair (CASSANDRA-3551)
 * 'describe ring' moved from CLI to nodetool and available through JMX (CASSANDRA-3220)
 * add back partitioner to sstable metadata (CASSANDRA-3540)
 * fix NPE in get_count for counters (CASSANDRA-3601)
Merged from 0.8:
 * remove invalid assertion that table was opened before dropping it
   (CASSANDRA-3580)
 * range and index scans now only send requests to enough replicas to
   satisfy requested CL + RR (CASSANDRA-3598)
 * use cannonical host for local node in nodetool info (CASSANDRA-3556)
 * remove nonlocal DC write optimization since it only worked with
   CL.ONE or CL.LOCAL_QUORUM (CASSANDRA-3577, 3585)
 * detect misuses of CounterColumnType (CASSANDRA-3422)
 * turn off string interning in json2sstable, take 2 (CASSANDRA-2189)
 * validate compression parameters on add/update of the ColumnFamily 
   (CASSANDRA-3573)
 * Check for 0.0.0.0 is incorrect in CFIF (CASSANDRA-3584)
 * Increase vm.max_map_count in debian packaging (CASSANDRA-3563)
 * gossiper will never add itself to saved endpoints (CASSANDRA-3485)


1.0.5
 * revert CASSANDRA-3407 (see CASSANDRA-3540)
 * fix assertion error while forwarding writes to local nodes (CASSANDRA-3539)


1.0.4
 * fix self-hinting of timed out read repair updates and make hinted handoff
   less prone to OOMing a coordinator (CASSANDRA-3440)
 * expose bloom filter sizes via JMX (CASSANDRA-3495)
 * enforce RP tokens 0..2**127 (CASSANDRA-3501)
 * canonicalize paths exposed through JMX (CASSANDRA-3504)
 * fix "liveSize" stat when sstables are removed (CASSANDRA-3496)
 * add bloom filter FP rates to nodetool cfstats (CASSANDRA-3347)
 * record partitioner in sstable metadata component (CASSANDRA-3407)
 * add new upgradesstables nodetool command (CASSANDRA-3406)
 * skip --debug requirement to see common exceptions in CLI (CASSANDRA-3508)
 * fix incorrect query results due to invalid max timestamp (CASSANDRA-3510)
 * make sstableloader recognize compressed sstables (CASSANDRA-3521)
 * avoids race in OutboundTcpConnection in multi-DC setups (CASSANDRA-3530)
 * use SETLOCAL in cassandra.bat (CASSANDRA-3506)
 * fix ConcurrentModificationException in Table.all() (CASSANDRA-3529)
Merged from 0.8:
 * fix concurrence issue in the FailureDetector (CASSANDRA-3519)
 * fix array out of bounds error in counter shard removal (CASSANDRA-3514)
 * avoid dropping tombstones when they might still be needed to shadow
   data in a different sstable (CASSANDRA-2786)


1.0.3
 * revert name-based query defragmentation aka CASSANDRA-2503 (CASSANDRA-3491)
 * fix invalidate-related test failures (CASSANDRA-3437)
 * add next-gen cqlsh to bin/ (CASSANDRA-3188, 3131, 3493)
 * (CQL) fix handling of rows with no columns (CASSANDRA-3424, 3473)
 * fix querying supercolumns by name returning only a subset of
   subcolumns or old subcolumn versions (CASSANDRA-3446)
 * automatically compute sha1 sum for uncompressed data files (CASSANDRA-3456)
 * fix reading metadata/statistics component for version < h (CASSANDRA-3474)
 * add sstable forward-compatibility (CASSANDRA-3478)
 * report compression ratio in CFSMBean (CASSANDRA-3393)
 * fix incorrect size exception during streaming of counters (CASSANDRA-3481)
 * (CQL) fix for counter decrement syntax (CASSANDRA-3418)
 * Fix race introduced by CASSANDRA-2503 (CASSANDRA-3482)
 * Fix incomplete deletion of delivered hints (CASSANDRA-3466)
 * Avoid rescheduling compactions when no compaction was executed 
   (CASSANDRA-3484)
 * fix handling of the chunk_length_kb compression options (CASSANDRA-3492)
Merged from 0.8:
 * fix updating CF row_cache_provider (CASSANDRA-3414)
 * CFMetaData.convertToThrift method to set RowCacheProvider (CASSANDRA-3405)
 * acquire compactionlock during truncate (CASSANDRA-3399)
 * fix displaying cfdef entries for super columnfamilies (CASSANDRA-3415)
 * Make counter shard merging thread safe (CASSANDRA-3178)
 * Revert CASSANDRA-2855
 * Fix bug preventing the use of efficient cross-DC writes (CASSANDRA-3472)
 * `describe ring` command for CLI (CASSANDRA-3220)
 * (Hadoop) skip empty rows when entire row is requested, redux (CASSANDRA-2855)


1.0.2
 * "defragment" rows for name-based queries under STCS (CASSANDRA-2503)
 * Add timing information to cassandra-cli GET/SET/LIST queries (CASSANDRA-3326)
 * Only create one CompressionMetadata object per sstable (CASSANDRA-3427)
 * cleanup usage of StorageService.setMode() (CASSANDRA-3388)
 * Avoid large array allocation for compressed chunk offsets (CASSANDRA-3432)
 * fix DecimalType bytebuffer marshalling (CASSANDRA-3421)
 * fix bug that caused first column in per row indexes to be ignored 
   (CASSANDRA-3441)
 * add JMX call to clean (failed) repair sessions (CASSANDRA-3316)
 * fix sstableloader reference acquisition bug (CASSANDRA-3438)
 * fix estimated row size regression (CASSANDRA-3451)
 * make sure we don't return more columns than asked (CASSANDRA-3303, 3395)
Merged from 0.8:
 * acquire compactionlock during truncate (CASSANDRA-3399)
 * fix displaying cfdef entries for super columnfamilies (CASSANDRA-3415)


1.0.1
 * acquire references during index build to prevent delete problems
   on Windows (CASSANDRA-3314)
 * describe_ring should include datacenter/topology information (CASSANDRA-2882)
 * Thrift sockets are not properly buffered (CASSANDRA-3261)
 * performance improvement for bytebufferutil compare function (CASSANDRA-3286)
 * add system.versions ColumnFamily (CASSANDRA-3140)
 * reduce network copies (CASSANDRA-3333, 3373)
 * limit nodetool to 32MB of heap (CASSANDRA-3124)
 * (CQL) update parser to accept "timestamp" instead of "date" (CASSANDRA-3149)
 * Fix CLI `show schema` to include "compression_options" (CASSANDRA-3368)
 * Snapshot to include manifest under LeveledCompactionStrategy (CASSANDRA-3359)
 * (CQL) SELECT query should allow CF name to be qualified by keyspace (CASSANDRA-3130)
 * (CQL) Fix internal application error specifying 'using consistency ...'
   in lower case (CASSANDRA-3366)
 * fix Deflate compression when compression actually makes the data bigger
   (CASSANDRA-3370)
 * optimize UUIDGen to avoid lock contention on InetAddress.getLocalHost 
   (CASSANDRA-3387)
 * tolerate index being dropped mid-mutation (CASSANDRA-3334, 3313)
 * CompactionManager is now responsible for checking for new candidates
   post-task execution, enabling more consistent leveled compaction 
   (CASSANDRA-3391)
 * Cache HSHA threads (CASSANDRA-3372)
 * use CF/KS names as snapshot prefix for drop + truncate operations
   (CASSANDRA-2997)
 * Break bloom filters up to avoid heap fragmentation (CASSANDRA-2466)
 * fix cassandra hanging on jsvc stop (CASSANDRA-3302)
 * Avoid leveled compaction getting blocked on errors (CASSANDRA-3408)
 * Make reloading the compaction strategy safe (CASSANDRA-3409)
 * ignore 0.8 hints even if compaction begins before we try to purge
   them (CASSANDRA-3385)
 * remove procrun (bin\daemon) from Cassandra source tree and 
   artifacts (CASSANDRA-3331)
 * make cassandra compile under JDK7 (CASSANDRA-3275)
 * remove dependency of clientutil.jar to FBUtilities (CASSANDRA-3299)
 * avoid truncation errors by using long math on long values (CASSANDRA-3364)
 * avoid clock drift on some Windows machine (CASSANDRA-3375)
 * display cache provider in cli 'describe keyspace' command (CASSANDRA-3384)
 * fix incomplete topology information in describe_ring (CASSANDRA-3403)
 * expire dead gossip states based on time (CASSANDRA-2961)
 * improve CompactionTask extensibility (CASSANDRA-3330)
 * Allow one leveled compaction task to kick off another (CASSANDRA-3363)
 * allow encryption only between datacenters (CASSANDRA-2802)
Merged from 0.8:
 * fix truncate allowing data to be replayed post-restart (CASSANDRA-3297)
 * make iwriter final in IndexWriter to avoid NPE (CASSANDRA-2863)
 * (CQL) update grammar to require key clause in DELETE statement
   (CASSANDRA-3349)
 * (CQL) allow numeric keyspace names in USE statement (CASSANDRA-3350)
 * (Hadoop) skip empty rows when slicing the entire row (CASSANDRA-2855)
 * Fix handling of tombstone by SSTableExport/Import (CASSANDRA-3357)
 * fix ColumnIndexer to use long offsets (CASSANDRA-3358)
 * Improved CLI exceptions (CASSANDRA-3312)
 * Fix handling of tombstone by SSTableExport/Import (CASSANDRA-3357)
 * Only count compaction as active (for throttling) when they have
   successfully acquired the compaction lock (CASSANDRA-3344)
 * Display CLI version string on startup (CASSANDRA-3196)
 * (Hadoop) make CFIF try rpc_address or fallback to listen_address
   (CASSANDRA-3214)
 * (Hadoop) accept comma delimited lists of initial thrift connections
   (CASSANDRA-3185)
 * ColumnFamily min_compaction_threshold should be >= 2 (CASSANDRA-3342)
 * (Pig) add 0.8+ types and key validation type in schema (CASSANDRA-3280)
 * Fix completely removing column metadata using CLI (CASSANDRA-3126)
 * CLI `describe cluster;` output should be on separate lines for separate versions
   (CASSANDRA-3170)
 * fix changing durable_writes keyspace option during CF creation
   (CASSANDRA-3292)
 * avoid locking on update when no indexes are involved (CASSANDRA-3386)
 * fix assertionError during repair with ordered partitioners (CASSANDRA-3369)
 * correctly serialize key_validation_class for avro (CASSANDRA-3391)
 * don't expire counter tombstone after streaming (CASSANDRA-3394)
 * prevent nodes that failed to join from hanging around forever 
   (CASSANDRA-3351)
 * remove incorrect optimization from slice read path (CASSANDRA-3390)
 * Fix race in AntiEntropyService (CASSANDRA-3400)


1.0.0-final
 * close scrubbed sstable fd before deleting it (CASSANDRA-3318)
 * fix bug preventing obsolete commitlog segments from being removed
   (CASSANDRA-3269)
 * tolerate whitespace in seed CDL (CASSANDRA-3263)
 * Change default heap thresholds to max(min(1/2 ram, 1G), min(1/4 ram, 8GB))
   (CASSANDRA-3295)
 * Fix broken CompressedRandomAccessReaderTest (CASSANDRA-3298)
 * (CQL) fix type information returned for wildcard queries (CASSANDRA-3311)
 * add estimated tasks to LeveledCompactionStrategy (CASSANDRA-3322)
 * avoid including compaction cache-warming in keycache stats (CASSANDRA-3325)
 * run compaction and hinted handoff threads at MIN_PRIORITY (CASSANDRA-3308)
 * default hsha thrift server to cpu core count in rpc pool (CASSANDRA-3329)
 * add bin\daemon to binary tarball for Windows service (CASSANDRA-3331)
 * Fix places where uncompressed size of sstables was use in place of the
   compressed one (CASSANDRA-3338)
 * Fix hsha thrift server (CASSANDRA-3346)
 * Make sure repair only stream needed sstables (CASSANDRA-3345)


1.0.0-rc2
 * Log a meaningful warning when a node receives a message for a repair session
   that doesn't exist anymore (CASSANDRA-3256)
 * test for NUMA policy support as well as numactl presence (CASSANDRA-3245)
 * Fix FD leak when internode encryption is enabled (CASSANDRA-3257)
 * Remove incorrect assertion in mergeIterator (CASSANDRA-3260)
 * FBUtilities.hexToBytes(String) to throw NumberFormatException when string
   contains non-hex characters (CASSANDRA-3231)
 * Keep SimpleSnitch proximity ordering unchanged from what the Strategy
   generates, as intended (CASSANDRA-3262)
 * remove Scrub from compactionstats when finished (CASSANDRA-3255)
 * fix counter entry in jdbc TypesMap (CASSANDRA-3268)
 * fix full queue scenario for ParallelCompactionIterator (CASSANDRA-3270)
 * fix bootstrap process (CASSANDRA-3285)
 * don't try delivering hints if when there isn't any (CASSANDRA-3176)
 * CLI documentation change for ColumnFamily `compression_options` (CASSANDRA-3282)
 * ignore any CF ids sent by client for adding CF/KS (CASSANDRA-3288)
 * remove obsolete hints on first startup (CASSANDRA-3291)
 * use correct ISortedColumns for time-optimized reads (CASSANDRA-3289)
 * Evict gossip state immediately when a token is taken over by a new IP 
   (CASSANDRA-3259)


1.0.0-rc1
 * Update CQL to generate microsecond timestamps by default (CASSANDRA-3227)
 * Fix counting CFMetadata towards Memtable liveRatio (CASSANDRA-3023)
 * Kill server on wrapped OOME such as from FileChannel.map (CASSANDRA-3201)
 * remove unnecessary copy when adding to row cache (CASSANDRA-3223)
 * Log message when a full repair operation completes (CASSANDRA-3207)
 * Fix streamOutSession keeping sstables references forever if the remote end
   dies (CASSANDRA-3216)
 * Remove dynamic_snitch boolean from example configuration (defaulting to 
   true) and set default badness threshold to 0.1 (CASSANDRA-3229)
 * Base choice of random or "balanced" token on bootstrap on whether
   schema definitions were found (CASSANDRA-3219)
 * Fixes for LeveledCompactionStrategy score computation, prioritization,
   scheduling, and performance (CASSANDRA-3224, 3234)
 * parallelize sstable open at server startup (CASSANDRA-2988)
 * fix handling of exceptions writing to OutboundTcpConnection (CASSANDRA-3235)
 * Allow using quotes in "USE <keyspace>;" CLI command (CASSANDRA-3208)
 * Don't allow any cache loading exceptions to halt startup (CASSANDRA-3218)
 * Fix sstableloader --ignores option (CASSANDRA-3247)
 * File descriptor limit increased in packaging (CASSANDRA-3206)
 * Fix deadlock in commit log during flush (CASSANDRA-3253) 


1.0.0-beta1
 * removed binarymemtable (CASSANDRA-2692)
 * add commitlog_total_space_in_mb to prevent fragmented logs (CASSANDRA-2427)
 * removed commitlog_rotation_threshold_in_mb configuration (CASSANDRA-2771)
 * make AbstractBounds.normalize de-overlapp overlapping ranges (CASSANDRA-2641)
 * replace CollatingIterator, ReducingIterator with MergeIterator 
   (CASSANDRA-2062)
 * Fixed the ability to set compaction strategy in cli using create column 
   family command (CASSANDRA-2778)
 * clean up tmp files after failed compaction (CASSANDRA-2468)
 * restrict repair streaming to specific columnfamilies (CASSANDRA-2280)
 * don't bother persisting columns shadowed by a row tombstone (CASSANDRA-2589)
 * reset CF and SC deletion times after gc_grace (CASSANDRA-2317)
 * optimize away seek when compacting wide rows (CASSANDRA-2879)
 * single-pass streaming (CASSANDRA-2677, 2906, 2916, 3003)
 * use reference counting for deleting sstables instead of relying on GC
   (CASSANDRA-2521, 3179)
 * store hints as serialized mutations instead of pointers to data row
   (CASSANDRA-2045)
 * store hints in the coordinator node instead of in the closest replica 
   (CASSANDRA-2914)
 * add row_cache_keys_to_save CF option (CASSANDRA-1966)
 * check column family validity in nodetool repair (CASSANDRA-2933)
 * use lazy initialization instead of class initialization in NodeId
   (CASSANDRA-2953)
 * add paging to get_count (CASSANDRA-2894)
 * fix "short reads" in [multi]get (CASSANDRA-2643, 3157, 3192)
 * add optional compression for sstables (CASSANDRA-47, 2994, 3001, 3128)
 * add scheduler JMX metrics (CASSANDRA-2962)
 * add block level checksum for compressed data (CASSANDRA-1717)
 * make column family backed column map pluggable and introduce unsynchronized
   ArrayList backed one to speedup reads (CASSANDRA-2843, 3165, 3205)
 * refactoring of the secondary index api (CASSANDRA-2982)
 * make CL > ONE reads wait for digest reconciliation before returning
   (CASSANDRA-2494)
 * fix missing logging for some exceptions (CASSANDRA-2061)
 * refactor and optimize ColumnFamilyStore.files(...) and Descriptor.fromFilename(String)
   and few other places responsible for work with SSTable files (CASSANDRA-3040)
 * Stop reading from sstables once we know we have the most recent columns,
   for query-by-name requests (CASSANDRA-2498)
 * Add query-by-column mode to stress.java (CASSANDRA-3064)
 * Add "install" command to cassandra.bat (CASSANDRA-292)
 * clean up KSMetadata, CFMetadata from unnecessary
   Thrift<->Avro conversion methods (CASSANDRA-3032)
 * Add timeouts to client request schedulers (CASSANDRA-3079, 3096)
 * Cli to use hashes rather than array of hashes for strategy options (CASSANDRA-3081)
 * LeveledCompactionStrategy (CASSANDRA-1608, 3085, 3110, 3087, 3145, 3154, 3182)
 * Improvements of the CLI `describe` command (CASSANDRA-2630)
 * reduce window where dropped CF sstables may not be deleted (CASSANDRA-2942)
 * Expose gossip/FD info to JMX (CASSANDRA-2806)
 * Fix streaming over SSL when compressed SSTable involved (CASSANDRA-3051)
 * Add support for pluggable secondary index implementations (CASSANDRA-3078)
 * remove compaction_thread_priority setting (CASSANDRA-3104)
 * generate hints for replicas that timeout, not just replicas that are known
   to be down before starting (CASSANDRA-2034)
 * Add throttling for internode streaming (CASSANDRA-3080)
 * make the repair of a range repair all replica (CASSANDRA-2610, 3194)
 * expose the ability to repair the first range (as returned by the
   partitioner) of a node (CASSANDRA-2606)
 * Streams Compression (CASSANDRA-3015)
 * add ability to use multiple threads during a single compaction
   (CASSANDRA-2901)
 * make AbstractBounds.normalize support overlapping ranges (CASSANDRA-2641)
 * fix of the CQL count() behavior (CASSANDRA-3068)
 * use TreeMap backed column families for the SSTable simple writers
   (CASSANDRA-3148)
 * fix inconsistency of the CLI syntax when {} should be used instead of [{}]
   (CASSANDRA-3119)
 * rename CQL type names to match expected SQL behavior (CASSANDRA-3149, 3031)
 * Arena-based allocation for memtables (CASSANDRA-2252, 3162, 3163, 3168)
 * Default RR chance to 0.1 (CASSANDRA-3169)
 * Add RowLevel support to secondary index API (CASSANDRA-3147)
 * Make SerializingCacheProvider the default if JNA is available (CASSANDRA-3183)
 * Fix backwards compatibilty for CQL memtable properties (CASSANDRA-3190)
 * Add five-minute delay before starting compactions on a restarted server
   (CASSANDRA-3181)
 * Reduce copies done for intra-host messages (CASSANDRA-1788, 3144)
 * support of compaction strategy option for stress.java (CASSANDRA-3204)
 * make memtable throughput and column count thresholds no-ops (CASSANDRA-2449)
 * Return schema information along with the resultSet in CQL (CASSANDRA-2734)
 * Add new DecimalType (CASSANDRA-2883)
 * Fix assertion error in RowRepairResolver (CASSANDRA-3156)
 * Reduce unnecessary high buffer sizes (CASSANDRA-3171)
 * Pluggable compaction strategy (CASSANDRA-1610)
 * Add new broadcast_address config option (CASSANDRA-2491)


0.8.7
 * Kill server on wrapped OOME such as from FileChannel.map (CASSANDRA-3201)
 * Allow using quotes in "USE <keyspace>;" CLI command (CASSANDRA-3208)
 * Log message when a full repair operation completes (CASSANDRA-3207)
 * Don't allow any cache loading exceptions to halt startup (CASSANDRA-3218)
 * Fix sstableloader --ignores option (CASSANDRA-3247)
 * File descriptor limit increased in packaging (CASSANDRA-3206)
 * Log a meaningfull warning when a node receive a message for a repair session
   that doesn't exist anymore (CASSANDRA-3256)
 * Fix FD leak when internode encryption is enabled (CASSANDRA-3257)
 * FBUtilities.hexToBytes(String) to throw NumberFormatException when string
   contains non-hex characters (CASSANDRA-3231)
 * Keep SimpleSnitch proximity ordering unchanged from what the Strategy
   generates, as intended (CASSANDRA-3262)
 * remove Scrub from compactionstats when finished (CASSANDRA-3255)
 * Fix tool .bat files when CASSANDRA_HOME contains spaces (CASSANDRA-3258)
 * Force flush of status table when removing/updating token (CASSANDRA-3243)
 * Evict gossip state immediately when a token is taken over by a new IP (CASSANDRA-3259)
 * Fix bug where the failure detector can take too long to mark a host
   down (CASSANDRA-3273)
 * (Hadoop) allow wrapping ranges in queries (CASSANDRA-3137)
 * (Hadoop) check all interfaces for a match with split location
   before falling back to random replica (CASSANDRA-3211)
 * (Hadoop) Make Pig storage handle implements LoadMetadata (CASSANDRA-2777)
 * (Hadoop) Fix exception during PIG 'dump' (CASSANDRA-2810)
 * Fix stress COUNTER_GET option (CASSANDRA-3301)
 * Fix missing fields in CLI `show schema` output (CASSANDRA-3304)
 * Nodetool no longer leaks threads and closes JMX connections (CASSANDRA-3309)
 * fix truncate allowing data to be replayed post-restart (CASSANDRA-3297)
 * Move SimpleAuthority and SimpleAuthenticator to examples (CASSANDRA-2922)
 * Fix handling of tombstone by SSTableExport/Import (CASSANDRA-3357)
 * Fix transposition in cfHistograms (CASSANDRA-3222)
 * Allow using number as DC name when creating keyspace in CQL (CASSANDRA-3239)
 * Force flush of system table after updating/removing a token (CASSANDRA-3243)


0.8.6
 * revert CASSANDRA-2388
 * change TokenRange.endpoints back to listen/broadcast address to match
   pre-1777 behavior, and add TokenRange.rpc_endpoints instead (CASSANDRA-3187)
 * avoid trying to watch cassandra-topology.properties when loaded from jar
   (CASSANDRA-3138)
 * prevent users from creating keyspaces with LocalStrategy replication
   (CASSANDRA-3139)
 * fix CLI `show schema;` to output correct keyspace definition statement
   (CASSANDRA-3129)
 * CustomTThreadPoolServer to log TTransportException at DEBUG level
   (CASSANDRA-3142)
 * allow topology sort to work with non-unique rack names between 
   datacenters (CASSANDRA-3152)
 * Improve caching of same-version Messages on digest and repair paths
   (CASSANDRA-3158)
 * Randomize choice of first replica for counter increment (CASSANDRA-2890)
 * Fix using read_repair_chance instead of merge_shard_change (CASSANDRA-3202)
 * Avoid streaming data to nodes that already have it, on move as well as
   decommission (CASSANDRA-3041)
 * Fix divide by zero error in GCInspector (CASSANDRA-3164)
 * allow quoting of the ColumnFamily name in CLI `create column family`
   statement (CASSANDRA-3195)
 * Fix rolling upgrade from 0.7 to 0.8 problem (CASSANDRA-3166)
 * Accomodate missing encryption_options in IncomingTcpConnection.stream
   (CASSANDRA-3212)


0.8.5
 * fix NPE when encryption_options is unspecified (CASSANDRA-3007)
 * include column name in validation failure exceptions (CASSANDRA-2849)
 * make sure truncate clears out the commitlog so replay won't re-
   populate with truncated data (CASSANDRA-2950)
 * fix NPE when debug logging is enabled and dropped CF is present
   in a commitlog segment (CASSANDRA-3021)
 * fix cassandra.bat when CASSANDRA_HOME contains spaces (CASSANDRA-2952)
 * fix to SSTableSimpleUnsortedWriter bufferSize calculation (CASSANDRA-3027)
 * make cleanup and normal compaction able to skip empty rows
   (rows containing nothing but expired tombstones) (CASSANDRA-3039)
 * work around native memory leak in com.sun.management.GarbageCollectorMXBean
   (CASSANDRA-2868)
 * validate that column names in column_metadata are not equal to key_alias
   on create/update of the ColumnFamily and CQL 'ALTER' statement (CASSANDRA-3036)
 * return an InvalidRequestException if an indexed column is assigned
   a value larger than 64KB (CASSANDRA-3057)
 * fix of numeric-only and string column names handling in CLI "drop index" 
   (CASSANDRA-3054)
 * prune index scan resultset back to original request for lazy
   resultset expansion case (CASSANDRA-2964)
 * (Hadoop) fail jobs when Cassandra node has failed but TaskTracker
   has not (CASSANDRA-2388)
 * fix dynamic snitch ignoring nodes when read_repair_chance is zero
   (CASSANDRA-2662)
 * avoid retaining references to dropped CFS objects in 
   CompactionManager.estimatedCompactions (CASSANDRA-2708)
 * expose rpc timeouts per host in MessagingServiceMBean (CASSANDRA-2941)
 * avoid including cwd in classpath for deb and rpm packages (CASSANDRA-2881)
 * remove gossip state when a new IP takes over a token (CASSANDRA-3071)
 * allow sstable2json to work on index sstable files (CASSANDRA-3059)
 * always hint counters (CASSANDRA-3099)
 * fix log4j initialization in EmbeddedCassandraService (CASSANDRA-2857)
 * remove gossip state when a new IP takes over a token (CASSANDRA-3071)
 * work around native memory leak in com.sun.management.GarbageCollectorMXBean
    (CASSANDRA-2868)
 * fix UnavailableException with writes at CL.EACH_QUORM (CASSANDRA-3084)
 * fix parsing of the Keyspace and ColumnFamily names in numeric
   and string representations in CLI (CASSANDRA-3075)
 * fix corner cases in Range.differenceToFetch (CASSANDRA-3084)
 * fix ip address String representation in the ring cache (CASSANDRA-3044)
 * fix ring cache compatibility when mixing pre-0.8.4 nodes with post-
   in the same cluster (CASSANDRA-3023)
 * make repair report failure when a node participating dies (instead of
   hanging forever) (CASSANDRA-2433)
 * fix handling of the empty byte buffer by ReversedType (CASSANDRA-3111)
 * Add validation that Keyspace names are case-insensitively unique (CASSANDRA-3066)
 * catch invalid key_validation_class before instantiating UpdateColumnFamily (CASSANDRA-3102)
 * make Range and Bounds objects client-safe (CASSANDRA-3108)
 * optionally skip log4j configuration (CASSANDRA-3061)
 * bundle sstableloader with the debian package (CASSANDRA-3113)
 * don't try to build secondary indexes when there is none (CASSANDRA-3123)
 * improve SSTableSimpleUnsortedWriter speed for large rows (CASSANDRA-3122)
 * handle keyspace arguments correctly in nodetool snapshot (CASSANDRA-3038)
 * Fix SSTableImportTest on windows (CASSANDRA-3043)
 * expose compactionThroughputMbPerSec through JMX (CASSANDRA-3117)
 * log keyspace and CF of large rows being compacted


0.8.4
 * change TokenRing.endpoints to be a list of rpc addresses instead of 
   listen/broadcast addresses (CASSANDRA-1777)
 * include files-to-be-streamed in StreamInSession.getSources (CASSANDRA-2972)
 * use JAVA env var in cassandra-env.sh (CASSANDRA-2785, 2992)
 * avoid doing read for no-op replicate-on-write at CL=1 (CASSANDRA-2892)
 * refuse counter write for CL.ANY (CASSANDRA-2990)
 * switch back to only logging recent dropped messages (CASSANDRA-3004)
 * always deserialize RowMutation for counters (CASSANDRA-3006)
 * ignore saved replication_factor strategy_option for NTS (CASSANDRA-3011)
 * make sure pre-truncate CL segments are discarded (CASSANDRA-2950)


0.8.3
 * add ability to drop local reads/writes that are going to timeout
   (CASSANDRA-2943)
 * revamp token removal process, keep gossip states for 3 days (CASSANDRA-2496)
 * don't accept extra args for 0-arg nodetool commands (CASSANDRA-2740)
 * log unavailableexception details at debug level (CASSANDRA-2856)
 * expose data_dir though jmx (CASSANDRA-2770)
 * don't include tmp files as sstable when create cfs (CASSANDRA-2929)
 * log Java classpath on startup (CASSANDRA-2895)
 * keep gossipped version in sync with actual on migration coordinator 
   (CASSANDRA-2946)
 * use lazy initialization instead of class initialization in NodeId
   (CASSANDRA-2953)
 * check column family validity in nodetool repair (CASSANDRA-2933)
 * speedup bytes to hex conversions dramatically (CASSANDRA-2850)
 * Flush memtables on shutdown when durable writes are disabled 
   (CASSANDRA-2958)
 * improved POSIX compatibility of start scripts (CASsANDRA-2965)
 * add counter support to Hadoop InputFormat (CASSANDRA-2981)
 * fix bug where dirty commitlog segments were removed (and avoid keeping 
   segments with no post-flush activity permanently dirty) (CASSANDRA-2829)
 * fix throwing exception with batch mutation of counter super columns
   (CASSANDRA-2949)
 * ignore system tables during repair (CASSANDRA-2979)
 * throw exception when NTS is given replication_factor as an option
   (CASSANDRA-2960)
 * fix assertion error during compaction of counter CFs (CASSANDRA-2968)
 * avoid trying to create index names, when no index exists (CASSANDRA-2867)
 * don't sample the system table when choosing a bootstrap token
   (CASSANDRA-2825)
 * gossiper notifies of local state changes (CASSANDRA-2948)
 * add asynchronous and half-sync/half-async (hsha) thrift servers 
   (CASSANDRA-1405)
 * fix potential use of free'd native memory in SerializingCache 
   (CASSANDRA-2951)
 * prune index scan resultset back to original request for lazy
   resultset expansion case (CASSANDRA-2964)
 * (Hadoop) fail jobs when Cassandra node has failed but TaskTracker
    has not (CASSANDRA-2388)


0.8.2
 * CQL: 
   - include only one row per unique key for IN queries (CASSANDRA-2717)
   - respect client timestamp on full row deletions (CASSANDRA-2912)
 * improve thread-safety in StreamOutSession (CASSANDRA-2792)
 * allow deleting a row and updating indexed columns in it in the
   same mutation (CASSANDRA-2773)
 * Expose number of threads blocked on submitting memtable to flush
   in JMX (CASSANDRA-2817)
 * add ability to return "endpoints" to nodetool (CASSANDRA-2776)
 * Add support for multiple (comma-delimited) coordinator addresses
   to ColumnFamilyInputFormat (CASSANDRA-2807)
 * fix potential NPE while scheduling read repair for range slice
   (CASSANDRA-2823)
 * Fix race in SystemTable.getCurrentLocalNodeId (CASSANDRA-2824)
 * Correctly set default for replicate_on_write (CASSANDRA-2835)
 * improve nodetool compactionstats formatting (CASSANDRA-2844)
 * fix index-building status display (CASSANDRA-2853)
 * fix CLI perpetuating obsolete KsDef.replication_factor (CASSANDRA-2846)
 * improve cli treatment of multiline comments (CASSANDRA-2852)
 * handle row tombstones correctly in EchoedRow (CASSANDRA-2786)
 * add MessagingService.get[Recently]DroppedMessages and
   StorageService.getExceptionCount (CASSANDRA-2804)
 * fix possibility of spurious UnavailableException for LOCAL_QUORUM
   reads with dynamic snitch + read repair disabled (CASSANDRA-2870)
 * add ant-optional as dependence for the debian package (CASSANDRA-2164)
 * add option to specify limit for get_slice in the CLI (CASSANDRA-2646)
 * decrease HH page size (CASSANDRA-2832)
 * reset cli keyspace after dropping the current one (CASSANDRA-2763)
 * add KeyRange option to Hadoop inputformat (CASSANDRA-1125)
 * fix protocol versioning (CASSANDRA-2818, 2860)
 * support spaces in path to log4j configuration (CASSANDRA-2383)
 * avoid including inferred types in CF update (CASSANDRA-2809)
 * fix JMX bulkload call (CASSANDRA-2908)
 * fix updating KS with durable_writes=false (CASSANDRA-2907)
 * add simplified facade to SSTableWriter for bulk loading use
   (CASSANDRA-2911)
 * fix re-using index CF sstable names after drop/recreate (CASSANDRA-2872)
 * prepend CF to default index names (CASSANDRA-2903)
 * fix hint replay (CASSANDRA-2928)
 * Properly synchronize repair's merkle tree computation (CASSANDRA-2816)


0.8.1
 * CQL:
   - support for insert, delete in BATCH (CASSANDRA-2537)
   - support for IN to SELECT, UPDATE (CASSANDRA-2553)
   - timestamp support for INSERT, UPDATE, and BATCH (CASSANDRA-2555)
   - TTL support (CASSANDRA-2476)
   - counter support (CASSANDRA-2473)
   - ALTER COLUMNFAMILY (CASSANDRA-1709)
   - DROP INDEX (CASSANDRA-2617)
   - add SCHEMA/TABLE as aliases for KS/CF (CASSANDRA-2743)
   - server handles wait-for-schema-agreement (CASSANDRA-2756)
   - key alias support (CASSANDRA-2480)
 * add support for comparator parameters and a generic ReverseType
   (CASSANDRA-2355)
 * add CompositeType and DynamicCompositeType (CASSANDRA-2231)
 * optimize batches containing multiple updates to the same row
   (CASSANDRA-2583)
 * adjust hinted handoff page size to avoid OOM with large columns 
   (CASSANDRA-2652)
 * mark BRAF buffer invalid post-flush so we don't re-flush partial
   buffers again, especially on CL writes (CASSANDRA-2660)
 * add DROP INDEX support to CLI (CASSANDRA-2616)
 * don't perform HH to client-mode [storageproxy] nodes (CASSANDRA-2668)
 * Improve forceDeserialize/getCompactedRow encapsulation (CASSANDRA-2659)
 * Don't write CounterUpdateColumn to disk in tests (CASSANDRA-2650)
 * Add sstable bulk loading utility (CASSANDRA-1278)
 * avoid replaying hints to dropped columnfamilies (CASSANDRA-2685)
 * add placeholders for missing rows in range query pseudo-RR (CASSANDRA-2680)
 * remove no-op HHOM.renameHints (CASSANDRA-2693)
 * clone super columns to avoid modifying them during flush (CASSANDRA-2675)
 * allow writes to bypass the commitlog for certain keyspaces (CASSANDRA-2683)
 * avoid NPE when bypassing commitlog during memtable flush (CASSANDRA-2781)
 * Added support for making bootstrap retry if nodes flap (CASSANDRA-2644)
 * Added statusthrift to nodetool to report if thrift server is running (CASSANDRA-2722)
 * Fixed rows being cached if they do not exist (CASSANDRA-2723)
 * Support passing tableName and cfName to RowCacheProviders (CASSANDRA-2702)
 * close scrub file handles (CASSANDRA-2669)
 * throttle migration replay (CASSANDRA-2714)
 * optimize column serializer creation (CASSANDRA-2716)
 * Added support for making bootstrap retry if nodes flap (CASSANDRA-2644)
 * Added statusthrift to nodetool to report if thrift server is running
   (CASSANDRA-2722)
 * Fixed rows being cached if they do not exist (CASSANDRA-2723)
 * fix truncate/compaction race (CASSANDRA-2673)
 * workaround large resultsets causing large allocation retention
   by nio sockets (CASSANDRA-2654)
 * fix nodetool ring use with Ec2Snitch (CASSANDRA-2733)
 * fix removing columns and subcolumns that are supressed by a row or
   supercolumn tombstone during replica resolution (CASSANDRA-2590)
 * support sstable2json against snapshot sstables (CASSANDRA-2386)
 * remove active-pull schema requests (CASSANDRA-2715)
 * avoid marking entire list of sstables as actively being compacted
   in multithreaded compaction (CASSANDRA-2765)
 * seek back after deserializing a row to update cache with (CASSANDRA-2752)
 * avoid skipping rows in scrub for counter column family (CASSANDRA-2759)
 * fix ConcurrentModificationException in repair when dealing with 0.7 node
   (CASSANDRA-2767)
 * use threadsafe collections for StreamInSession (CASSANDRA-2766)
 * avoid infinite loop when creating merkle tree (CASSANDRA-2758)
 * avoids unmarking compacting sstable prematurely in cleanup (CASSANDRA-2769)
 * fix NPE when the commit log is bypassed (CASSANDRA-2718)
 * don't throw an exception in SS.isRPCServerRunning (CASSANDRA-2721)
 * make stress.jar executable (CASSANDRA-2744)
 * add daemon mode to java stress (CASSANDRA-2267)
 * expose the DC and rack of a node through JMX and nodetool ring (CASSANDRA-2531)
 * fix cache mbean getSize (CASSANDRA-2781)
 * Add Date, Float, Double, and Boolean types (CASSANDRA-2530)
 * Add startup flag to renew counter node id (CASSANDRA-2788)
 * add jamm agent to cassandra.bat (CASSANDRA-2787)
 * fix repair hanging if a neighbor has nothing to send (CASSANDRA-2797)
 * purge tombstone even if row is in only one sstable (CASSANDRA-2801)
 * Fix wrong purge of deleted cf during compaction (CASSANDRA-2786)
 * fix race that could result in Hadoop writer failing to throw an
   exception encountered after close() (CASSANDRA-2755)
 * fix scan wrongly throwing assertion error (CASSANDRA-2653)
 * Always use even distribution for merkle tree with RandomPartitionner
   (CASSANDRA-2841)
 * fix describeOwnership for OPP (CASSANDRA-2800)
 * ensure that string tokens do not contain commas (CASSANDRA-2762)


0.8.0-final
 * fix CQL grammar warning and cqlsh regression from CASSANDRA-2622
 * add ant generate-cql-html target (CASSANDRA-2526)
 * update CQL consistency levels (CASSANDRA-2566)
 * debian packaging fixes (CASSANDRA-2481, 2647)
 * fix UUIDType, IntegerType for direct buffers (CASSANDRA-2682, 2684)
 * switch to native Thrift for Hadoop map/reduce (CASSANDRA-2667)
 * fix StackOverflowError when building from eclipse (CASSANDRA-2687)
 * only provide replication_factor to strategy_options "help" for
   SimpleStrategy, OldNetworkTopologyStrategy (CASSANDRA-2678, 2713)
 * fix exception adding validators to non-string columns (CASSANDRA-2696)
 * avoid instantiating DatabaseDescriptor in JDBC (CASSANDRA-2694)
 * fix potential stack overflow during compaction (CASSANDRA-2626)
 * clone super columns to avoid modifying them during flush (CASSANDRA-2675)
 * reset underlying iterator in EchoedRow constructor (CASSANDRA-2653)


0.8.0-rc1
 * faster flushes and compaction from fixing excessively pessimistic 
   rebuffering in BRAF (CASSANDRA-2581)
 * fix returning null column values in the python cql driver (CASSANDRA-2593)
 * fix merkle tree splitting exiting early (CASSANDRA-2605)
 * snapshot_before_compaction directory name fix (CASSANDRA-2598)
 * Disable compaction throttling during bootstrap (CASSANDRA-2612) 
 * fix CQL treatment of > and < operators in range slices (CASSANDRA-2592)
 * fix potential double-application of counter updates on commitlog replay
   by moving replay position from header to sstable metadata (CASSANDRA-2419)
 * JDBC CQL driver exposes getColumn for access to timestamp
 * JDBC ResultSetMetadata properties added to AbstractType
 * r/m clustertool (CASSANDRA-2607)
 * add support for presenting row key as a column in CQL result sets 
   (CASSANDRA-2622)
 * Don't allow {LOCAL|EACH}_QUORUM unless strategy is NTS (CASSANDRA-2627)
 * validate keyspace strategy_options during CQL create (CASSANDRA-2624)
 * fix empty Result with secondary index when limit=1 (CASSANDRA-2628)
 * Fix regression where bootstrapping a node with no schema fails
   (CASSANDRA-2625)
 * Allow removing LocationInfo sstables (CASSANDRA-2632)
 * avoid attempting to replay mutations from dropped keyspaces (CASSANDRA-2631)
 * avoid using cached position of a key when GT is requested (CASSANDRA-2633)
 * fix counting bloom filter true positives (CASSANDRA-2637)
 * initialize local ep state prior to gossip startup if needed (CASSANDRA-2638)
 * fix counter increment lost after restart (CASSANDRA-2642)
 * add quote-escaping via backslash to CLI (CASSANDRA-2623)
 * fix pig example script (CASSANDRA-2487)
 * fix dynamic snitch race in adding latencies (CASSANDRA-2618)
 * Start/stop cassandra after more important services such as mdadm in
   debian packaging (CASSANDRA-2481)


0.8.0-beta2
 * fix NPE compacting index CFs (CASSANDRA-2528)
 * Remove checking all column families on startup for compaction candidates 
   (CASSANDRA-2444)
 * validate CQL create keyspace options (CASSANDRA-2525)
 * fix nodetool setcompactionthroughput (CASSANDRA-2550)
 * move	gossip heartbeat back to its own thread (CASSANDRA-2554)
 * validate cql TRUNCATE columnfamily before truncating (CASSANDRA-2570)
 * fix batch_mutate for mixed standard-counter mutations (CASSANDRA-2457)
 * disallow making schema changes to system keyspace (CASSANDRA-2563)
 * fix sending mutation messages multiple times (CASSANDRA-2557)
 * fix incorrect use of NBHM.size in ReadCallback that could cause
   reads to time out even when responses were received (CASSANDRA-2552)
 * trigger read repair correctly for LOCAL_QUORUM reads (CASSANDRA-2556)
 * Allow configuring the number of compaction thread (CASSANDRA-2558)
 * forceUserDefinedCompaction will attempt to compact what it is given
   even if the pessimistic estimate is that there is not enough disk space;
   automatic compactions will only compact 2 or more sstables (CASSANDRA-2575)
 * refuse to apply migrations with older timestamps than the current 
   schema (CASSANDRA-2536)
 * remove unframed Thrift transport option
 * include indexes in snapshots (CASSANDRA-2596)
 * improve ignoring of obsolete mutations in index maintenance (CASSANDRA-2401)
 * recognize attempt to drop just the index while leaving the column
   definition alone (CASSANDRA-2619)
  

0.8.0-beta1
 * remove Avro RPC support (CASSANDRA-926)
 * support for columns that act as incr/decr counters 
   (CASSANDRA-1072, 1937, 1944, 1936, 2101, 2093, 2288, 2105, 2384, 2236, 2342,
   2454)
 * CQL (CASSANDRA-1703, 1704, 1705, 1706, 1707, 1708, 1710, 1711, 1940, 
   2124, 2302, 2277, 2493)
 * avoid double RowMutation serialization on write path (CASSANDRA-1800)
 * make NetworkTopologyStrategy the default (CASSANDRA-1960)
 * configurable internode encryption (CASSANDRA-1567, 2152)
 * human readable column names in sstable2json output (CASSANDRA-1933)
 * change default JMX port to 7199 (CASSANDRA-2027)
 * backwards compatible internal messaging (CASSANDRA-1015)
 * atomic switch of memtables and sstables (CASSANDRA-2284)
 * add pluggable SeedProvider (CASSANDRA-1669)
 * Fix clustertool to not throw exception when calling get_endpoints (CASSANDRA-2437)
 * upgrade to thrift 0.6 (CASSANDRA-2412) 
 * repair works on a token range instead of full ring (CASSANDRA-2324)
 * purge tombstones from row cache (CASSANDRA-2305)
 * push replication_factor into strategy_options (CASSANDRA-1263)
 * give snapshots the same name on each node (CASSANDRA-1791)
 * remove "nodetool loadbalance" (CASSANDRA-2448)
 * multithreaded compaction (CASSANDRA-2191)
 * compaction throttling (CASSANDRA-2156)
 * add key type information and alias (CASSANDRA-2311, 2396)
 * cli no longer divides read_repair_chance by 100 (CASSANDRA-2458)
 * made CompactionInfo.getTaskType return an enum (CASSANDRA-2482)
 * add a server-wide cap on measured memtable memory usage and aggressively
   flush to keep under that threshold (CASSANDRA-2006)
 * add unified UUIDType (CASSANDRA-2233)
 * add off-heap row cache support (CASSANDRA-1969)


0.7.5
 * improvements/fixes to PIG driver (CASSANDRA-1618, CASSANDRA-2387,
   CASSANDRA-2465, CASSANDRA-2484)
 * validate index names (CASSANDRA-1761)
 * reduce contention on Table.flusherLock (CASSANDRA-1954)
 * try harder to detect failures during streaming, cleaning up temporary
   files more reliably (CASSANDRA-2088)
 * shut down server for OOM on a Thrift thread (CASSANDRA-2269)
 * fix tombstone handling in repair and sstable2json (CASSANDRA-2279)
 * preserve version when streaming data from old sstables (CASSANDRA-2283)
 * don't start repair if a neighboring node is marked as dead (CASSANDRA-2290)
 * purge tombstones from row cache (CASSANDRA-2305)
 * Avoid seeking when sstable2json exports the entire file (CASSANDRA-2318)
 * clear Built flag in system table when dropping an index (CASSANDRA-2320)
 * don't allow arbitrary argument for stress.java (CASSANDRA-2323)
 * validate values for index predicates in get_indexed_slice (CASSANDRA-2328)
 * queue secondary indexes for flush before the parent (CASSANDRA-2330)
 * allow job configuration to set the CL used in Hadoop jobs (CASSANDRA-2331)
 * add memtable_flush_queue_size defaulting to 4 (CASSANDRA-2333)
 * Allow overriding of initial_token, storage_port and rpc_port from system
   properties (CASSANDRA-2343)
 * fix comparator used for non-indexed secondary expressions in index scan
   (CASSANDRA-2347)
 * ensure size calculation and write phase of large-row compaction use
   the same threshold for TTL expiration (CASSANDRA-2349)
 * fix race when iterating CFs during add/drop (CASSANDRA-2350)
 * add ConsistencyLevel command to CLI (CASSANDRA-2354)
 * allow negative numbers in the cli (CASSANDRA-2358)
 * hard code serialVersionUID for tokens class (CASSANDRA-2361)
 * fix potential infinite loop in ByteBufferUtil.inputStream (CASSANDRA-2365)
 * fix encoding bugs in HintedHandoffManager, SystemTable when default
   charset is not UTF8 (CASSANDRA-2367)
 * avoids having removed node reappearing in Gossip (CASSANDRA-2371)
 * fix incorrect truncation of long to int when reading columns via block
   index (CASSANDRA-2376)
 * fix NPE during stream session (CASSANDRA-2377)
 * fix race condition that could leave orphaned data files when dropping CF or
   KS (CASSANDRA-2381)
 * fsync statistics component on write (CASSANDRA-2382)
 * fix duplicate results from CFS.scan (CASSANDRA-2406)
 * add IntegerType to CLI help (CASSANDRA-2414)
 * avoid caching token-only decoratedkeys (CASSANDRA-2416)
 * convert mmap assertion to if/throw so scrub can catch it (CASSANDRA-2417)
 * don't overwrite gc log (CASSANDR-2418)
 * invalidate row cache for streamed row to avoid inconsitencies
   (CASSANDRA-2420)
 * avoid copies in range/index scans (CASSANDRA-2425)
 * make sure we don't wipe data during cleanup if the node has not join
   the ring (CASSANDRA-2428)
 * Try harder to close files after compaction (CASSANDRA-2431)
 * re-set bootstrapped flag after move finishes (CASSANDRA-2435)
 * display validation_class in CLI 'describe keyspace' (CASSANDRA-2442)
 * make cleanup compactions cleanup the row cache (CASSANDRA-2451)
 * add column fields validation to scrub (CASSANDRA-2460)
 * use 64KB flush buffer instead of in_memory_compaction_limit (CASSANDRA-2463)
 * fix backslash substitutions in CLI (CASSANDRA-2492)
 * disable cache saving for system CFS (CASSANDRA-2502)
 * fixes for verifying destination availability under hinted conditions
   so UE can be thrown intead of timing out (CASSANDRA-2514)
 * fix update of validation class in column metadata (CASSANDRA-2512)
 * support LOCAL_QUORUM, EACH_QUORUM CLs outside of NTS (CASSANDRA-2516)
 * preserve version when streaming data from old sstables (CASSANDRA-2283)
 * fix backslash substitutions in CLI (CASSANDRA-2492)
 * count a row deletion as one operation towards memtable threshold 
   (CASSANDRA-2519)
 * support LOCAL_QUORUM, EACH_QUORUM CLs outside of NTS (CASSANDRA-2516)


0.7.4
 * add nodetool join command (CASSANDRA-2160)
 * fix secondary indexes on pre-existing or streamed data (CASSANDRA-2244)
 * initialize endpoint in gossiper earlier (CASSANDRA-2228)
 * add ability to write to Cassandra from Pig (CASSANDRA-1828)
 * add rpc_[min|max]_threads (CASSANDRA-2176)
 * add CL.TWO, CL.THREE (CASSANDRA-2013)
 * avoid exporting an un-requested row in sstable2json, when exporting 
   a key that does not exist (CASSANDRA-2168)
 * add incremental_backups option (CASSANDRA-1872)
 * add configurable row limit to Pig loadfunc (CASSANDRA-2276)
 * validate column values in batches as well as single-Column inserts
   (CASSANDRA-2259)
 * move sample schema from cassandra.yaml to schema-sample.txt,
   a cli scripts (CASSANDRA-2007)
 * avoid writing empty rows when scrubbing tombstoned rows (CASSANDRA-2296)
 * fix assertion error in range and index scans for CL < ALL
   (CASSANDRA-2282)
 * fix commitlog replay when flush position refers to data that didn't
   get synced before server died (CASSANDRA-2285)
 * fix fd leak in sstable2json with non-mmap'd i/o (CASSANDRA-2304)
 * reduce memory use during streaming of multiple sstables (CASSANDRA-2301)
 * purge tombstoned rows from cache after GCGraceSeconds (CASSANDRA-2305)
 * allow zero replicas in a NTS datacenter (CASSANDRA-1924)
 * make range queries respect snitch for local replicas (CASSANDRA-2286)
 * fix HH delivery when column index is larger than 2GB (CASSANDRA-2297)
 * make 2ary indexes use parent CF flush thresholds during initial build
   (CASSANDRA-2294)
 * update memtable_throughput to be a long (CASSANDRA-2158)


0.7.3
 * Keep endpoint state until aVeryLongTime (CASSANDRA-2115)
 * lower-latency read repair (CASSANDRA-2069)
 * add hinted_handoff_throttle_delay_in_ms option (CASSANDRA-2161)
 * fixes for cache save/load (CASSANDRA-2172, -2174)
 * Handle whole-row deletions in CFOutputFormat (CASSANDRA-2014)
 * Make memtable_flush_writers flush in parallel (CASSANDRA-2178)
 * Add compaction_preheat_key_cache option (CASSANDRA-2175)
 * refactor stress.py to have only one copy of the format string 
   used for creating row keys (CASSANDRA-2108)
 * validate index names for \w+ (CASSANDRA-2196)
 * Fix Cassandra cli to respect timeout if schema does not settle 
   (CASSANDRA-2187)
 * fix for compaction and cleanup writing old-format data into new-version 
   sstable (CASSANDRA-2211, -2216)
 * add nodetool scrub (CASSANDRA-2217, -2240)
 * fix sstable2json large-row pagination (CASSANDRA-2188)
 * fix EOFing on requests for the last bytes in a file (CASSANDRA-2213)
 * fix BufferedRandomAccessFile bugs (CASSANDRA-2218, -2241)
 * check for memtable flush_after_mins exceeded every 10s (CASSANDRA-2183)
 * fix cache saving on Windows (CASSANDRA-2207)
 * add validateSchemaAgreement call + synchronization to schema
   modification operations (CASSANDRA-2222)
 * fix for reversed slice queries on large rows (CASSANDRA-2212)
 * fat clients were writing local data (CASSANDRA-2223)
 * set DEFAULT_MEMTABLE_LIFETIME_IN_MINS to 24h
 * improve detection and cleanup of partially-written sstables 
   (CASSANDRA-2206)
 * fix supercolumn de/serialization when subcolumn comparator is different
   from supercolumn's (CASSANDRA-2104)
 * fix starting up on Windows when CASSANDRA_HOME contains whitespace
   (CASSANDRA-2237)
 * add [get|set][row|key]cacheSavePeriod to JMX (CASSANDRA-2100)
 * fix Hadoop ColumnFamilyOutputFormat dropping of mutations
   when batch fills up (CASSANDRA-2255)
 * move file deletions off of scheduledtasks executor (CASSANDRA-2253)


0.7.2
 * copy DecoratedKey.key when inserting into caches to avoid retaining
   a reference to the underlying buffer (CASSANDRA-2102)
 * format subcolumn names with subcomparator (CASSANDRA-2136)
 * fix column bloom filter deserialization (CASSANDRA-2165)


0.7.1
 * refactor MessageDigest creation code. (CASSANDRA-2107)
 * buffer network stack to avoid inefficient small TCP messages while avoiding
   the nagle/delayed ack problem (CASSANDRA-1896)
 * check log4j configuration for changes every 10s (CASSANDRA-1525, 1907)
 * more-efficient cross-DC replication (CASSANDRA-1530, -2051, -2138)
 * avoid polluting page cache with commitlog or sstable writes
   and seq scan operations (CASSANDRA-1470)
 * add RMI authentication options to nodetool (CASSANDRA-1921)
 * make snitches configurable at runtime (CASSANDRA-1374)
 * retry hadoop split requests on connection failure (CASSANDRA-1927)
 * implement describeOwnership for BOP, COPP (CASSANDRA-1928)
 * make read repair behave as expected for ConsistencyLevel > ONE
   (CASSANDRA-982, 2038)
 * distributed test harness (CASSANDRA-1859, 1964)
 * reduce flush lock contention (CASSANDRA-1930)
 * optimize supercolumn deserialization (CASSANDRA-1891)
 * fix CFMetaData.apply to only compare objects of the same class 
   (CASSANDRA-1962)
 * allow specifying specific SSTables to compact from JMX (CASSANDRA-1963)
 * fix race condition in MessagingService.targets (CASSANDRA-1959, 2094, 2081)
 * refuse to open sstables from a future version (CASSANDRA-1935)
 * zero-copy reads (CASSANDRA-1714)
 * fix copy bounds for word Text in wordcount demo (CASSANDRA-1993)
 * fixes for contrib/javautils (CASSANDRA-1979)
 * check more frequently for memtable expiration (CASSANDRA-2000)
 * fix writing SSTable column count statistics (CASSANDRA-1976)
 * fix streaming of multiple CFs during bootstrap (CASSANDRA-1992)
 * explicitly set JVM GC new generation size with -Xmn (CASSANDRA-1968)
 * add short options for CLI flags (CASSANDRA-1565)
 * make keyspace argument to "describe keyspace" in CLI optional
   when authenticated to keyspace already (CASSANDRA-2029)
 * added option to specify -Dcassandra.join_ring=false on startup
   to allow "warm spare" nodes or performing JMX maintenance before
   joining the ring (CASSANDRA-526)
 * log migrations at INFO (CASSANDRA-2028)
 * add CLI verbose option in file mode (CASSANDRA-2030)
 * add single-line "--" comments to CLI (CASSANDRA-2032)
 * message serialization tests (CASSANDRA-1923)
 * switch from ivy to maven-ant-tasks (CASSANDRA-2017)
 * CLI attempts to block for new schema to propagate (CASSANDRA-2044)
 * fix potential overflow in nodetool cfstats (CASSANDRA-2057)
 * add JVM shutdownhook to sync commitlog (CASSANDRA-1919)
 * allow nodes to be up without being part of  normal traffic (CASSANDRA-1951)
 * fix CLI "show keyspaces" with null options on NTS (CASSANDRA-2049)
 * fix possible ByteBuffer race conditions (CASSANDRA-2066)
 * reduce garbage generated by MessagingService to prevent load spikes
   (CASSANDRA-2058)
 * fix math in RandomPartitioner.describeOwnership (CASSANDRA-2071)
 * fix deletion of sstable non-data components (CASSANDRA-2059)
 * avoid blocking gossip while deleting handoff hints (CASSANDRA-2073)
 * ignore messages from newer versions, keep track of nodes in gossip 
   regardless of version (CASSANDRA-1970)
 * cache writing moved to CompactionManager to reduce i/o contention and
   updated to use non-cache-polluting writes (CASSANDRA-2053)
 * page through large rows when exporting to JSON (CASSANDRA-2041)
 * add flush_largest_memtables_at and reduce_cache_sizes_at options
   (CASSANDRA-2142)
 * add cli 'describe cluster' command (CASSANDRA-2127)
 * add cli support for setting username/password at 'connect' command 
   (CASSANDRA-2111)
 * add -D option to Stress.java to allow reading hosts from a file 
   (CASSANDRA-2149)
 * bound hints CF throughput between 32M and 256M (CASSANDRA-2148)
 * continue starting when invalid saved cache entries are encountered
   (CASSANDRA-2076)
 * add max_hint_window_in_ms option (CASSANDRA-1459)


0.7.0-final
 * fix offsets to ByteBuffer.get (CASSANDRA-1939)


0.7.0-rc4
 * fix cli crash after backgrounding (CASSANDRA-1875)
 * count timeouts in storageproxy latencies, and include latency 
   histograms in StorageProxyMBean (CASSANDRA-1893)
 * fix CLI get recognition of supercolumns (CASSANDRA-1899)
 * enable keepalive on intra-cluster sockets (CASSANDRA-1766)
 * count timeouts towards dynamicsnitch latencies (CASSANDRA-1905)
 * Expose index-building status in JMX + cli schema description
   (CASSANDRA-1871)
 * allow [LOCAL|EACH]_QUORUM to be used with non-NetworkTopology 
   replication Strategies
 * increased amount of index locks for faster commitlog replay
 * collect secondary index tombstones immediately (CASSANDRA-1914)
 * revert commitlog changes from #1780 (CASSANDRA-1917)
 * change RandomPartitioner min token to -1 to avoid collision w/
   tokens on actual nodes (CASSANDRA-1901)
 * examine the right nibble when validating TimeUUID (CASSANDRA-1910)
 * include secondary indexes in cleanup (CASSANDRA-1916)
 * CFS.scrubDataDirectories should also cleanup invalid secondary indexes
   (CASSANDRA-1904)
 * ability to disable/enable gossip on nodes to force them down
   (CASSANDRA-1108)


0.7.0-rc3
 * expose getNaturalEndpoints in StorageServiceMBean taking byte[]
   key; RMI cannot serialize ByteBuffer (CASSANDRA-1833)
 * infer org.apache.cassandra.locator for replication strategy classes
   when not otherwise specified
 * validation that generates less garbage (CASSANDRA-1814)
 * add TTL support to CLI (CASSANDRA-1838)
 * cli defaults to bytestype for subcomparator when creating
   column families (CASSANDRA-1835)
 * unregister index MBeans when index is dropped (CASSANDRA-1843)
 * make ByteBufferUtil.clone thread-safe (CASSANDRA-1847)
 * change exception for read requests during bootstrap from 
   InvalidRequest to Unavailable (CASSANDRA-1862)
 * respect row-level tombstones post-flush in range scans
   (CASSANDRA-1837)
 * ReadResponseResolver check digests against each other (CASSANDRA-1830)
 * return InvalidRequest when remove of subcolumn without supercolumn
   is requested (CASSANDRA-1866)
 * flush before repair (CASSANDRA-1748)
 * SSTableExport validates key order (CASSANDRA-1884)
 * large row support for SSTableExport (CASSANDRA-1867)
 * Re-cache hot keys post-compaction without hitting disk (CASSANDRA-1878)
 * manage read repair in coordinator instead of data source, to
   provide latency information to dynamic snitch (CASSANDRA-1873)


0.7.0-rc2
 * fix live-column-count of slice ranges including tombstoned supercolumn 
   with live subcolumn (CASSANDRA-1591)
 * rename o.a.c.internal.AntientropyStage -> AntiEntropyStage,
   o.a.c.request.Request_responseStage -> RequestResponseStage,
   o.a.c.internal.Internal_responseStage -> InternalResponseStage
 * add AbstractType.fromString (CASSANDRA-1767)
 * require index_type to be present when specifying index_name
   on ColumnDef (CASSANDRA-1759)
 * fix add/remove index bugs in CFMetadata (CASSANDRA-1768)
 * rebuild Strategy during system_update_keyspace (CASSANDRA-1762)
 * cli updates prompt to ... in continuation lines (CASSANDRA-1770)
 * support multiple Mutations per key in hadoop ColumnFamilyOutputFormat
   (CASSANDRA-1774)
 * improvements to Debian init script (CASSANDRA-1772)
 * use local classloader to check for version.properties (CASSANDRA-1778)
 * Validate that column names in column_metadata are valid for the
   defined comparator, and decode properly in cli (CASSANDRA-1773)
 * use cross-platform newlines in cli (CASSANDRA-1786)
 * add ExpiringColumn support to sstable import/export (CASSANDRA-1754)
 * add flush for each append to periodic commitlog mode; added
   periodic_without_flush option to disable this (CASSANDRA-1780)
 * close file handle used for post-flush truncate (CASSANDRA-1790)
 * various code cleanup (CASSANDRA-1793, -1794, -1795)
 * fix range queries against wrapped range (CASSANDRA-1781)
 * fix consistencylevel calculations for NetworkTopologyStrategy
   (CASSANDRA-1804)
 * cli support index type enum names (CASSANDRA-1810)
 * improved validation of column_metadata (CASSANDRA-1813)
 * reads at ConsistencyLevel > 1 throw UnavailableException
   immediately if insufficient live nodes exist (CASSANDRA-1803)
 * copy bytebuffers for local writes to avoid retaining the entire
   Thrift frame (CASSANDRA-1801)
 * fix NPE adding index to column w/o prior metadata (CASSANDRA-1764)
 * reduce fat client timeout (CASSANDRA-1730)
 * fix botched merge of CASSANDRA-1316


0.7.0-rc1
 * fix compaction and flush races with schema updates (CASSANDRA-1715)
 * add clustertool, config-converter, sstablekeys, and schematool 
   Windows .bat files (CASSANDRA-1723)
 * reject range queries received during bootstrap (CASSANDRA-1739)
 * fix wrapping-range queries on non-minimum token (CASSANDRA-1700)
 * add nodetool cfhistogram (CASSANDRA-1698)
 * limit repaired ranges to what the nodes have in common (CASSANDRA-1674)
 * index scan treats missing columns as not matching secondary
   expressions (CASSANDRA-1745)
 * Fix misuse of DataOutputBuffer.getData in AntiEntropyService
   (CASSANDRA-1729)
 * detect and warn when obsolete version of JNA is present (CASSANDRA-1760)
 * reduce fat client timeout (CASSANDRA-1730)
 * cleanup smallest CFs first to increase free temp space for larger ones
   (CASSANDRA-1811)
 * Update windows .bat files to work outside of main Cassandra
   directory (CASSANDRA-1713)
 * fix read repair regression from 0.6.7 (CASSANDRA-1727)
 * more-efficient read repair (CASSANDRA-1719)
 * fix hinted handoff replay (CASSANDRA-1656)
 * log type of dropped messages (CASSANDRA-1677)
 * upgrade to SLF4J 1.6.1
 * fix ByteBuffer bug in ExpiringColumn.updateDigest (CASSANDRA-1679)
 * fix IntegerType.getString (CASSANDRA-1681)
 * make -Djava.net.preferIPv4Stack=true the default (CASSANDRA-628)
 * add INTERNAL_RESPONSE verb to differentiate from responses related
   to client requests (CASSANDRA-1685)
 * log tpstats when dropping messages (CASSANDRA-1660)
 * include unreachable nodes in describeSchemaVersions (CASSANDRA-1678)
 * Avoid dropping messages off the client request path (CASSANDRA-1676)
 * fix jna errno reporting (CASSANDRA-1694)
 * add friendlier error for UnknownHostException on startup (CASSANDRA-1697)
 * include jna dependency in RPM package (CASSANDRA-1690)
 * add --skip-keys option to stress.py (CASSANDRA-1696)
 * improve cli handling of non-string keys and column names 
   (CASSANDRA-1701, -1693)
 * r/m extra subcomparator line in cli keyspaces output (CASSANDRA-1712)
 * add read repair chance to cli "show keyspaces"
 * upgrade to ConcurrentLinkedHashMap 1.1 (CASSANDRA-975)
 * fix index scan routing (CASSANDRA-1722)
 * fix tombstoning of supercolumns in range queries (CASSANDRA-1734)
 * clear endpoint cache after updating keyspace metadata (CASSANDRA-1741)
 * fix wrapping-range queries on non-minimum token (CASSANDRA-1700)
 * truncate includes secondary indexes (CASSANDRA-1747)
 * retain reference to PendingFile sstables (CASSANDRA-1749)
 * fix sstableimport regression (CASSANDRA-1753)
 * fix for bootstrap when no non-system tables are defined (CASSANDRA-1732)
 * handle replica unavailability in index scan (CASSANDRA-1755)
 * fix service initialization order deadlock (CASSANDRA-1756)
 * multi-line cli commands (CASSANDRA-1742)
 * fix race between snapshot and compaction (CASSANDRA-1736)
 * add listEndpointsPendingHints, deleteHintsForEndpoint JMX methods 
   (CASSANDRA-1551)


0.7.0-beta3
 * add strategy options to describe_keyspace output (CASSANDRA-1560)
 * log warning when using randomly generated token (CASSANDRA-1552)
 * re-organize JMX into .db, .net, .internal, .request (CASSANDRA-1217)
 * allow nodes to change IPs between restarts (CASSANDRA-1518)
 * remember ring state between restarts by default (CASSANDRA-1518)
 * flush index built flag so we can read it before log replay (CASSANDRA-1541)
 * lock row cache updates to prevent race condition (CASSANDRA-1293)
 * remove assertion causing rare (and harmless) error messages in
   commitlog (CASSANDRA-1330)
 * fix moving nodes with no keyspaces defined (CASSANDRA-1574)
 * fix unbootstrap when no data is present in a transfer range (CASSANDRA-1573)
 * take advantage of AVRO-495 to simplify our avro IDL (CASSANDRA-1436)
 * extend authorization hierarchy to column family (CASSANDRA-1554)
 * deletion support in secondary indexes (CASSANDRA-1571)
 * meaningful error message for invalid replication strategy class 
   (CASSANDRA-1566)
 * allow keyspace creation with RF > N (CASSANDRA-1428)
 * improve cli error handling (CASSANDRA-1580)
 * add cache save/load ability (CASSANDRA-1417, 1606, 1647)
 * add StorageService.getDrainProgress (CASSANDRA-1588)
 * Disallow bootstrap to an in-use token (CASSANDRA-1561)
 * Allow dynamic secondary index creation and destruction (CASSANDRA-1532)
 * log auto-guessed memtable thresholds (CASSANDRA-1595)
 * add ColumnDef support to cli (CASSANDRA-1583)
 * reduce index sample time by 75% (CASSANDRA-1572)
 * add cli support for column, strategy metadata (CASSANDRA-1578, 1612)
 * add cli support for schema modification (CASSANDRA-1584)
 * delete temp files on failed compactions (CASSANDRA-1596)
 * avoid blocking for dead nodes during removetoken (CASSANDRA-1605)
 * remove ConsistencyLevel.ZERO (CASSANDRA-1607)
 * expose in-progress compaction type in jmx (CASSANDRA-1586)
 * removed IClock & related classes from internals (CASSANDRA-1502)
 * fix removing tokens from SystemTable on decommission and removetoken
   (CASSANDRA-1609)
 * include CF metadata in cli 'show keyspaces' (CASSANDRA-1613)
 * switch from Properties to HashMap in PropertyFileSnitch to
   avoid synchronization bottleneck (CASSANDRA-1481)
 * PropertyFileSnitch configuration file renamed to 
   cassandra-topology.properties
 * add cli support for get_range_slices (CASSANDRA-1088, CASSANDRA-1619)
 * Make memtable flush thresholds per-CF instead of global 
   (CASSANDRA-1007, 1637)
 * add cli support for binary data without CfDef hints (CASSANDRA-1603)
 * fix building SSTable statistics post-stream (CASSANDRA-1620)
 * fix potential infinite loop in 2ary index queries (CASSANDRA-1623)
 * allow creating NTS keyspaces with no replicas configured (CASSANDRA-1626)
 * add jmx histogram of sstables accessed per read (CASSANDRA-1624)
 * remove system_rename_column_family and system_rename_keyspace from the
   client API until races can be fixed (CASSANDRA-1630, CASSANDRA-1585)
 * add cli sanity tests (CASSANDRA-1582)
 * update GC settings in cassandra.bat (CASSANDRA-1636)
 * cli support for index queries (CASSANDRA-1635)
 * cli support for updating schema memtable settings (CASSANDRA-1634)
 * cli --file option (CASSANDRA-1616)
 * reduce automatically chosen memtable sizes by 50% (CASSANDRA-1641)
 * move endpoint cache from snitch to strategy (CASSANDRA-1643)
 * fix commitlog recovery deleting the newly-created segment as well as
   the old ones (CASSANDRA-1644)
 * upgrade to Thrift 0.5 (CASSANDRA-1367)
 * renamed CL.DCQUORUM to LOCAL_QUORUM and DCQUORUMSYNC to EACH_QUORUM
 * cli truncate support (CASSANDRA-1653)
 * update GC settings in cassandra.bat (CASSANDRA-1636)
 * avoid logging when a node's ip/token is gossipped back to it (CASSANDRA-1666)


0.7-beta2
 * always use UTF-8 for hint keys (CASSANDRA-1439)
 * remove cassandra.yaml dependency from Hadoop and Pig (CASSADRA-1322)
 * expose CfDef metadata in describe_keyspaces (CASSANDRA-1363)
 * restore use of mmap_index_only option (CASSANDRA-1241)
 * dropping a keyspace with no column families generated an error 
   (CASSANDRA-1378)
 * rename RackAwareStrategy to OldNetworkTopologyStrategy, RackUnawareStrategy 
   to SimpleStrategy, DatacenterShardStrategy to NetworkTopologyStrategy,
   AbstractRackAwareSnitch to AbstractNetworkTopologySnitch (CASSANDRA-1392)
 * merge StorageProxy.mutate, mutateBlocking (CASSANDRA-1396)
 * faster UUIDType, LongType comparisons (CASSANDRA-1386, 1393)
 * fix setting read_repair_chance from CLI addColumnFamily (CASSANDRA-1399)
 * fix updates to indexed columns (CASSANDRA-1373)
 * fix race condition leaving to FileNotFoundException (CASSANDRA-1382)
 * fix sharded lock hash on index write path (CASSANDRA-1402)
 * add support for GT/E, LT/E in subordinate index clauses (CASSANDRA-1401)
 * cfId counter got out of sync when CFs were added (CASSANDRA-1403)
 * less chatty schema updates (CASSANDRA-1389)
 * rename column family mbeans. 'type' will now include either 
   'IndexColumnFamilies' or 'ColumnFamilies' depending on the CFS type.
   (CASSANDRA-1385)
 * disallow invalid keyspace and column family names. This includes name that
   matches a '^\w+' regex. (CASSANDRA-1377)
 * use JNA, if present, to take snapshots (CASSANDRA-1371)
 * truncate hints if starting 0.7 for the first time (CASSANDRA-1414)
 * fix FD leak in single-row slicepredicate queries (CASSANDRA-1416)
 * allow index expressions against columns that are not part of the 
   SlicePredicate (CASSANDRA-1410)
 * config-converter properly handles snitches and framed support 
   (CASSANDRA-1420)
 * remove keyspace argument from multiget_count (CASSANDRA-1422)
 * allow specifying cassandra.yaml location as (local or remote) URL
   (CASSANDRA-1126)
 * fix using DynamicEndpointSnitch with NetworkTopologyStrategy
   (CASSANDRA-1429)
 * Add CfDef.default_validation_class (CASSANDRA-891)
 * fix EstimatedHistogram.max (CASSANDRA-1413)
 * quorum read optimization (CASSANDRA-1622)
 * handle zero-length (or missing) rows during HH paging (CASSANDRA-1432)
 * include secondary indexes during schema migrations (CASSANDRA-1406)
 * fix commitlog header race during schema change (CASSANDRA-1435)
 * fix ColumnFamilyStoreMBeanIterator to use new type name (CASSANDRA-1433)
 * correct filename generated by xml->yaml converter (CASSANDRA-1419)
 * add CMSInitiatingOccupancyFraction=75 and UseCMSInitiatingOccupancyOnly
   to default JVM options
 * decrease jvm heap for cassandra-cli (CASSANDRA-1446)
 * ability to modify keyspaces and column family definitions on a live cluster
   (CASSANDRA-1285)
 * support for Hadoop Streaming [non-jvm map/reduce via stdin/out]
   (CASSANDRA-1368)
 * Move persistent sstable stats from the system table to an sstable component
   (CASSANDRA-1430)
 * remove failed bootstrap attempt from pending ranges when gossip times
   it out after 1h (CASSANDRA-1463)
 * eager-create tcp connections to other cluster members (CASSANDRA-1465)
 * enumerate stages and derive stage from message type instead of 
   transmitting separately (CASSANDRA-1465)
 * apply reversed flag during collation from different data sources
   (CASSANDRA-1450)
 * make failure to remove commitlog segment non-fatal (CASSANDRA-1348)
 * correct ordering of drain operations so CL.recover is no longer 
   necessary (CASSANDRA-1408)
 * removed keyspace from describe_splits method (CASSANDRA-1425)
 * rename check_schema_agreement to describe_schema_versions
   (CASSANDRA-1478)
 * fix QUORUM calculation for RF > 3 (CASSANDRA-1487)
 * remove tombstones during non-major compactions when bloom filter
   verifies that row does not exist in other sstables (CASSANDRA-1074)
 * nodes that coordinated a loadbalance in the past could not be seen by
   newly added nodes (CASSANDRA-1467)
 * exposed endpoint states (gossip details) via jmx (CASSANDRA-1467)
 * ensure that compacted sstables are not included when new readers are
   instantiated (CASSANDRA-1477)
 * by default, calculate heap size and memtable thresholds at runtime (CASSANDRA-1469)
 * fix races dealing with adding/dropping keyspaces and column families in
   rapid succession (CASSANDRA-1477)
 * clean up of Streaming system (CASSANDRA-1503, 1504, 1506)
 * add options to configure Thrift socket keepalive and buffer sizes (CASSANDRA-1426)
 * make contrib CassandraServiceDataCleaner recursive (CASSANDRA-1509)
 * min, max compaction threshold are configurable and persistent 
   per-ColumnFamily (CASSANDRA-1468)
 * fix replaying the last mutation in a commitlog unnecessarily 
   (CASSANDRA-1512)
 * invoke getDefaultUncaughtExceptionHandler from DTPE with the original
   exception rather than the ExecutionException wrapper (CASSANDRA-1226)
 * remove Clock from the Thrift (and Avro) API (CASSANDRA-1501)
 * Close intra-node sockets when connection is broken (CASSANDRA-1528)
 * RPM packaging spec file (CASSANDRA-786)
 * weighted request scheduler (CASSANDRA-1485)
 * treat expired columns as deleted (CASSANDRA-1539)
 * make IndexInterval configurable (CASSANDRA-1488)
 * add describe_snitch to Thrift API (CASSANDRA-1490)
 * MD5 authenticator compares plain text submitted password with MD5'd
   saved property, instead of vice versa (CASSANDRA-1447)
 * JMX MessagingService pending and completed counts (CASSANDRA-1533)
 * fix race condition processing repair responses (CASSANDRA-1511)
 * make repair blocking (CASSANDRA-1511)
 * create EndpointSnitchInfo and MBean to expose rack and DC (CASSANDRA-1491)
 * added option to contrib/word_count to output results back to Cassandra
   (CASSANDRA-1342)
 * rewrite Hadoop ColumnFamilyRecordWriter to pool connections, retry to
   multiple Cassandra nodes, and smooth impact on the Cassandra cluster
   by using smaller batch sizes (CASSANDRA-1434)
 * fix setting gc_grace_seconds via CLI (CASSANDRA-1549)
 * support TTL'd index values (CASSANDRA-1536)
 * make removetoken work like decommission (CASSANDRA-1216)
 * make cli comparator-aware and improve quote rules (CASSANDRA-1523,-1524)
 * make nodetool compact and cleanup blocking (CASSANDRA-1449)
 * add memtable, cache information to GCInspector logs (CASSANDRA-1558)
 * enable/disable HintedHandoff via JMX (CASSANDRA-1550)
 * Ignore stray files in the commit log directory (CASSANDRA-1547)
 * Disallow bootstrap to an in-use token (CASSANDRA-1561)


0.7-beta1
 * sstable versioning (CASSANDRA-389)
 * switched to slf4j logging (CASSANDRA-625)
 * add (optional) expiration time for column (CASSANDRA-699)
 * access levels for authentication/authorization (CASSANDRA-900)
 * add ReadRepairChance to CF definition (CASSANDRA-930)
 * fix heisenbug in system tests, especially common on OS X (CASSANDRA-944)
 * convert to byte[] keys internally and all public APIs (CASSANDRA-767)
 * ability to alter schema definitions on a live cluster (CASSANDRA-44)
 * renamed configuration file to cassandra.xml, and log4j.properties to
   log4j-server.properties, which must now be loaded from
   the classpath (which is how our scripts in bin/ have always done it)
   (CASSANDRA-971)
 * change get_count to require a SlicePredicate. create multi_get_count
   (CASSANDRA-744)
 * re-organized endpointsnitch implementations and added SimpleSnitch
   (CASSANDRA-994)
 * Added preload_row_cache option (CASSANDRA-946)
 * add CRC to commitlog header (CASSANDRA-999)
 * removed deprecated batch_insert and get_range_slice methods (CASSANDRA-1065)
 * add truncate thrift method (CASSANDRA-531)
 * http mini-interface using mx4j (CASSANDRA-1068)
 * optimize away copy of sliced row on memtable read path (CASSANDRA-1046)
 * replace constant-size 2GB mmaped segments and special casing for index 
   entries spanning segment boundaries, with SegmentedFile that computes 
   segments that always contain entire entries/rows (CASSANDRA-1117)
 * avoid reading large rows into memory during compaction (CASSANDRA-16)
 * added hadoop OutputFormat (CASSANDRA-1101)
 * efficient Streaming (no more anticompaction) (CASSANDRA-579)
 * split commitlog header into separate file and add size checksum to
   mutations (CASSANDRA-1179)
 * avoid allocating a new byte[] for each mutation on replay (CASSANDRA-1219)
 * revise HH schema to be per-endpoint (CASSANDRA-1142)
 * add joining/leaving status to nodetool ring (CASSANDRA-1115)
 * allow multiple repair sessions per node (CASSANDRA-1190)
 * optimize away MessagingService for local range queries (CASSANDRA-1261)
 * make framed transport the default so malformed requests can't OOM the 
   server (CASSANDRA-475)
 * significantly faster reads from row cache (CASSANDRA-1267)
 * take advantage of row cache during range queries (CASSANDRA-1302)
 * make GCGraceSeconds a per-ColumnFamily value (CASSANDRA-1276)
 * keep persistent row size and column count statistics (CASSANDRA-1155)
 * add IntegerType (CASSANDRA-1282)
 * page within a single row during hinted handoff (CASSANDRA-1327)
 * push DatacenterShardStrategy configuration into keyspace definition,
   eliminating datacenter.properties. (CASSANDRA-1066)
 * optimize forward slices starting with '' and single-index-block name 
   queries by skipping the column index (CASSANDRA-1338)
 * streaming refactor (CASSANDRA-1189)
 * faster comparison for UUID types (CASSANDRA-1043)
 * secondary index support (CASSANDRA-749 and subtasks)
 * make compaction buckets deterministic (CASSANDRA-1265)


0.6.6
 * Allow using DynamicEndpointSnitch with RackAwareStrategy (CASSANDRA-1429)
 * remove the remaining vestiges of the unfinished DatacenterShardStrategy 
   (replaced by NetworkTopologyStrategy in 0.7)
   

0.6.5
 * fix key ordering in range query results with RandomPartitioner
   and ConsistencyLevel > ONE (CASSANDRA-1145)
 * fix for range query starting with the wrong token range (CASSANDRA-1042)
 * page within a single row during hinted handoff (CASSANDRA-1327)
 * fix compilation on non-sun JDKs (CASSANDRA-1061)
 * remove String.trim() call on row keys in batch mutations (CASSANDRA-1235)
 * Log summary of dropped messages instead of spamming log (CASSANDRA-1284)
 * add dynamic endpoint snitch (CASSANDRA-981)
 * fix streaming for keyspaces with hyphens in their name (CASSANDRA-1377)
 * fix errors in hard-coded bloom filter optKPerBucket by computing it
   algorithmically (CASSANDRA-1220
 * remove message deserialization stage, and uncap read/write stages
   so slow reads/writes don't block gossip processing (CASSANDRA-1358)
 * add jmx port configuration to Debian package (CASSANDRA-1202)
 * use mlockall via JNA, if present, to prevent Linux from swapping
   out parts of the JVM (CASSANDRA-1214)


0.6.4
 * avoid queuing multiple hint deliveries for the same endpoint
   (CASSANDRA-1229)
 * better performance for and stricter checking of UTF8 column names
   (CASSANDRA-1232)
 * extend option to lower compaction priority to hinted handoff
   as well (CASSANDRA-1260)
 * log errors in gossip instead of re-throwing (CASSANDRA-1289)
 * avoid aborting commitlog replay prematurely if a flushed-but-
   not-removed commitlog segment is encountered (CASSANDRA-1297)
 * fix duplicate rows being read during mapreduce (CASSANDRA-1142)
 * failure detection wasn't closing command sockets (CASSANDRA-1221)
 * cassandra-cli.bat works on windows (CASSANDRA-1236)
 * pre-emptively drop requests that cannot be processed within RPCTimeout
   (CASSANDRA-685)
 * add ack to Binary write verb and update CassandraBulkLoader
   to wait for acks for each row (CASSANDRA-1093)
 * added describe_partitioner Thrift method (CASSANDRA-1047)
 * Hadoop jobs no longer require the Cassandra storage-conf.xml
   (CASSANDRA-1280, CASSANDRA-1047)
 * log thread pool stats when GC is excessive (CASSANDRA-1275)
 * remove gossip message size limit (CASSANDRA-1138)
 * parallelize local and remote reads during multiget, and respect snitch 
   when determining whether to do local read for CL.ONE (CASSANDRA-1317)
 * fix read repair to use requested consistency level on digest mismatch,
   rather than assuming QUORUM (CASSANDRA-1316)
 * process digest mismatch re-reads in parallel (CASSANDRA-1323)
 * switch hints CF comparator to BytesType (CASSANDRA-1274)


0.6.3
 * retry to make streaming connections up to 8 times. (CASSANDRA-1019)
 * reject describe_ring() calls on invalid keyspaces (CASSANDRA-1111)
 * fix cache size calculation for size of 100% (CASSANDRA-1129)
 * fix cache capacity only being recalculated once (CASSANDRA-1129)
 * remove hourly scan of all hints on the off chance that the gossiper
   missed a status change; instead, expose deliverHintsToEndpoint to JMX
   so it can be done manually, if necessary (CASSANDRA-1141)
 * don't reject reads at CL.ALL (CASSANDRA-1152)
 * reject deletions to supercolumns in CFs containing only standard
   columns (CASSANDRA-1139)
 * avoid preserving login information after client disconnects
   (CASSANDRA-1057)
 * prefer sun jdk to openjdk in debian init script (CASSANDRA-1174)
 * detect partioner config changes between restarts and fail fast 
   (CASSANDRA-1146)
 * use generation time to resolve node token reassignment disagreements
   (CASSANDRA-1118)
 * restructure the startup ordering of Gossiper and MessageService to avoid
   timing anomalies (CASSANDRA-1160)
 * detect incomplete commit log hearders (CASSANDRA-1119)
 * force anti-entropy service to stream files on the stream stage to avoid
   sending streams out of order (CASSANDRA-1169)
 * remove inactive stream managers after AES streams files (CASSANDRA-1169)
 * allow removing entire row through batch_mutate Deletion (CASSANDRA-1027)
 * add JMX metrics for row-level bloom filter false positives (CASSANDRA-1212)
 * added a redhat init script to contrib (CASSANDRA-1201)
 * use midpoint when bootstrapping a new machine into range with not
   much data yet instead of random token (CASSANDRA-1112)
 * kill server on OOM in executor stage as well as Thrift (CASSANDRA-1226)
 * remove opportunistic repairs, when two machines with overlapping replica
   responsibilities happen to finish major compactions of the same CF near
   the same time.  repairs are now fully manual (CASSANDRA-1190)
 * add ability to lower compaction priority (default is no change from 0.6.2)
   (CASSANDRA-1181)


0.6.2
 * fix contrib/word_count build. (CASSANDRA-992)
 * split CommitLogExecutorService into BatchCommitLogExecutorService and 
   PeriodicCommitLogExecutorService (CASSANDRA-1014)
 * add latency histograms to CFSMBean (CASSANDRA-1024)
 * make resolving timestamp ties deterministic by using value bytes
   as a tiebreaker (CASSANDRA-1039)
 * Add option to turn off Hinted Handoff (CASSANDRA-894)
 * fix windows startup (CASSANDRA-948)
 * make concurrent_reads, concurrent_writes configurable at runtime via JMX
   (CASSANDRA-1060)
 * disable GCInspector on non-Sun JVMs (CASSANDRA-1061)
 * fix tombstone handling in sstable rows with no other data (CASSANDRA-1063)
 * fix size of row in spanned index entries (CASSANDRA-1056)
 * install json2sstable, sstable2json, and sstablekeys to Debian package
 * StreamingService.StreamDestinations wouldn't empty itself after streaming
   finished (CASSANDRA-1076)
 * added Collections.shuffle(splits) before returning the splits in 
   ColumnFamilyInputFormat (CASSANDRA-1096)
 * do not recalculate cache capacity post-compaction if it's been manually 
   modified (CASSANDRA-1079)
 * better defaults for flush sorter + writer executor queue sizes
   (CASSANDRA-1100)
 * windows scripts for SSTableImport/Export (CASSANDRA-1051)
 * windows script for nodetool (CASSANDRA-1113)
 * expose PhiConvictThreshold (CASSANDRA-1053)
 * make repair of RF==1 a no-op (CASSANDRA-1090)
 * improve default JVM GC options (CASSANDRA-1014)
 * fix SlicePredicate serialization inside Hadoop jobs (CASSANDRA-1049)
 * close Thrift sockets in Hadoop ColumnFamilyRecordReader (CASSANDRA-1081)


0.6.1
 * fix NPE in sstable2json when no excluded keys are given (CASSANDRA-934)
 * keep the replica set constant throughout the read repair process
   (CASSANDRA-937)
 * allow querying getAllRanges with empty token list (CASSANDRA-933)
 * fix command line arguments inversion in clustertool (CASSANDRA-942)
 * fix race condition that could trigger a false-positive assertion
   during post-flush discard of old commitlog segments (CASSANDRA-936)
 * fix neighbor calculation for anti-entropy repair (CASSANDRA-924)
 * perform repair even for small entropy differences (CASSANDRA-924)
 * Use hostnames in CFInputFormat to allow Hadoop's naive string-based
   locality comparisons to work (CASSANDRA-955)
 * cache read-only BufferedRandomAccessFile length to avoid
   3 system calls per invocation (CASSANDRA-950)
 * nodes with IPv6 (and no IPv4) addresses could not join cluster
   (CASSANDRA-969)
 * Retrieve the correct number of undeleted columns, if any, from
   a supercolumn in a row that had been deleted previously (CASSANDRA-920)
 * fix index scans that cross the 2GB mmap boundaries for both mmap
   and standard i/o modes (CASSANDRA-866)
 * expose drain via nodetool (CASSANDRA-978)


0.6.0-RC1
 * JMX drain to flush memtables and run through commit log (CASSANDRA-880)
 * Bootstrapping can skip ranges under the right conditions (CASSANDRA-902)
 * fix merging row versions in range_slice for CL > ONE (CASSANDRA-884)
 * default write ConsistencyLeven chaned from ZERO to ONE
 * fix for index entries spanning mmap buffer boundaries (CASSANDRA-857)
 * use lexical comparison if time part of TimeUUIDs are the same 
   (CASSANDRA-907)
 * bound read, mutation, and response stages to fix possible OOM
   during log replay (CASSANDRA-885)
 * Use microseconds-since-epoch (UTC) in cli, instead of milliseconds
 * Treat batch_mutate Deletion with null supercolumn as "apply this predicate 
   to top level supercolumns" (CASSANDRA-834)
 * Streaming destination nodes do not update their JMX status (CASSANDRA-916)
 * Fix internal RPC timeout calculation (CASSANDRA-911)
 * Added Pig loadfunc to contrib/pig (CASSANDRA-910)


0.6.0-beta3
 * fix compaction bucketing bug (CASSANDRA-814)
 * update windows batch file (CASSANDRA-824)
 * deprecate KeysCachedFraction configuration directive in favor
   of KeysCached; move to unified-per-CF key cache (CASSANDRA-801)
 * add invalidateRowCache to ColumnFamilyStoreMBean (CASSANDRA-761)
 * send Handoff hints to natural locations to reduce load on
   remaining nodes in a failure scenario (CASSANDRA-822)
 * Add RowWarningThresholdInMB configuration option to warn before very 
   large rows get big enough to threaten node stability, and -x option to
   be able to remove them with sstable2json if the warning is unheeded
   until it's too late (CASSANDRA-843)
 * Add logging of GC activity (CASSANDRA-813)
 * fix ConcurrentModificationException in commitlog discard (CASSANDRA-853)
 * Fix hardcoded row count in Hadoop RecordReader (CASSANDRA-837)
 * Add a jmx status to the streaming service and change several DEBUG
   messages to INFO (CASSANDRA-845)
 * fix classpath in cassandra-cli.bat for Windows (CASSANDRA-858)
 * allow re-specifying host, port to cassandra-cli if invalid ones
   are first tried (CASSANDRA-867)
 * fix race condition handling rpc timeout in the coordinator
   (CASSANDRA-864)
 * Remove CalloutLocation and StagingFileDirectory from storage-conf files 
   since those settings are no longer used (CASSANDRA-878)
 * Parse a long from RowWarningThresholdInMB instead of an int (CASSANDRA-882)
 * Remove obsolete ControlPort code from DatabaseDescriptor (CASSANDRA-886)
 * move skipBytes side effect out of assert (CASSANDRA-899)
 * add "double getLoad" to StorageServiceMBean (CASSANDRA-898)
 * track row stats per CF at compaction time (CASSANDRA-870)
 * disallow CommitLogDirectory matching a DataFileDirectory (CASSANDRA-888)
 * default key cache size is 200k entries, changed from 10% (CASSANDRA-863)
 * add -Dcassandra-foreground=yes to cassandra.bat
 * exit if cluster name is changed unexpectedly (CASSANDRA-769)


0.6.0-beta1/beta2
 * add batch_mutate thrift command, deprecating batch_insert (CASSANDRA-336)
 * remove get_key_range Thrift API, deprecated in 0.5 (CASSANDRA-710)
 * add optional login() Thrift call for authentication (CASSANDRA-547)
 * support fat clients using gossiper and StorageProxy to perform
   replication in-process [jvm-only] (CASSANDRA-535)
 * support mmapped I/O for reads, on by default on 64bit JVMs 
   (CASSANDRA-408, CASSANDRA-669)
 * improve insert concurrency, particularly during Hinted Handoff
   (CASSANDRA-658)
 * faster network code (CASSANDRA-675)
 * stress.py moved to contrib (CASSANDRA-635)
 * row caching [must be explicitly enabled per-CF in config] (CASSANDRA-678)
 * present a useful measure of compaction progress in JMX (CASSANDRA-599)
 * add bin/sstablekeys (CASSNADRA-679)
 * add ConsistencyLevel.ANY (CASSANDRA-687)
 * make removetoken remove nodes from gossip entirely (CASSANDRA-644)
 * add ability to set cache sizes at runtime (CASSANDRA-708)
 * report latency and cache hit rate statistics with lifetime totals
   instead of average over the last minute (CASSANDRA-702)
 * support get_range_slice for RandomPartitioner (CASSANDRA-745)
 * per-keyspace replication factory and replication strategy (CASSANDRA-620)
 * track latency in microseconds (CASSANDRA-733)
 * add describe_ Thrift methods, deprecating get_string_property and 
   get_string_list_property
 * jmx interface for tracking operation mode and streams in general.
   (CASSANDRA-709)
 * keep memtables in sorted order to improve range query performance
   (CASSANDRA-799)
 * use while loop instead of recursion when trimming sstables compaction list 
   to avoid blowing stack in pathological cases (CASSANDRA-804)
 * basic Hadoop map/reduce support (CASSANDRA-342)


0.5.1
 * ensure all files for an sstable are streamed to the same directory.
   (CASSANDRA-716)
 * more accurate load estimate for bootstrapping (CASSANDRA-762)
 * tolerate dead or unavailable bootstrap target on write (CASSANDRA-731)
 * allow larger numbers of keys (> 140M) in a sstable bloom filter
   (CASSANDRA-790)
 * include jvm argument improvements from CASSANDRA-504 in debian package
 * change streaming chunk size to 32MB to accomodate Windows XP limitations
   (was 64MB) (CASSANDRA-795)
 * fix get_range_slice returning results in the wrong order (CASSANDRA-781)
 

0.5.0 final
 * avoid attempting to delete temporary bootstrap files twice (CASSANDRA-681)
 * fix bogus NaN in nodeprobe cfstats output (CASSANDRA-646)
 * provide a policy for dealing with single thread executors w/ a full queue
   (CASSANDRA-694)
 * optimize inner read in MessagingService, vastly improving multiple-node
   performance (CASSANDRA-675)
 * wait for table flush before streaming data back to a bootstrapping node.
   (CASSANDRA-696)
 * keep track of bootstrapping sources by table so that bootstrapping doesn't 
   give the indication of finishing early (CASSANDRA-673)


0.5.0 RC3
 * commit the correct version of the patch for CASSANDRA-663


0.5.0 RC2 (unreleased)
 * fix bugs in converting get_range_slice results to Thrift 
   (CASSANDRA-647, CASSANDRA-649)
 * expose java.util.concurrent.TimeoutException in StorageProxy methods
   (CASSANDRA-600)
 * TcpConnectionManager was holding on to disconnected connections, 
   giving the false indication they were being used. (CASSANDRA-651)
 * Remove duplicated write. (CASSANDRA-662)
 * Abort bootstrap if IP is already in the token ring (CASSANDRA-663)
 * increase default commitlog sync period, and wait for last sync to 
   finish before submitting another (CASSANDRA-668)


0.5.0 RC1
 * Fix potential NPE in get_range_slice (CASSANDRA-623)
 * add CRC32 to commitlog entries (CASSANDRA-605)
 * fix data streaming on windows (CASSANDRA-630)
 * GC compacted sstables after cleanup and compaction (CASSANDRA-621)
 * Speed up anti-entropy validation (CASSANDRA-629)
 * Fix anti-entropy assertion error (CASSANDRA-639)
 * Fix pending range conflicts when bootstapping or moving
   multiple nodes at once (CASSANDRA-603)
 * Handle obsolete gossip related to node movement in the case where
   one or more nodes is down when the movement occurs (CASSANDRA-572)
 * Include dead nodes in gossip to avoid a variety of problems
   and fix HH to removed nodes (CASSANDRA-634)
 * return an InvalidRequestException for mal-formed SlicePredicates
   (CASSANDRA-643)
 * fix bug determining closest neighbor for use in multiple datacenters
   (CASSANDRA-648)
 * Vast improvements in anticompaction speed (CASSANDRA-607)
 * Speed up log replay and writes by avoiding redundant serializations
   (CASSANDRA-652)


0.5.0 beta 2
 * Bootstrap improvements (several tickets)
 * add nodeprobe repair anti-entropy feature (CASSANDRA-193, CASSANDRA-520)
 * fix possibility of partition when many nodes restart at once
   in clusters with multiple seeds (CASSANDRA-150)
 * fix NPE in get_range_slice when no data is found (CASSANDRA-578)
 * fix potential NPE in hinted handoff (CASSANDRA-585)
 * fix cleanup of local "system" keyspace (CASSANDRA-576)
 * improve computation of cluster load balance (CASSANDRA-554)
 * added super column read/write, column count, and column/row delete to
   cassandra-cli (CASSANDRA-567, CASSANDRA-594)
 * fix returning live subcolumns of deleted supercolumns (CASSANDRA-583)
 * respect JAVA_HOME in bin/ scripts (several tickets)
 * add StorageService.initClient for fat clients on the JVM (CASSANDRA-535)
   (see contrib/client_only for an example of use)
 * make consistency_level functional in get_range_slice (CASSANDRA-568)
 * optimize key deserialization for RandomPartitioner (CASSANDRA-581)
 * avoid GCing tombstones except on major compaction (CASSANDRA-604)
 * increase failure conviction threshold, resulting in less nodes
   incorrectly (and temporarily) marked as down (CASSANDRA-610)
 * respect memtable thresholds during log replay (CASSANDRA-609)
 * support ConsistencyLevel.ALL on read (CASSANDRA-584)
 * add nodeprobe removetoken command (CASSANDRA-564)


0.5.0 beta
 * Allow multiple simultaneous flushes, improving flush throughput 
   on multicore systems (CASSANDRA-401)
 * Split up locks to improve write and read throughput on multicore systems
   (CASSANDRA-444, CASSANDRA-414)
 * More efficient use of memory during compaction (CASSANDRA-436)
 * autobootstrap option: when enabled, all non-seed nodes will attempt
   to bootstrap when started, until bootstrap successfully
   completes. -b option is removed.  (CASSANDRA-438)
 * Unless a token is manually specified in the configuration xml,
   a bootstraping node will use a token that gives it half the
   keys from the most-heavily-loaded node in the cluster,
   instead of generating a random token. 
   (CASSANDRA-385, CASSANDRA-517)
 * Miscellaneous bootstrap fixes (several tickets)
 * Ability to change a node's token even after it has data on it
   (CASSANDRA-541)
 * Ability to decommission a live node from the ring (CASSANDRA-435)
 * Semi-automatic loadbalancing via nodeprobe (CASSANDRA-192)
 * Add ability to set compaction thresholds at runtime via
   JMX / nodeprobe.  (CASSANDRA-465)
 * Add "comment" field to ColumnFamily definition. (CASSANDRA-481)
 * Additional JMX metrics (CASSANDRA-482)
 * JSON based export and import tools (several tickets)
 * Hinted Handoff fixes (several tickets)
 * Add key cache to improve read performance (CASSANDRA-423)
 * Simplified construction of custom ReplicationStrategy classes
   (CASSANDRA-497)
 * Graphical application (Swing) for ring integrity verification and 
   visualization was added to contrib (CASSANDRA-252)
 * Add DCQUORUM, DCQUORUMSYNC consistency levels and corresponding
   ReplicationStrategy / EndpointSnitch classes.  Experimental.
   (CASSANDRA-492)
 * Web client interface added to contrib (CASSANDRA-457)
 * More-efficient flush for Random, CollatedOPP partitioners 
   for normal writes (CASSANDRA-446) and bulk load (CASSANDRA-420)
 * Add MemtableFlushAfterMinutes, a global replacement for the old 
   per-CF FlushPeriodInMinutes setting (CASSANDRA-463)
 * optimizations to slice reading (CASSANDRA-350) and supercolumn
   queries (CASSANDRA-510)
 * force binding to given listenaddress for nodes with multiple
   interfaces (CASSANDRA-546)
 * stress.py benchmarking tool improvements (several tickets)
 * optimized replica placement code (CASSANDRA-525)
 * faster log replay on restart (CASSANDRA-539, CASSANDRA-540)
 * optimized local-node writes (CASSANDRA-558)
 * added get_range_slice, deprecating get_key_range (CASSANDRA-344)
 * expose TimedOutException to thrift (CASSANDRA-563)
 

0.4.2
 * Add validation disallowing null keys (CASSANDRA-486)
 * Fix race conditions in TCPConnectionManager (CASSANDRA-487)
 * Fix using non-utf8-aware comparison as a sanity check.
   (CASSANDRA-493)
 * Improve default garbage collector options (CASSANDRA-504)
 * Add "nodeprobe flush" (CASSANDRA-505)
 * remove NotFoundException from get_slice throws list (CASSANDRA-518)
 * fix get (not get_slice) of entire supercolumn (CASSANDRA-508)
 * fix null token during bootstrap (CASSANDRA-501)


0.4.1
 * Fix FlushPeriod columnfamily configuration regression
   (CASSANDRA-455)
 * Fix long column name support (CASSANDRA-460)
 * Fix for serializing a row that only contains tombstones
   (CASSANDRA-458)
 * Fix for discarding unneeded commitlog segments (CASSANDRA-459)
 * Add SnapshotBeforeCompaction configuration option (CASSANDRA-426)
 * Fix compaction abort under insufficient disk space (CASSANDRA-473)
 * Fix reading subcolumn slice from tombstoned CF (CASSANDRA-484)
 * Fix race condition in RVH causing occasional NPE (CASSANDRA-478)


0.4.0
 * fix get_key_range problems when a node is down (CASSANDRA-440)
   and add UnavailableException to more Thrift methods
 * Add example EndPointSnitch contrib code (several tickets)


0.4.0 RC2
 * fix SSTable generation clash during compaction (CASSANDRA-418)
 * reject method calls with null parameters (CASSANDRA-308)
 * properly order ranges in nodeprobe output (CASSANDRA-421)
 * fix logging of certain errors on executor threads (CASSANDRA-425)


0.4.0 RC1
 * Bootstrap feature is live; use -b on startup (several tickets)
 * Added multiget api (CASSANDRA-70)
 * fix Deadlock with SelectorManager.doProcess and TcpConnection.write
   (CASSANDRA-392)
 * remove key cache b/c of concurrency bugs in third-party
   CLHM library (CASSANDRA-405)
 * update non-major compaction logic to use two threshold values
   (CASSANDRA-407)
 * add periodic / batch commitlog sync modes (several tickets)
 * inline BatchMutation into batch_insert params (CASSANDRA-403)
 * allow setting the logging level at runtime via mbean (CASSANDRA-402)
 * change default comparator to BytesType (CASSANDRA-400)
 * add forwards-compatible ConsistencyLevel parameter to get_key_range
   (CASSANDRA-322)
 * r/m special case of blocking for local destination when writing with 
   ConsistencyLevel.ZERO (CASSANDRA-399)
 * Fixes to make BinaryMemtable [bulk load interface] useful (CASSANDRA-337);
   see contrib/bmt_example for an example of using it.
 * More JMX properties added (several tickets)
 * Thrift changes (several tickets)
    - Merged _super get methods with the normal ones; return values
      are now of ColumnOrSuperColumn.
    - Similarly, merged batch_insert_super into batch_insert.



0.4.0 beta
 * On-disk data format has changed to allow billions of keys/rows per
   node instead of only millions
 * Multi-keyspace support
 * Scan all sstables for all queries to avoid situations where
   different types of operation on the same ColumnFamily could
   disagree on what data was present
 * Snapshot support via JMX
 * Thrift API has changed a _lot_:
    - removed time-sorted CFs; instead, user-defined comparators
      may be defined on the column names, which are now byte arrays.
      Default comparators are provided for UTF8, Bytes, Ascii, Long (i64),
      and UUID types.
    - removed colon-delimited strings in thrift api in favor of explicit
      structs such as ColumnPath, ColumnParent, etc.  Also normalized
      thrift struct and argument naming.
    - Added columnFamily argument to get_key_range.
    - Change signature of get_slice to accept starting and ending
      columns as well as an offset.  (This allows use of indexes.)
      Added "ascending" flag to allow reasonably-efficient reverse
      scans as well.  Removed get_slice_by_range as redundant.
    - get_key_range operates on one CF at a time
    - changed `block` boolean on insert methods to ConsistencyLevel enum,
      with options of NONE, ONE, QUORUM, and ALL.
    - added similar consistency_level parameter to read methods
    - column-name-set slice with no names given now returns zero columns
      instead of all of them.  ("all" can run your server out of memory.
      use a range-based slice with a high max column count instead.)
 * Removed the web interface. Node information can now be obtained by 
   using the newly introduced nodeprobe utility.
 * More JMX stats
 * Remove magic values from internals (e.g. special key to indicate
   when to flush memtables)
 * Rename configuration "table" to "keyspace"
 * Moved to crash-only design; no more shutdown (just kill the process)
 * Lots of bug fixes

Full list of issues resolved in 0.4 is at https://issues.apache.org/jira/secure/IssueNavigator.jspa?reset=true&&pid=12310865&fixfor=12313862&resolution=1&sorter/field=issuekey&sorter/order=DESC


0.3.0 RC3
 * Fix potential deadlock under load in TCPConnection.
   (CASSANDRA-220)


0.3.0 RC2
 * Fix possible data loss when server is stopped after replaying
   log but before new inserts force memtable flush.
   (CASSANDRA-204)
 * Added BUGS file


0.3.0 RC1
 * Range queries on keys, including user-defined key collation
 * Remove support
 * Workarounds for a weird bug in JDK select/register that seems
   particularly common on VM environments. Cassandra should deploy
   fine on EC2 now
 * Much improved infrastructure: the beginnings of a decent test suite
   ("ant test" for unit tests; "nosetests" for system tests), code
   coverage reporting, etc.
 * Expanded node status reporting via JMX
 * Improved error reporting/logging on both server and client
 * Reduced memory footprint in default configuration
 * Combined blocking and non-blocking versions of insert APIs
 * Added FlushPeriodInMinutes configuration parameter to force
   flushing of infrequently-updated ColumnFamilies<|MERGE_RESOLUTION|>--- conflicted
+++ resolved
@@ -1,4 +1,3 @@
-<<<<<<< HEAD
 2.1.1
  * (cqlsh): Show progress of COPY operations (CASSANDRA-7789)
  * Add syntax to remove multiple elements from a map (CASSANDRA-6599)
@@ -27,6 +26,7 @@
  * Configurable client timeout for cqlsh (CASSANDRA-7516)
  * Include snippet of CQL query near syntax error in messages (CASSANDRA-7111)
 Merged from 2.0:
+ * Better error message when condition is set on PK column (CASSANDRA-7804)
  * Don't send schema change responses and events for no-op DDL
    statements (CASSANDRA-7600)
  * (Hadoop) fix cluster initialisation for a split fetching (CASSANDRA-7774)
@@ -58,10 +58,6 @@
    values (CASSANDRA-7792)
  * Fix ordering of static cells (CASSANDRA-7763)
 Merged from 2.0:
-=======
-2.0.11:
- * Better error message when condition is set on PK column (CASSANDRA-7804)
->>>>>>> e48e6f33
  * Forbid re-adding dropped counter columns (CASSANDRA-7831)
  * Fix CFMetaData#isThriftCompatible() for PK-only tables (CASSANDRA-7832)
  * Always reject inequality on the partition key without token()
