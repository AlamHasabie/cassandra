--- conflicted
+++ resolved
@@ -1,4 +1,3 @@
-<<<<<<< HEAD
 3.10
  * Upgrade metrics-reporter dependencies (CASSANDRA-12089)
  * Tune compaction thread count via nodetool (CASSANDRA-12248)
@@ -70,10 +69,7 @@
  * Remove compaction Severity from DynamicEndpointSnitch (CASSANDRA-11738)
  * Restore resumable hints delivery (CASSANDRA-11960)
 Merged from 3.0:
-=======
-3.0.10
  * Fix failure in LogTransactionTest (CASSANDRA-12632)
->>>>>>> 5cebd1fb
  * Fix potentially incomplete non-frozen UDT values when querying with the
    full primary key specified (CASSANDRA-12605)
  * Make sure repaired tombstones are dropped when only_purge_repaired_tombstones is enabled (CASSANDRA-12703)
