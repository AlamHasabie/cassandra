/*
 * Licensed to the Apache Software Foundation (ASF) under one
 * or more contributor license agreements.  See the NOTICE file
 * distributed with this work for additional information
 * regarding copyright ownership.  The ASF licenses this file
 * to you under the Apache License, Version 2.0 (the
 * "License"); you may not use this file except in compliance
 * with the License.  You may obtain a copy of the License at
 *
 *     http://www.apache.org/licenses/LICENSE-2.0
 *
 * Unless required by applicable law or agreed to in writing, software
 * distributed under the License is distributed on an "AS IS" BASIS,
 * WITHOUT WARRANTIES OR CONDITIONS OF ANY KIND, either express or implied.
 * See the License for the specific language governing permissions and
 * limitations under the License.
 */
package org.apache.cassandra.service;

import java.util.List;
import java.util.Map;
import java.util.Set;

import org.apache.cassandra.config.DatabaseDescriptor;

public interface StorageProxyMBean
{
    public long getTotalHints();
    public boolean getHintedHandoffEnabled();
    public void setHintedHandoffEnabled(boolean b);
    public void enableHintsForDC(String dc);
    public void disableHintsForDC(String dc);
    public Set<String> getHintedHandoffDisabledDCs();
    public int getMaxHintWindow();
    public void setMaxHintWindow(int ms);
    public int getMaxHintsInProgress();
    public void setMaxHintsInProgress(int qs);
    public int getHintsInProgress();

    public Long getRpcTimeout();
    public void setRpcTimeout(Long timeoutInMillis);
    public Long getReadRpcTimeout();
    public void setReadRpcTimeout(Long timeoutInMillis);
    public Long getWriteRpcTimeout();
    public void setWriteRpcTimeout(Long timeoutInMillis);
    public Long getCounterWriteRpcTimeout();
    public void setCounterWriteRpcTimeout(Long timeoutInMillis);
    public Long getCasContentionTimeout();
    public void setCasContentionTimeout(Long timeoutInMillis);
    public Long getRangeRpcTimeout();
    public void setRangeRpcTimeout(Long timeoutInMillis);
    public Long getTruncateRpcTimeout();
    public void setTruncateRpcTimeout(Long timeoutInMillis);

    public void setNativeTransportMaxConcurrentConnections(Long nativeTransportMaxConcurrentConnections);
    public Long getNativeTransportMaxConcurrentConnections();

    public void reloadTriggerClasses();

    public long getReadRepairAttempted();
    public long getReadRepairRepairedBlocking();
    public long getReadRepairRepairedBackground();

    public int getOtcBacklogExpirationInterval();
    public void setOtcBacklogExpirationInterval(int intervalInMillis);

    /** Returns each live node's schema version */
    public Map<String, List<String>> getSchemaVersions();

<<<<<<< HEAD
    public int getNumberOfTables();
=======
    void enableSnapshotOnDuplicateRowDetection();
    void disableSnapshotOnDuplicateRowDetection();
    boolean getSnapshotOnDuplicateRowDetectionEnabled();

    boolean getCheckForDuplicateRowsDuringReads();
    void enableCheckForDuplicateRowsDuringReads();
    void disableCheckForDuplicateRowsDuringReads();
    boolean getCheckForDuplicateRowsDuringCompaction();
    void enableCheckForDuplicateRowsDuringCompaction();
    void disableCheckForDuplicateRowsDuringCompaction();
>>>>>>> 4d42c189
}<|MERGE_RESOLUTION|>--- conflicted
+++ resolved
@@ -67,9 +67,8 @@
     /** Returns each live node's schema version */
     public Map<String, List<String>> getSchemaVersions();
 
-<<<<<<< HEAD
     public int getNumberOfTables();
-=======
+
     void enableSnapshotOnDuplicateRowDetection();
     void disableSnapshotOnDuplicateRowDetection();
     boolean getSnapshotOnDuplicateRowDetectionEnabled();
@@ -80,5 +79,4 @@
     boolean getCheckForDuplicateRowsDuringCompaction();
     void enableCheckForDuplicateRowsDuringCompaction();
     void disableCheckForDuplicateRowsDuringCompaction();
->>>>>>> 4d42c189
 }