--- conflicted
+++ resolved
@@ -797,10 +797,6 @@
             logger.trace("Message-to-self {} going over MessagingService", message);
 
         // message sinks are a testing hook
-<<<<<<< HEAD
-=======
-        logger.trace("There's {} messageSink", messageSinks.size());
->>>>>>> a7fa7ffd
         for (IMessageSink ms : messageSinks)
             if (!ms.allowOutgoingMessage(message, id, to))
                 return;
