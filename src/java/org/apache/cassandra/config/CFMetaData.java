--- conflicted
+++ resolved
@@ -26,11 +26,8 @@
 
 import com.google.common.annotations.VisibleForTesting;
 import com.google.common.base.Objects;
-<<<<<<< HEAD
 import com.google.common.collect.AbstractIterator;
-=======
 import com.google.common.collect.Iterables;
->>>>>>> b09d8769
 import com.google.common.collect.MapDifference;
 import com.google.common.collect.Maps;
 import org.apache.cassandra.db.composites.*;
@@ -480,14 +477,9 @@
 
     private volatile Map<ByteBuffer, ColumnDefinition> columnMetadata = new HashMap<>();
     private volatile List<ColumnDefinition> partitionKeyColumns;  // Always of size keyValidator.componentsCount, null padded if necessary
-<<<<<<< HEAD
     private volatile List<ColumnDefinition> clusteringColumns;    // Of size comparator.componentsCount or comparator.componentsCount -1, null padded if necessary
     private volatile SortedSet<ColumnDefinition> regularColumns;  // We use a sorted set so iteration is of predictable order (for SELECT for instance)
-=======
-    private volatile List<ColumnDefinition> clusteringKeyColumns; // Of size comparator.componentsCount or comparator.componentsCount -1, null padded if necessary
-    private volatile Set<ColumnDefinition> regularColumns;
-    private volatile Set<ColumnDefinition> staticColumns;
->>>>>>> b09d8769
+    private volatile SortedSet<ColumnDefinition> staticColumns;   // Same as above
     private volatile ColumnDefinition compactValueColumn;
 
     public volatile Class<? extends AbstractCompactionStrategy> compactionStrategyClass = DEFAULT_COMPACTION_STRATEGY_CLASS;
@@ -814,6 +806,7 @@
             private final Iterator<ColumnDefinition> partitionKeyIter = partitionKeyColumns.iterator();
             private final Iterator<ColumnDefinition> clusteringIter = clusteringColumns.iterator();
             private boolean valueDone;
+            private final Iterator<ColumnDefinition> staticIter = staticColumns.iterator();
             private final Iterator<ColumnDefinition> regularIter = regularColumns.iterator();
 
             protected ColumnDefinition computeNext()
@@ -823,6 +816,9 @@
 
                 if (clusteringIter.hasNext())
                     return clusteringIter.next();
+
+                if (staticIter.hasNext())
+                    return staticIter.next();
 
                 if (compactValueColumn != null && !valueDone)
                 {
@@ -1527,15 +1523,9 @@
         // Mixing counter with non counter columns is not supported (#2614)
         if (defaultValidator instanceof CounterColumnType)
         {
-<<<<<<< HEAD
-            for (ColumnDefinition def : regularColumns)
+            for (ColumnDefinition def : regularAndStaticColumns())
                 if (!(def.type instanceof CounterColumnType))
                     throw new ConfigurationException("Cannot add a non counter column (" + def.name + ") in a counter column family");
-=======
-            for (ColumnDefinition def : regularAndStaticColumns())
-                if (!(def.getValidator() instanceof CounterColumnType))
-                    throw new ConfigurationException("Cannot add a non counter column (" + getColumnDefinitionComparator(def).getString(def.name) + ") in a counter column family");
->>>>>>> b09d8769
         }
         else
         {
@@ -2052,11 +2042,7 @@
         if (getColumnDefinition(to) != null)
             throw new InvalidRequestException(String.format("Cannot rename column %s to %s in keyspace %s; another column of that name already exist", from, to, cfName));
 
-<<<<<<< HEAD
-        if (def.kind == ColumnDefinition.Kind.REGULAR)
-=======
-        if (def.type == ColumnDefinition.Type.REGULAR || def.type == ColumnDefinition.Type.STATIC)
->>>>>>> b09d8769
+        if (def.kind == ColumnDefinition.Kind.REGULAR || def.kind == ColumnDefinition.Kind.STATIC)
         {
             throw new InvalidRequestException(String.format("Cannot rename non PRIMARY KEY part %s", from));
         }
@@ -2075,19 +2061,10 @@
     public CFMetaData rebuild()
     {
         List<ColumnDefinition> pkCols = nullInitializedList(keyValidator.componentsCount());
-<<<<<<< HEAD
         List<ColumnDefinition> ckCols = nullInitializedList(comparator.clusteringPrefixSize());
         // We keep things sorted to get consistent/predicatable order in select queries
         SortedSet<ColumnDefinition> regCols = new TreeSet<>(regularColumnComparator);
-=======
-        boolean isDense = isDense(comparator, column_metadata.values());
-        int nbCkCols = isDense
-                     ? comparator.componentsCount()
-                     : comparator.componentsCount() - (hasCollection() ? 2 : 1);
-        List<ColumnDefinition> ckCols = nullInitializedList(nbCkCols);
-        Set<ColumnDefinition> regCols = new HashSet<ColumnDefinition>();
-        Set<ColumnDefinition> statCols = new HashSet<ColumnDefinition>();
->>>>>>> b09d8769
+        SortedSet<ColumnDefinition> statCols = new TreeSet<>(regularColumnComparator);
         ColumnDefinition compactCol = null;
 
         for (ColumnDefinition def : allColumns())
@@ -2119,13 +2096,9 @@
         partitionKeyColumns = addDefaultKeyAliases(pkCols);
         clusteringColumns = addDefaultColumnAliases(ckCols);
         regularColumns = regCols;
-<<<<<<< HEAD
+        staticColumns = statCols;
         compactValueColumn = addDefaultValueAlias(compactCol, comparator.isDense());
         return this;
-=======
-        staticColumns = statCols;
-        compactValueColumn = addDefaultValueAlias(compactCol, isDense);
->>>>>>> b09d8769
     }
 
     private List<ColumnDefinition> addDefaultKeyAliases(List<ColumnDefinition> pkCols)
@@ -2289,30 +2262,17 @@
         return true;
     }
 
-<<<<<<< HEAD
     public boolean isCounter()
     {
         return defaultValidator.isCounter();
     }
 
+    public boolean hasStaticColumns()
+    {
+        return !staticColumns.isEmpty();
+    }
+
     public void validateColumns(Iterable<Cell> columns)
-=======
-    public boolean hasStaticColumns()
-    {
-        return !staticColumns.isEmpty();
-    }
-
-    public ColumnNameBuilder getStaticColumnNameBuilder()
-    {
-        assert comparator instanceof CompositeType && clusteringKeyColumns().size() > 0;
-        CompositeType.Builder builder = CompositeType.Builder.staticBuilder((CompositeType)comparator);
-        for (int i = 0; i < clusteringKeyColumns().size(); i++)
-            builder.add(ByteBufferUtil.EMPTY_BYTE_BUFFER);
-        return builder;
-    }
-
-    public void validateColumns(Iterable<Column> columns)
->>>>>>> b09d8769
     {
         for (Cell cell : columns)
             cell.validateFields(this);
