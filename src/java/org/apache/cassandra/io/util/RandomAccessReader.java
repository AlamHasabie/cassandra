--- conflicted
+++ resolved
@@ -71,11 +71,7 @@
 
     public static RandomAccessReader open(ChannelProxy channel, long overrideSize, PoolingSegmentedFile owner)
     {
-<<<<<<< HEAD
-        return open(channel, DEFAULT_BUFFER_SIZE, overrideSize, owner);
-=======
-        return open(file, BUFFER_SIZE, overrideSize, owner);
->>>>>>> 9b977660
+        return open(channel, BUFFER_SIZE, overrideSize, owner);
     }
 
     public static RandomAccessReader open(File file)
@@ -88,16 +84,12 @@
 
     public static RandomAccessReader open(ChannelProxy channel)
     {
-<<<<<<< HEAD
         return open(channel, -1L);
     }
 
     public static RandomAccessReader open(ChannelProxy channel, long overrideSize)
     {
-        return open(channel, DEFAULT_BUFFER_SIZE, overrideSize, null);
-=======
-        return open(file, BUFFER_SIZE, overrideSize, null);
->>>>>>> 9b977660
+        return open(channel, BUFFER_SIZE, overrideSize, null);
     }
 
     @VisibleForTesting
@@ -114,19 +106,15 @@
     @VisibleForTesting
     static RandomAccessReader open(SequentialWriter writer)
     {
-<<<<<<< HEAD
         try (ChannelProxy channel = new ChannelProxy(writer.getPath()))
         {
-            return open(channel, DEFAULT_BUFFER_SIZE, null);
+            return open(channel, BUFFER_SIZE, null);
         }
     }
 
     public ChannelProxy getChannel()
     {
         return channel;
-=======
-        return open(new File(writer.getPath()), BUFFER_SIZE, null);
->>>>>>> 9b977660
     }
 
     /**
