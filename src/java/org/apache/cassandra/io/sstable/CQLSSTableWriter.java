/*
 * Licensed to the Apache Software Foundation (ASF) under one
 * or more contributor license agreements.  See the NOTICE file
 * distributed with this work for additional information
 * regarding copyright ownership.  The ASF licenses this file
 * to you under the Apache License, Version 2.0 (the
 * "License"); you may not use this file except in compliance
 * with the License.  You may obtain a copy of the License at
 *
 *     http://www.apache.org/licenses/LICENSE-2.0
 *
 * Unless required by applicable law or agreed to in writing, software
 * distributed under the License is distributed on an "AS IS" BASIS,
 * WITHOUT WARRANTIES OR CONDITIONS OF ANY KIND, either express or implied.
 * See the License for the specific language governing permissions and
 * limitations under the License.
 */
package org.apache.cassandra.io.sstable;

import java.io.Closeable;
import java.io.File;
import java.io.IOException;
import java.nio.ByteBuffer;
import java.util.Arrays;
import java.util.ArrayList;
import java.util.Collections;
import java.util.List;
import java.util.Map;

import com.google.common.collect.ImmutableMap;
import com.google.common.collect.Iterables;

import org.apache.cassandra.cql3.statements.*;
import org.apache.cassandra.cql3.*;
import org.apache.cassandra.config.*;
import org.apache.cassandra.db.*;
import org.apache.cassandra.db.commitlog.CommitLog;
import org.apache.cassandra.db.composites.Composite;
import org.apache.cassandra.db.marshal.AbstractType;
import org.apache.cassandra.dht.IPartitioner;
import org.apache.cassandra.dht.Murmur3Partitioner;
import org.apache.cassandra.exceptions.ConfigurationException;
import org.apache.cassandra.exceptions.InvalidRequestException;
import org.apache.cassandra.exceptions.RequestValidationException;
import org.apache.cassandra.locator.AbstractReplicationStrategy;
import org.apache.cassandra.service.ClientState;
import org.apache.cassandra.utils.Pair;

/**
 * Utility to write SSTables.
 * <p>
 * Typical usage looks like:
 * <pre>
 *   String schema = "CREATE TABLE myKs.myTable ("
 *                 + "  k int PRIMARY KEY,"
 *                 + "  v1 text,"
 *                 + "  v2 int"
 *                 + ")";
 *   String insert = "INSERT INTO myKs.myTable (k, v1, v2) VALUES (?, ?, ?)";
 *
 *   // Creates a new writer. You need to provide at least the directory where to write the created sstable,
 *   // the schema for the sstable to write and a (prepared) insert statement to use. If you do not use the
 *   // default partitioner (Murmur3Partitioner), you will also need to provide the partitioner in use, see
 *   // CQLSSTableWriter.Builder for more details on the available options.
 *   CQLSSTableWriter writer = CQLSSTableWriter.builder()
 *                                             .inDirectory("path/to/directory")
 *                                             .forTable(schema)
 *                                             .using(insert).build();
 *
 *   // Adds a nember of rows to the resulting sstable
 *   writer.addRow(0, "test1", 24);
 *   writer.addRow(1, "test2", null);
 *   writer.addRow(2, "test3", 42);
 *
 *   // Close the writer, finalizing the sstable
 *   writer.close();
 * </pre>
 */
public class CQLSSTableWriter implements Closeable
{
    static
    {
<<<<<<< HEAD
        // The Keyspace need to be initialized before we can call Keyspace.open
        Keyspace.setInitialized();
=======
        Config.setClientMode(true);
>>>>>>> fb67c41a
    }

    private final AbstractSSTableSimpleWriter writer;
    private final UpdateStatement insert;
    private final List<ColumnSpecification> boundNames;

    private CQLSSTableWriter(AbstractSSTableSimpleWriter writer, UpdateStatement insert, List<ColumnSpecification> boundNames)
    {
        this.writer = writer;
        this.insert = insert;
        this.boundNames = boundNames;
    }

    /**
     * Returns a new builder for a CQLSSTableWriter.
     *
     * @return the new builder.
     */
    public static Builder builder()
    {
        return new Builder();
    }

    /**
     * Adds a new row to the writer.
     * <p>
     * This is a shortcut for {@code addRow(Arrays.asList(values))}.
     *
     * @param values the row values (corresponding to the bind variables of the
     * insertion statement used when creating by this writer).
     * @return this writer.
     */
    public CQLSSTableWriter addRow(Object... values)
    throws InvalidRequestException, IOException
    {
        return addRow(Arrays.asList(values));
    }

    /**
     * Adds a new row to the writer.
     * <p>
     * Each provided value type should correspond to the types of the CQL column
     * the value is for. The correspondance between java type and CQL type is the
     * same one than the one documented at
     * www.datastax.com/drivers/java/2.0/apidocs/com/datastax/driver/core/DataType.Name.html#asJavaClass().
     * <p>
     * If you prefer providing the values directly as binary, use
     * {@link #rawAddRow} instead.
     *
     * @param values the row values (corresponding to the bind variables of the
     * insertion statement used when creating by this writer).
     * @return this writer.
     */
    public CQLSSTableWriter addRow(List<Object> values)
    throws InvalidRequestException, IOException
    {
        int size = Math.min(values.size(), boundNames.size());
        List<ByteBuffer> rawValues = new ArrayList<>(size);
        for (int i = 0; i < size; i++)
            rawValues.add(values.get(i) == null ? null : ((AbstractType)boundNames.get(i).type).decompose(values.get(i)));
        return rawAddRow(rawValues);
    }

    /**
     * Adds a new row to the writer.
     * <p>
     * This is equivalent to the other addRow methods, but takes a map whose
     * keys are the names of the columns to add instead of taking a list of the
     * values in the order of the insert statement used during construction of
     * this write.
     * <p>
     * Please note that the column names in the map keys must be in lowercase unless
     * the declared column name is a
     * <a href="http://cassandra.apache.org/doc/cql3/CQL.html#identifiers">case-sensitive quoted identifier</a>
     * (in which case the map key must use the exact case of the column).
     *
     * @param values a map of colum name to column values representing the new
     * row to add. Note that if a column is not part of the map, it's value will
     * be {@code null}. If the map contains keys that does not correspond to one
     * of the column of the insert statement used when creating this writer, the
     * the corresponding value is ignored.
     * @return this writer.
     */
    public CQLSSTableWriter addRow(Map<String, Object> values)
    throws InvalidRequestException, IOException
    {
        int size = boundNames.size();
        List<ByteBuffer> rawValues = new ArrayList<>(size);
        for (int i = 0; i < size; i++) {
            ColumnSpecification spec = boundNames.get(i);
            Object value = values.get(spec.name.toString());
            rawValues.add(value == null ? null : ((AbstractType)spec.type).decompose(value));
        }
        return rawAddRow(rawValues);
    }

    /**
     * Adds a new row to the writer given already serialized values.
     *
     * @param values the row values (corresponding to the bind variables of the
     * insertion statement used when creating by this writer) as binary.
     * @return this writer.
     */
    public CQLSSTableWriter rawAddRow(ByteBuffer... values)
    throws InvalidRequestException, IOException
    {
        return rawAddRow(Arrays.asList(values));
    }

    /**
     * Adds a new row to the writer given already serialized values.
     * <p>
     * This is a shortcut for {@code rawAddRow(Arrays.asList(values))}.
     *
     * @param values the row values (corresponding to the bind variables of the
     * insertion statement used when creating by this writer) as binary.
     * @return this writer.
     */
    public CQLSSTableWriter rawAddRow(List<ByteBuffer> values)
    throws InvalidRequestException, IOException
    {
        if (values.size() != boundNames.size())
            throw new InvalidRequestException(String.format("Invalid number of arguments, expecting %d values but got %d", boundNames.size(), values.size()));

        QueryOptions options = QueryOptions.forInternalCalls(null, values);
        List<ByteBuffer> keys = insert.buildPartitionKeyNames(options);
        Composite clusteringPrefix = insert.createClusteringPrefix(options);

        long now = System.currentTimeMillis() * 1000;
        UpdateParameters params = new UpdateParameters(insert.cfm,
                                                       options,
                                                       insert.getTimestamp(now, options),
                                                       insert.getTimeToLive(options),
                                                       Collections.<ByteBuffer, CQL3Row>emptyMap());

        try
        {
            for (ByteBuffer key : keys)
            {
                if (writer.currentKey() == null || !key.equals(writer.currentKey().getKey()))
                    writer.newRow(key);
                insert.addUpdateForKey(writer.currentColumnFamily(), key, clusteringPrefix, params, false);
            }
            return this;
        }
        catch (BufferedWriter.SyncException e)
        {
            // If we use a BufferedWriter and had a problem writing to disk, the IOException has been
            // wrapped in a SyncException (see BufferedWriter below). We want to extract that IOE.
            throw (IOException)e.getCause();
        }
    }

    /**
     * Adds a new row to the writer given already serialized values.
     * <p>
     * This is equivalent to the other rawAddRow methods, but takes a map whose
     * keys are the names of the columns to add instead of taking a list of the
     * values in the order of the insert statement used during construction of
     * this write.
     *
     * @param values a map of colum name to column values representing the new
     * row to add. Note that if a column is not part of the map, it's value will
     * be {@code null}. If the map contains keys that does not correspond to one
     * of the column of the insert statement used when creating this writer, the
     * the corresponding value is ignored.
     * @return this writer.
     */
    public CQLSSTableWriter rawAddRow(Map<String, ByteBuffer> values)
    throws InvalidRequestException, IOException
    {
        int size = Math.min(values.size(), boundNames.size());
        List<ByteBuffer> rawValues = new ArrayList<>(size);
        for (int i = 0; i < size; i++) {
            ColumnSpecification spec = boundNames.get(i);
            rawValues.add(values.get(spec.name.toString()));
        }
        return rawAddRow(rawValues);
    }

    /**
     * Close this writer.
     * <p>
     * This method should be called, otherwise the produced sstables are not
     * guaranteed to be complete (and won't be in practice).
     */
    public void close() throws IOException
    {
        writer.close();
        try
        {
            CommitLog.instance.shutdownBlocking();
        }
        catch (InterruptedException e)
        {
            Thread.currentThread().interrupt();
        }
    }

    /**
     * A Builder for a CQLSSTableWriter object.
     */
    public static class Builder
    {
        private File directory;
        private IPartitioner partitioner = new Murmur3Partitioner();

        private CFMetaData schema;
        private UpdateStatement insert;
        private List<ColumnSpecification> boundNames;

        private boolean sorted = false;
        private long bufferSizeInMB = 128;

        private Builder() {}

        /**
         * The directory where to write the sstables.
         * <p>
         * This is a mandatory option.
         *
         * @param directory the directory to use, which should exists and be writable.
         * @return this builder.
         *
         * @throws IllegalArgumentException if {@code directory} doesn't exist or is not writable.
         */
        public Builder inDirectory(String directory)
        {
            return inDirectory(new File(directory));
        }

        /**
         * The directory where to write the sstables (mandatory option).
         * <p>
         * This is a mandatory option.
         *
         * @param directory the directory to use, which should exists and be writable.
         * @return this builder.
         *
         * @throws IllegalArgumentException if {@code directory} doesn't exist or is not writable.
         */
        public Builder inDirectory(File directory)
        {
            if (!directory.exists())
                throw new IllegalArgumentException(directory + " doesn't exists");
            if (!directory.canWrite())
                throw new IllegalArgumentException(directory + " exists but is not writable");

            this.directory = directory;
            return this;
        }

        /**
         * The schema (CREATE TABLE statement) for the table for which sstable are to be created.
         * <p>
         * Please note that the provided CREATE TABLE statement <b>must</b> use a fully-qualified
         * table name, one that include the keyspace name.
         * <p>
         * This is a mandatory option.
         *
         * @param schema the schema of the table for which sstables are to be created.
         * @return this builder.
         *
         * @throws IllegalArgumentException if {@code schema} is not a valid CREATE TABLE statement
         * or does not have a fully-qualified table name.
         */
        public Builder forTable(String schema)
        {
            try
            {
                synchronized (CQLSSTableWriter.class)
                {
                    this.schema = getStatement(schema, CreateTableStatement.class, "CREATE TABLE").left.getCFMetaData().rebuild();

                    // We need to register the keyspace/table metadata through Schema, otherwise we won't be able to properly
                    // build the insert statement in using().
                    KSMetaData ksm = Schema.instance.getKSMetaData(this.schema.ksName);
                    if (ksm == null)
                    {
                        createKeyspaceWithColumnFamily(this.schema);
                    }
                    else if (Schema.instance.getCFMetaData(this.schema.ksName, this.schema.cfName) == null)
                    {
                        addColumnFamilyToKeyspace(ksm, this.schema);
                    }
                    return this;
                }
            }
            catch (RequestValidationException e)
            {
                throw new IllegalArgumentException(e.getMessage(), e);
            }
        }

        /**
         * Adds the specified column family to the specified keyspace.
         *
         * @param ksm the keyspace meta data
         * @param cfm the column family meta data
         */
        private static void addColumnFamilyToKeyspace(KSMetaData ksm, CFMetaData cfm)
        {
            ksm = KSMetaData.cloneWith(ksm, Iterables.concat(ksm.cfMetaData().values(), Collections.singleton(cfm)));
            Schema.instance.load(cfm);
            Schema.instance.setKeyspaceDefinition(ksm);
        }

        /**
         * Creates a keyspace for the specified column family.
         *
         * @param cfm the column family
         * @throws ConfigurationException if a problem occurs while creating the keyspace.
         */
        private static void createKeyspaceWithColumnFamily(CFMetaData cfm) throws ConfigurationException
        {
            KSMetaData ksm = KSMetaData.newKeyspace(cfm.ksName,
                                                    AbstractReplicationStrategy.getClass("org.apache.cassandra.locator.SimpleStrategy"),
                                                    ImmutableMap.of("replication_factor", "1"),
                                                    true,
                                                    Collections.singleton(cfm));
            Schema.instance.load(ksm);
        }

        /**
         * The partitioner to use.
         * <p>
         * By default, {@code Murmur3Partitioner} will be used. If this is not the partitioner used
         * by the cluster for which the SSTables are created, you need to use this method to
         * provide the correct partitioner.
         *
         * @param partitioner the partitioner to use.
         * @return this builder.
         */
        public Builder withPartitioner(IPartitioner partitioner)
        {
            this.partitioner = partitioner;
            return this;
        }

        /**
         * The INSERT statement defining the order of the values to add for a given CQL row.
         * <p>
         * Please note that the provided INSERT statement <b>must</b> use a fully-qualified
         * table name, one that include the keyspace name. Morewover, said statement must use
         * bind variables since it is those bind variables that will be bound to values by the
         * resulting writer.
         * <p>
         * This is a mandatory option, and this needs to be called after foTable().
         *
         * @param insertStatement an insertion statement that defines the order
         * of column values to use.
         * @return this builder.
         *
         * @throws IllegalArgumentException if {@code insertStatement} is not a valid insertion
         * statement, does not have a fully-qualified table name or have no bind variables.
         */
        public Builder using(String insertStatement)
        {
            if (schema == null)
                throw new IllegalStateException("You need to define the schema by calling forTable() prior to this call.");

            Pair<UpdateStatement, List<ColumnSpecification>> p = getStatement(insertStatement, UpdateStatement.class, "INSERT");
            this.insert = p.left;
            this.boundNames = p.right;
            if (this.insert.hasConditions())
                throw new IllegalArgumentException("Conditional statements are not supported");
            if (this.boundNames.isEmpty())
                throw new IllegalArgumentException("Provided insert statement has no bind variables");
            return this;
        }

        /**
         * The size of the buffer to use.
         * <p>
         * This defines how much data will be buffered before being written as
         * a new SSTable. This correspond roughly to the data size that will have the created
         * sstable.
         * <p>
         * The default is 128MB, which should be reasonable for a 1GB heap. If you experience
         * OOM while using the writer, you should lower this value.
         *
         * @param size the size to use in MB.
         * @return this builder.
         */
        public Builder withBufferSizeInMB(int size)
        {
            this.bufferSizeInMB = size;
            return this;
        }

        /**
         * Creates a CQLSSTableWriter that expects sorted inputs.
         * <p>
         * If this option is used, the resulting writer will expect rows to be
         * added in SSTable sorted order (and an exception will be thrown if that
         * is not the case during insertion). The SSTable sorted order means that
         * rows are added such that their partition key respect the partitioner
         * order and for a given partition, that the rows respect the clustering
         * columns order.
         * <p>
         * You should thus only use this option is you know that you can provide
         * the rows in order, which is rarely the case. If you can provide the
         * rows in order however, using this sorted might be more efficient.
         * <p>
         * Note that if used, some option like withBufferSizeInMB will be ignored.
         *
         * @return this builder.
         */
        public Builder sorted()
        {
            this.sorted = true;
            return this;
        }

        private static <T extends CQLStatement> Pair<T, List<ColumnSpecification>> getStatement(String query, Class<T> klass, String type)
        {
            try
            {
                ClientState state = ClientState.forInternalCalls();
                ParsedStatement.Prepared prepared = QueryProcessor.getStatement(query, state);
                CQLStatement stmt = prepared.statement;
                stmt.validate(state);

                if (!stmt.getClass().equals(klass))
                    throw new IllegalArgumentException("Invalid query, must be a " + type + " statement");

                return Pair.create(klass.cast(stmt), prepared.boundNames);
            }
            catch (RequestValidationException e)
            {
                throw new IllegalArgumentException(e.getMessage(), e);
            }
        }

        public CQLSSTableWriter build()
        {
            if (directory == null)
                throw new IllegalStateException("No ouptut directory specified, you should provide a directory with inDirectory()");
            if (schema == null)
                throw new IllegalStateException("Missing schema, you should provide the schema for the SSTable to create with forTable()");
            if (insert == null)
                throw new IllegalStateException("No insert statement specified, you should provide an insert statement through using()");

            AbstractSSTableSimpleWriter writer = sorted
                                               ? new SSTableSimpleWriter(directory, schema, partitioner)
                                               : new BufferedWriter(directory, schema, partitioner, bufferSizeInMB);
            return new CQLSSTableWriter(writer, insert, boundNames);
        }
    }

    /**
     * CQLSSTableWriter doesn't use the method addColumn() from AbstractSSTableSimpleWriter.
     * Instead, it adds cells directly to the ColumnFamily the latter exposes. But this means
     * that the sync() method of SSTableSimpleUnsortedWriter is not called (at least not for
     * each CQL row, so adding many rows to the same partition can buffer too much data in
     * memory - #7360). So we create a slightly modified SSTableSimpleUnsortedWriter that uses
     * a tweaked ColumnFamily object that calls back the proper method after each added cell
     * so we sync when we should.
     */
    private static class BufferedWriter extends SSTableSimpleUnsortedWriter
    {
        public BufferedWriter(File directory, CFMetaData metadata, IPartitioner partitioner, long bufferSizeInMB)
        {
            super(directory, metadata, partitioner, bufferSizeInMB);
        }

        @Override
        protected ColumnFamily createColumnFamily()
        {
            return new ArrayBackedSortedColumns(metadata, false)
            {
                @Override
                public void addColumn(Cell cell)
                {
                    super.addColumn(cell);
                    try
                    {
                        countColumn(cell);
                    }
                    catch (IOException e)
                    {
                        // addColumn does not throw IOException but we want to report this to the user,
                        // so wrap it in a temporary RuntimeException that we'll catch in rawAddRow above.
                        throw new SyncException(e);
                    }
                }
            };
        }

        protected void addColumn(Cell cell) throws IOException
        {
            throw new UnsupportedOperationException();
        }

        static class SyncException extends RuntimeException
        {
            SyncException(IOException ioe)
            {
                super(ioe);
            }
        }
    }
}<|MERGE_RESOLUTION|>--- conflicted
+++ resolved
@@ -34,7 +34,6 @@
 import org.apache.cassandra.cql3.*;
 import org.apache.cassandra.config.*;
 import org.apache.cassandra.db.*;
-import org.apache.cassandra.db.commitlog.CommitLog;
 import org.apache.cassandra.db.composites.Composite;
 import org.apache.cassandra.db.marshal.AbstractType;
 import org.apache.cassandra.dht.IPartitioner;
@@ -80,12 +79,7 @@
 {
     static
     {
-<<<<<<< HEAD
-        // The Keyspace need to be initialized before we can call Keyspace.open
-        Keyspace.setInitialized();
-=======
         Config.setClientMode(true);
->>>>>>> fb67c41a
     }
 
     private final AbstractSSTableSimpleWriter writer;
@@ -275,14 +269,6 @@
     public void close() throws IOException
     {
         writer.close();
-        try
-        {
-            CommitLog.instance.shutdownBlocking();
-        }
-        catch (InterruptedException e)
-        {
-            Thread.currentThread().interrupt();
-        }
     }
 
     /**
@@ -365,11 +351,11 @@
                     KSMetaData ksm = Schema.instance.getKSMetaData(this.schema.ksName);
                     if (ksm == null)
                     {
-                        createKeyspaceWithColumnFamily(this.schema);
+                        createKeyspaceWithTable(this.schema);
                     }
                     else if (Schema.instance.getCFMetaData(this.schema.ksName, this.schema.cfName) == null)
                     {
-                        addColumnFamilyToKeyspace(ksm, this.schema);
+                        addTableToKeyspace(ksm, this.schema);
                     }
                     return this;
                 }
@@ -386,7 +372,7 @@
          * @param ksm the keyspace meta data
          * @param cfm the column family meta data
          */
-        private static void addColumnFamilyToKeyspace(KSMetaData ksm, CFMetaData cfm)
+        private static void addTableToKeyspace(KSMetaData ksm, CFMetaData cfm)
         {
             ksm = KSMetaData.cloneWith(ksm, Iterables.concat(ksm.cfMetaData().values(), Collections.singleton(cfm)));
             Schema.instance.load(cfm);
@@ -399,7 +385,7 @@
          * @param cfm the column family
          * @throws ConfigurationException if a problem occurs while creating the keyspace.
          */
-        private static void createKeyspaceWithColumnFamily(CFMetaData cfm) throws ConfigurationException
+        private static void createKeyspaceWithTable(CFMetaData cfm) throws ConfigurationException
         {
             KSMetaData ksm = KSMetaData.newKeyspace(cfm.ksName,
                                                     AbstractReplicationStrategy.getClass("org.apache.cassandra.locator.SimpleStrategy"),
