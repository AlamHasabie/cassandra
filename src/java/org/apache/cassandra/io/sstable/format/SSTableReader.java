--- conflicted
+++ resolved
@@ -747,32 +747,7 @@
 
             dfile = dbuilder.buildData(descriptor, sstableMetadata);
 
-<<<<<<< HEAD
-            // Check for an index summary that was downsampled even though the serialization format doesn't support
-            // that.  If it was downsampled, rebuild it.  See CASSANDRA-8993 for details.
-        if (ifile != null && !descriptor.version.hasSamplingLevel() && !builtSummary && !validateSummarySamplingLevel())
-            {
-                indexSummary.close();
-                ifile.close();
-                dfile.close();
-
-                logger.info("Detected erroneously downsampled index summary; will rebuild summary at full sampling");
-                FileUtils.deleteWithConfirm(new File(descriptor.filenameFor(Component.SUMMARY)));
-
-                try(SegmentedFile.Builder ibuilderRebuild = SegmentedFile.getBuilder(DatabaseDescriptor.getIndexAccessMode(), false);
-                    SegmentedFile.Builder dbuilderRebuild = SegmentedFile.getBuilder(DatabaseDescriptor.getDiskAccessMode(), compression))
-                {
-                    buildSummary(false, false, Downsampling.BASE_SAMPLING_LEVEL);
-                    ifile = ibuilderRebuild.buildIndex(descriptor, indexSummary);
-                    dfile = dbuilderRebuild.buildData(descriptor, sstableMetadata);
-                    saveSummary(ibuilderRebuild, dbuilderRebuild);
-                }
-            }
-            else if (saveSummaryIfCreated && builtSummary)
-            {
-=======
             if (saveSummaryIfCreated && builtSummary)
->>>>>>> 6f236c80
                 saveSummary(ibuilder, dbuilder);
         }
         catch (Throwable t)
