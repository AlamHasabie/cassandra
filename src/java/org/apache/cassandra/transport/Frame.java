--- conflicted
+++ resolved
@@ -86,16 +86,7 @@
         public final Message.Type type;
         public final long bodySizeInBytes;
 
-<<<<<<< HEAD
-        private Header(ProtocolVersion version, EnumSet<Flag> flags, int streamId, Message.Type type)
-=======
-        private Header(int version, int flags, int streamId, Message.Type type, long bodySizeInBytes)
-        {
-            this(version, Flag.deserialize(flags), streamId, type, bodySizeInBytes);
-        }
-
-        private Header(int version, EnumSet<Flag> flags, int streamId, Message.Type type, long bodySizeInBytes)
->>>>>>> 5a03898c
+        private Header(ProtocolVersion version, EnumSet<Flag> flags, int streamId, Message.Type type, long bodySizeInBytes)
         {
             this.version = version;
             this.flags = flags;
@@ -251,11 +242,7 @@
                         streamId);
             }
 
-<<<<<<< HEAD
-            results.add(new Frame(new Header(version, decodedFlags, streamId, type), body));
-=======
-            results.add(new Frame(new Header(version, flags, streamId, type, bodyLength), body));
->>>>>>> 5a03898c
+            results.add(new Frame(new Header(version, decodedFlags, streamId, type, bodyLength), body));
         }
 
         private void fail()
