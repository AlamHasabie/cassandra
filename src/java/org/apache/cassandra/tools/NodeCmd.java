--- conflicted
+++ resolved
@@ -55,7 +55,6 @@
 
 public class NodeCmd
 {
-<<<<<<< HEAD
     private static final Pair<String, String> SNAPSHOT_COLUMNFAMILY_OPT = Pair.create("cf", "column-family");
     private static final Pair<String, String> HOST_OPT = Pair.create("h", "host");
     private static final Pair<String, String> PORT_OPT = Pair.create("p", "port");
@@ -66,18 +65,8 @@
     private static final Pair<String, String> PRIMARY_RANGE_OPT = Pair.create("pr", "partitioner-range");
     private static final Pair<String, String> SNAPSHOT_REPAIR_OPT = Pair.create("snapshot", "with-snapshot");
     private static final Pair<String, String> LOCAL_DC_REPAIR_OPT = Pair.create("local", "in-local-dc");
-=======
-    private static final Pair<String, String> SNAPSHOT_COLUMNFAMILY_OPT = new Pair<String, String>("cf", "column-family");
-    private static final Pair<String, String> HOST_OPT = new Pair<String, String>("h", "host");
-    private static final Pair<String, String> PORT_OPT = new Pair<String, String>("p", "port");
-    private static final Pair<String, String> USERNAME_OPT = new Pair<String, String>("u",  "username");
-    private static final Pair<String, String> PASSWORD_OPT = new Pair<String, String>("pw", "password");
-    private static final Pair<String, String> TAG_OPT = new Pair<String, String>("t", "tag");
-    private static final Pair<String, String> PRIMARY_RANGE_OPT = new Pair<String, String>("pr", "partitioner-range");
-    private static final Pair<String, String> START_TOKEN_OPT = new Pair<String, String>("st", "start-token");
-    private static final Pair<String, String> END_TOKEN_OPT = new Pair<String, String>("et", "end-token");
-    private static final Pair<String, String> SNAPSHOT_REPAIR_OPT = new Pair<String, String>("snapshot", "with-snapshot");
->>>>>>> 00748405
+    private static final Pair<String, String> START_TOKEN_OPT = Pair.create("st", "start-token");
+    private static final Pair<String, String> END_TOKEN_OPT = Pair.create("et", "end-token");
 
     private static final String DEFAULT_HOST = "127.0.0.1";
     private static final int DEFAULT_PORT = 7199;
@@ -97,12 +86,9 @@
         options.addOption(TOKENS_OPT,   false, "display all tokens");
         options.addOption(PRIMARY_RANGE_OPT, false, "only repair the first range returned by the partitioner for the node");
         options.addOption(SNAPSHOT_REPAIR_OPT, false, "repair one node at a time using snapshots");
-<<<<<<< HEAD
         options.addOption(LOCAL_DC_REPAIR_OPT, false, "only repair against nodes in the same datacenter");
-=======
         options.addOption(START_TOKEN_OPT, true, "token at which repair range starts");
         options.addOption(END_TOKEN_OPT, true, "token at which repair range ends");
->>>>>>> 00748405
     }
 
     public NodeCmd(NodeProbe probe)
@@ -1365,14 +1351,10 @@
                     boolean snapshot = cmd.hasOption(SNAPSHOT_REPAIR_OPT.left);
                     boolean localDC = cmd.hasOption(LOCAL_DC_REPAIR_OPT.left);
                     boolean primaryRange = cmd.hasOption(PRIMARY_RANGE_OPT.left);
-<<<<<<< HEAD
-                    probe.forceRepairAsync(System.out, keyspace, snapshot, localDC, primaryRange, columnFamilies);
-=======
                     if (cmd.hasOption(START_TOKEN_OPT.left) || cmd.hasOption(END_TOKEN_OPT.left))
-                        probe.forceRepairRangeAsync(System.out, keyspace, snapshot, cmd.getOptionValue(START_TOKEN_OPT.left), cmd.getOptionValue(END_TOKEN_OPT.left), columnFamilies);
+                        probe.forceRepairRangeAsync(System.out, keyspace, snapshot, localDC, cmd.getOptionValue(START_TOKEN_OPT.left), cmd.getOptionValue(END_TOKEN_OPT.left), columnFamilies);
                     else
-                        probe.forceRepairAsync(System.out, keyspace, snapshot, primaryRange, columnFamilies);
->>>>>>> 00748405
+                        probe.forceRepairAsync(System.out, keyspace, snapshot, localDC, primaryRange, columnFamilies);
                     break;
                 case FLUSH   :
                     try { probe.forceTableFlush(keyspace, columnFamilies); }
