--- conflicted
+++ resolved
@@ -26,11 +26,7 @@
 
 public class ReadRepairVerbHandler implements IVerbHandler<Mutation>
 {
-<<<<<<< HEAD
-	protected static final Logger logger = LoggerFactory.getLogger(ReadCommandVerbHandler.class);
-=======
     private static final Logger logger = LoggerFactory.getLogger(ReadRepairVerbHandler.class);
->>>>>>> a3a7b527
     public void doVerb(MessageIn<Mutation> message, int id)
     {
     	logger.trace("Read repair received, content : {}", message.payload.toString());
