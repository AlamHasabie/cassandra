--- conflicted
+++ resolved
@@ -177,11 +177,7 @@
                     if (key == null)
                         throw new IOError(new IOException("Unable to read row key from data file"));
 
-<<<<<<< HEAD
-                    if (!key.getKey().equals(currentIndexKey))
-=======
-                    if (currentIndexKey != null && !key.key.equals(currentIndexKey))
->>>>>>> dbb36a47
+                    if (currentIndexKey != null && !key.getKey().equals(currentIndexKey))
                     {
                         throw new IOError(new IOException(String.format("Key from data file (%s) does not match key from index file (%s)",
                                 ByteBufferUtil.bytesToHex(key.getKey()), ByteBufferUtil.bytesToHex(currentIndexKey))));
