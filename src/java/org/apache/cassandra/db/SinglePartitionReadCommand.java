/*
 * Licensed to the Apache Software Foundation (ASF) under one
 * or more contributor license agreements.  See the NOTICE file
 * distributed with this work for additional information
 * regarding copyright ownership.  The ASF licenses this file
 * to you under the Apache License, Version 2.0 (the
 * "License"); you may not use this file except in compliance
 * with the License.  You may obtain a copy of the License at
 *
 *     http://www.apache.org/licenses/LICENSE-2.0
 *
 * Unless required by applicable law or agreed to in writing, software
 * distributed under the License is distributed on an "AS IS" BASIS,
 * WITHOUT WARRANTIES OR CONDITIONS OF ANY KIND, either express or implied.
 * See the License for the specific language governing permissions and
 * limitations under the License.
 */
package org.apache.cassandra.db;

import java.io.IOException;
import java.nio.ByteBuffer;
import java.util.*;
import java.util.stream.Collectors;

import com.google.common.annotations.VisibleForTesting;
import com.google.common.base.Preconditions;
import com.google.common.collect.Iterables;
import com.google.common.collect.Sets;

import org.apache.commons.lang3.tuple.Pair;

import org.apache.cassandra.cache.IRowCacheEntry;
import org.apache.cassandra.cache.RowCacheKey;
import org.apache.cassandra.cache.RowCacheSentinel;
import org.apache.cassandra.concurrent.Stage;
import org.apache.cassandra.concurrent.StageManager;
import org.apache.cassandra.config.DatabaseDescriptor;
import org.apache.cassandra.db.filter.*;
import org.apache.cassandra.db.lifecycle.*;
import org.apache.cassandra.db.partitions.*;
import org.apache.cassandra.db.rows.*;
<<<<<<< HEAD
=======
import org.apache.cassandra.db.transform.RTBoundValidator;
>>>>>>> d72d48b2
import org.apache.cassandra.db.transform.Transformation;
import org.apache.cassandra.exceptions.RequestExecutionException;
import org.apache.cassandra.io.sstable.format.SSTableReader;
import org.apache.cassandra.io.sstable.format.SSTableReadsListener;
import org.apache.cassandra.io.util.DataInputPlus;
import org.apache.cassandra.io.util.DataOutputPlus;
import org.apache.cassandra.locator.Replica;
import org.apache.cassandra.locator.ReplicaCollection;
import org.apache.cassandra.metrics.TableMetrics;
import org.apache.cassandra.net.MessageOut;
import org.apache.cassandra.net.MessagingService;
import org.apache.cassandra.net.ParameterType;
import org.apache.cassandra.schema.ColumnMetadata;
import org.apache.cassandra.schema.IndexMetadata;
import org.apache.cassandra.schema.TableMetadata;
import org.apache.cassandra.service.*;
import org.apache.cassandra.tracing.Tracing;
import org.apache.cassandra.transport.ProtocolVersion;
import org.apache.cassandra.utils.FBUtilities;
import org.apache.cassandra.utils.SearchIterator;
import org.apache.cassandra.utils.btree.BTreeSet;
<<<<<<< HEAD
=======

>>>>>>> d72d48b2

/**
 * A read command that selects a (part of a) single partition.
 */
public class SinglePartitionReadCommand extends ReadCommand implements SinglePartitionReadQuery
{
    protected static final SelectionDeserializer selectionDeserializer = new Deserializer();

    private final DecoratedKey partitionKey;
    private final ClusteringIndexFilter clusteringIndexFilter;

    @VisibleForTesting
    protected SinglePartitionReadCommand(boolean isDigest,
                                         int digestVersion,
                                         boolean acceptsTransient,
                                         TableMetadata metadata,
                                         int nowInSec,
                                         ColumnFilter columnFilter,
                                         RowFilter rowFilter,
                                         DataLimits limits,
                                         DecoratedKey partitionKey,
                                         ClusteringIndexFilter clusteringIndexFilter,
                                         IndexMetadata index)
    {
        super(Kind.SINGLE_PARTITION, isDigest, digestVersion, acceptsTransient, metadata, nowInSec, columnFilter, rowFilter, limits, index);
        assert partitionKey.getPartitioner() == metadata.partitioner;
        this.partitionKey = partitionKey;
        this.clusteringIndexFilter = clusteringIndexFilter;
    }

    /**
     * Creates a new read command on a single partition.
     *
     * @param metadata the table to query.
     * @param nowInSec the time in seconds to use are "now" for this query.
     * @param columnFilter the column filter to use for the query.
     * @param rowFilter the row filter to use for the query.
     * @param limits the limits to use for the query.
     * @param partitionKey the partition key for the partition to query.
     * @param clusteringIndexFilter the clustering index filter to use for the query.
     * @param indexMetadata explicitly specified index to use for the query
     *
     * @return a newly created read command.
     */
    public static SinglePartitionReadCommand create(TableMetadata metadata,
                                                    int nowInSec,
                                                    ColumnFilter columnFilter,
                                                    RowFilter rowFilter,
                                                    DataLimits limits,
                                                    DecoratedKey partitionKey,
                                                    ClusteringIndexFilter clusteringIndexFilter,
                                                    IndexMetadata indexMetadata)
    {
        return new SinglePartitionReadCommand(false,
                                              0,
                                              false,
                                              metadata,
                                              nowInSec,
                                              columnFilter,
                                              rowFilter,
                                              limits,
                                              partitionKey,
                                              clusteringIndexFilter,
                                              indexMetadata);
    }

    /**
     * Creates a new read command on a single partition.
     *
     * @param metadata the table to query.
     * @param nowInSec the time in seconds to use are "now" for this query.
     * @param columnFilter the column filter to use for the query.
     * @param rowFilter the row filter to use for the query.
     * @param limits the limits to use for the query.
     * @param partitionKey the partition key for the partition to query.
     * @param clusteringIndexFilter the clustering index filter to use for the query.
     *
     * @return a newly created read command.
     */
    public static SinglePartitionReadCommand create(TableMetadata metadata,
                                                    int nowInSec,
                                                    ColumnFilter columnFilter,
                                                    RowFilter rowFilter,
                                                    DataLimits limits,
                                                    DecoratedKey partitionKey,
                                                    ClusteringIndexFilter clusteringIndexFilter)
    {
        return create(metadata,
                      nowInSec,
                      columnFilter,
                      rowFilter,
                      limits,
                      partitionKey,
                      clusteringIndexFilter,
                      findIndex(metadata, rowFilter));
    }

    /**
     * Creates a new read command on a single partition.
     *
     * @param metadata the table to query.
     * @param nowInSec the time in seconds to use are "now" for this query.
     * @param key the partition key for the partition to query.
     * @param columnFilter the column filter to use for the query.
     * @param filter the clustering index filter to use for the query.
     *
     * @return a newly created read command. The returned command will use no row filter and have no limits.
     */
    public static SinglePartitionReadCommand create(TableMetadata metadata,
                                                    int nowInSec,
                                                    DecoratedKey key,
                                                    ColumnFilter columnFilter,
                                                    ClusteringIndexFilter filter)
    {
        return create(metadata, nowInSec, columnFilter, RowFilter.NONE, DataLimits.NONE, key, filter);
    }

    /**
     * Creates a new read command that queries a single partition in its entirety.
     *
     * @param metadata the table to query.
     * @param nowInSec the time in seconds to use are "now" for this query.
     * @param key the partition key for the partition to query.
     *
     * @return a newly created read command that queries all the rows of {@code key}.
     */
    public static SinglePartitionReadCommand fullPartitionRead(TableMetadata metadata, int nowInSec, DecoratedKey key)
    {
        return create(metadata, nowInSec, key, Slices.ALL);
    }

    /**
     * Creates a new read command that queries a single partition in its entirety.
     *
     * @param metadata the table to query.
     * @param nowInSec the time in seconds to use are "now" for this query.
     * @param key the partition key for the partition to query.
     *
     * @return a newly created read command that queries all the rows of {@code key}.
     */
    public static SinglePartitionReadCommand fullPartitionRead(TableMetadata metadata, int nowInSec, ByteBuffer key)
    {
        return create(metadata, nowInSec, metadata.partitioner.decorateKey(key), Slices.ALL);
    }

    /**
     * Creates a new single partition slice command for the provided single slice.
     *
     * @param metadata the table to query.
     * @param nowInSec the time in seconds to use are "now" for this query.
     * @param key the partition key for the partition to query.
     * @param slice the slice of rows to query.
     *
     * @return a newly created read command that queries {@code slice} in {@code key}. The returned query will
     * query every columns for the table (without limit or row filtering) and be in forward order.
     */
    public static SinglePartitionReadCommand create(TableMetadata metadata, int nowInSec, DecoratedKey key, Slice slice)
    {
        return create(metadata, nowInSec, key, Slices.with(metadata.comparator, slice));
    }

    /**
     * Creates a new single partition slice command for the provided slices.
     *
     * @param metadata the table to query.
     * @param nowInSec the time in seconds to use are "now" for this query.
     * @param key the partition key for the partition to query.
     * @param slices the slices of rows to query.
     *
     * @return a newly created read command that queries the {@code slices} in {@code key}. The returned query will
     * query every columns for the table (without limit or row filtering) and be in forward order.
     */
    public static SinglePartitionReadCommand create(TableMetadata metadata, int nowInSec, DecoratedKey key, Slices slices)
    {
        ClusteringIndexSliceFilter filter = new ClusteringIndexSliceFilter(slices, false);
        return create(metadata, nowInSec, ColumnFilter.all(metadata), RowFilter.NONE, DataLimits.NONE, key, filter);
    }

    /**
     * Creates a new single partition slice command for the provided slices.
     *
     * @param metadata the table to query.
     * @param nowInSec the time in seconds to use are "now" for this query.
     * @param key the partition key for the partition to query.
     * @param slices the slices of rows to query.
     *
     * @return a newly created read command that queries the {@code slices} in {@code key}. The returned query will
     * query every columns for the table (without limit or row filtering) and be in forward order.
     */
    public static SinglePartitionReadCommand create(TableMetadata metadata, int nowInSec, ByteBuffer key, Slices slices)
    {
        return create(metadata, nowInSec, metadata.partitioner.decorateKey(key), slices);
    }

    /**
     * Creates a new single partition name command for the provided rows.
     *
     * @param metadata the table to query.
     * @param nowInSec the time in seconds to use are "now" for this query.
     * @param key the partition key for the partition to query.
     * @param names the clustering for the rows to query.
     *
     * @return a newly created read command that queries the {@code names} in {@code key}. The returned query will
     * query every columns (without limit or row filtering) and be in forward order.
     */
    public static SinglePartitionReadCommand create(TableMetadata metadata, int nowInSec, DecoratedKey key, NavigableSet<Clustering> names)
    {
        ClusteringIndexNamesFilter filter = new ClusteringIndexNamesFilter(names, false);
        return create(metadata, nowInSec, ColumnFilter.all(metadata), RowFilter.NONE, DataLimits.NONE, key, filter);
    }

    /**
     * Creates a new single partition name command for the provided row.
     *
     * @param metadata the table to query.
     * @param nowInSec the time in seconds to use are "now" for this query.
     * @param key the partition key for the partition to query.
     * @param name the clustering for the row to query.
     *
     * @return a newly created read command that queries {@code name} in {@code key}. The returned query will
     * query every columns (without limit or row filtering).
     */
    public static SinglePartitionReadCommand create(TableMetadata metadata, int nowInSec, DecoratedKey key, Clustering name)
    {
        return create(metadata, nowInSec, key, FBUtilities.singleton(name, metadata.comparator));
    }

    public SinglePartitionReadCommand copy()
    {
        return new SinglePartitionReadCommand(isDigestQuery(),
                                              digestVersion(),
                                              acceptsTransient(),
                                              metadata(),
                                              nowInSec(),
                                              columnFilter(),
                                              rowFilter(),
                                              limits(),
                                              partitionKey(),
                                              clusteringIndexFilter(),
                                              indexMetadata());
    }

    @Override
    protected SinglePartitionReadCommand copyAsDigestQuery()
    {
        return new SinglePartitionReadCommand(true,
                                              digestVersion(),
                                              acceptsTransient(),
                                              metadata(),
                                              nowInSec(),
                                              columnFilter(),
                                              rowFilter(),
                                              limits(),
                                              partitionKey(),
                                              clusteringIndexFilter(),
                                              indexMetadata());
    }

<<<<<<< HEAD
    @Override
    protected SinglePartitionReadCommand copyAsTransientQuery()
=======
    public SinglePartitionReadCommand withUpdatedLimit(DataLimits newLimits)
    {
        return new SinglePartitionReadCommand(isDigestQuery(),
                                              digestVersion(),
                                              isForThrift(),
                                              metadata(),
                                              nowInSec(),
                                              columnFilter(),
                                              rowFilter(),
                                              newLimits,
                                              partitionKey(),
                                              clusteringIndexFilter(),
                                              indexMetadata());
    }

    public SinglePartitionReadCommand withUpdatedClusteringIndexFilter(ClusteringIndexFilter filter)
>>>>>>> d72d48b2
    {
        return new SinglePartitionReadCommand(false,
                                              0,
                                              true,
                                              metadata(),
                                              nowInSec(),
                                              columnFilter(),
                                              rowFilter(),
                                              limits(),
                                              partitionKey(),
                                              clusteringIndexFilter(),
                                              indexMetadata());
    }

    @Override
    public SinglePartitionReadCommand withUpdatedLimit(DataLimits newLimits)
    {
        return new SinglePartitionReadCommand(isDigestQuery(),
                                              digestVersion(),
                                              acceptsTransient(),
                                              metadata(),
                                              nowInSec(),
                                              columnFilter(),
                                              rowFilter(),
                                              newLimits,
                                              partitionKey(),
                                              clusteringIndexFilter(),
                                              indexMetadata());
    }

    @Override
    public DecoratedKey partitionKey()
    {
        return partitionKey;
    }

    @Override
    public ClusteringIndexFilter clusteringIndexFilter()
    {
        return clusteringIndexFilter;
    }

    public ClusteringIndexFilter clusteringIndexFilter(DecoratedKey key)
    {
        return clusteringIndexFilter;
    }

    public long getTimeout()
    {
        return DatabaseDescriptor.getReadRpcTimeout();
    }

<<<<<<< HEAD
    @Override
=======
    public boolean selectsKey(DecoratedKey key)
    {
        if (!this.partitionKey().equals(key))
            return false;

        return rowFilter().partitionKeyRestrictionsAreSatisfiedBy(key, metadata().getKeyValidator());
    }

    public boolean selectsClustering(DecoratedKey key, Clustering clustering)
    {
        if (clustering == Clustering.STATIC_CLUSTERING)
            return !columnFilter().fetchedColumns().statics.isEmpty();

        if (!clusteringIndexFilter().selects(clustering))
            return false;

        return rowFilter().clusteringKeyRestrictionsAreSatisfiedBy(clustering);
    }

    /**
     * Returns a new command suitable to paging from the last returned row.
     *
     * @param lastReturned the last row returned by the previous page. The newly created command
     * will only query row that comes after this (in query order). This can be {@code null} if this
     * is the first page.
     * @param limits the limits to use for the page to query.
     *
     * @return the newly create command.
     */
>>>>>>> d72d48b2
    public SinglePartitionReadCommand forPaging(Clustering lastReturned, DataLimits limits)
    {
        // We shouldn't have set digest yet when reaching that point
        assert !isDigestQuery();
        return create(metadata(),
                      nowInSec(),
                      columnFilter(),
                      rowFilter(),
                      limits,
                      partitionKey(),
                      lastReturned == null ? clusteringIndexFilter() : clusteringIndexFilter.forPaging(metadata().comparator, lastReturned, false));
    }

    public PartitionIterator execute(ConsistencyLevel consistency, ClientState clientState, long queryStartNanoTime) throws RequestExecutionException
<<<<<<< HEAD
=======
    {
        return StorageProxy.read(Group.one(this), consistency, clientState, queryStartNanoTime);
    }

    public SinglePartitionPager getPager(PagingState pagingState, ProtocolVersion protocolVersion)
    {
        return getPager(this, pagingState, protocolVersion);
    }

    private static SinglePartitionPager getPager(SinglePartitionReadCommand command, PagingState pagingState, ProtocolVersion protocolVersion)
>>>>>>> d72d48b2
    {
        return StorageProxy.read(Group.one(this), consistency, clientState, queryStartNanoTime);
    }

    protected void recordLatency(TableMetrics metric, long latencyNanos)
    {
        metric.readLatency.addNano(latencyNanos);
    }

    @SuppressWarnings("resource") // we close the created iterator through closing the result of this method (and SingletonUnfilteredPartitionIterator ctor cannot fail)
    protected UnfilteredPartitionIterator queryStorage(final ColumnFamilyStore cfs, ReadExecutionController executionController)
    {
<<<<<<< HEAD
        // skip the row cache and go directly to sstables/memtable if repaired status of
        // data is being tracked. This is only requested after an initial digest mismatch
        UnfilteredRowIterator partition = cfs.isRowCacheEnabled() && !isTrackingRepairedStatus()
                                        ? getThroughCache(cfs, executionController)
                                        : queryMemtableAndDisk(cfs, executionController);
        return new SingletonUnfilteredPartitionIterator(partition);
=======
        UnfilteredRowIterator partition = cfs.isRowCacheEnabled()
                                        ? getThroughCache(cfs, executionController)
                                        : queryMemtableAndDisk(cfs, executionController);
        return new SingletonUnfilteredPartitionIterator(partition, isForThrift());
>>>>>>> d72d48b2
    }

    /**
     * Fetch the rows requested if in cache; if not, read it from disk and cache it.
     * <p>
     * If the partition is cached, and the filter given is within its bounds, we return
     * from cache, otherwise from disk.
     * <p>
     * If the partition is is not cached, we figure out what filter is "biggest", read
     * that from disk, then filter the result and either cache that or return it.
     */
<<<<<<< HEAD
    @SuppressWarnings("resource")
=======
>>>>>>> d72d48b2
    private UnfilteredRowIterator getThroughCache(ColumnFamilyStore cfs, ReadExecutionController executionController)
    {
        assert !cfs.isIndex(); // CASSANDRA-5732
        assert cfs.isRowCacheEnabled() : String.format("Row cache is not enabled on table [%s]", cfs.name);

        RowCacheKey key = new RowCacheKey(metadata(), partitionKey());

        // Attempt a sentinel-read-cache sequence.  if a write invalidates our sentinel, we'll return our
        // (now potentially obsolete) data, but won't cache it. see CASSANDRA-3862
        // TODO: don't evict entire partitions on writes (#2864)
        IRowCacheEntry cached = CacheService.instance.rowCache.get(key);
        if (cached != null)
        {
            if (cached instanceof RowCacheSentinel)
            {
                // Some other read is trying to cache the value, just do a normal non-caching read
                Tracing.trace("Row cache miss (race)");
                cfs.metric.rowCacheMiss.inc();
                return queryMemtableAndDisk(cfs, executionController);
            }

            CachedPartition cachedPartition = (CachedPartition)cached;
            if (cfs.isFilterFullyCoveredBy(clusteringIndexFilter(), limits(), cachedPartition, nowInSec(), metadata().enforceStrictLiveness()))
            {
                cfs.metric.rowCacheHit.inc();
                Tracing.trace("Row cache hit");
                UnfilteredRowIterator unfilteredRowIterator = clusteringIndexFilter().getUnfilteredRowIterator(columnFilter(), cachedPartition);
                cfs.metric.updateSSTableIterated(0);
                return unfilteredRowIterator;
            }

            cfs.metric.rowCacheHitOutOfRange.inc();
            Tracing.trace("Ignoring row cache as cached value could not satisfy query");
            return queryMemtableAndDisk(cfs, executionController);
        }

        cfs.metric.rowCacheMiss.inc();
        Tracing.trace("Row cache miss");

        // Note that on tables with no clustering keys, any positive value of
        // rowsToCache implies caching the full partition
        boolean cacheFullPartitions = metadata().clusteringColumns().size() > 0 ?
                                      metadata().params.caching.cacheAllRows() :
                                      metadata().params.caching.cacheRows();

        // To be able to cache what we read, what we read must at least covers what the cache holds, that
        // is the 'rowsToCache' first rows of the partition. We could read those 'rowsToCache' first rows
        // systematically, but we'd have to "extend" that to whatever is needed for the user query that the
        // 'rowsToCache' first rows don't cover and it's not trivial with our existing filters. So currently
        // we settle for caching what we read only if the user query does query the head of the partition since
        // that's the common case of when we'll be able to use the cache anyway. One exception is if we cache
        // full partitions, in which case we just always read it all and cache.
        if (cacheFullPartitions || clusteringIndexFilter().isHeadFilter())
        {
            RowCacheSentinel sentinel = new RowCacheSentinel();
            boolean sentinelSuccess = CacheService.instance.rowCache.putIfAbsent(key, sentinel);
            boolean sentinelReplaced = false;

            try
            {
                final int rowsToCache = metadata().params.caching.rowsPerPartitionToCache();
                final boolean enforceStrictLiveness = metadata().enforceStrictLiveness();

                @SuppressWarnings("resource") // we close on exception or upon closing the result of this method
                UnfilteredRowIterator iter = fullPartitionRead(metadata(), nowInSec(), partitionKey()).queryMemtableAndDisk(cfs, executionController);
                try
                {
                    // Use a custom iterator instead of DataLimits to avoid stopping the original iterator
                    UnfilteredRowIterator toCacheIterator = new WrappingUnfilteredRowIterator(iter)
                    {
                        private int rowsCounted = 0;

                        @Override
                        public boolean hasNext()
                        {
                            return rowsCounted < rowsToCache && super.hasNext();
                        }

                        @Override
                        public Unfiltered next()
                        {
                            Unfiltered unfiltered = super.next();
                            if (unfiltered.isRow())
                            {
                                Row row = (Row) unfiltered;
                                if (row.hasLiveData(nowInSec(), enforceStrictLiveness))
                                    rowsCounted++;
                            }
                            return unfiltered;
                        }
                    };

                    // We want to cache only rowsToCache rows
                    CachedPartition toCache = CachedBTreePartition.create(toCacheIterator, nowInSec());

                    if (sentinelSuccess && !toCache.isEmpty())
                    {
                        Tracing.trace("Caching {} rows", toCache.rowCount());
                        CacheService.instance.rowCache.replace(key, sentinel, toCache);
                        // Whether or not the previous replace has worked, our sentinel is not in the cache anymore
                        sentinelReplaced = true;
                    }

                    // We then re-filter out what this query wants.
                    // Note that in the case where we don't cache full partitions, it's possible that the current query is interested in more
                    // than what we've cached, so we can't just use toCache.
                    UnfilteredRowIterator cacheIterator = clusteringIndexFilter().getUnfilteredRowIterator(columnFilter(), toCache);
                    if (cacheFullPartitions)
                    {
                        // Everything is guaranteed to be in 'toCache', we're done with 'iter'
                        assert !iter.hasNext();
                        iter.close();
                        return cacheIterator;
                    }
                    return UnfilteredRowIterators.concat(cacheIterator, clusteringIndexFilter().filterNotIndexed(columnFilter(), iter));
                }
                catch (RuntimeException | Error e)
                {
                    iter.close();
                    throw e;
                }
            }
            finally
            {
                if (sentinelSuccess && !sentinelReplaced)
                    cfs.invalidateCachedPartition(key);
            }
        }

        Tracing.trace("Fetching data but not populating cache as query does not query from the start of the partition");
        return queryMemtableAndDisk(cfs, executionController);
    }

    /**
     * Queries both memtable and sstables to fetch the result of this query.
     * <p>
     * Please note that this method:
     *   1) does not check the row cache.
     *   2) does not apply the query limit, nor the row filter (and so ignore 2ndary indexes).
     *      Those are applied in {@link ReadCommand#executeLocally}.
     *   3) does not record some of the read metrics (latency, scanned cells histograms) nor
     *      throws TombstoneOverwhelmingException.
     * It is publicly exposed because there is a few places where that is exactly what we want,
     * but it should be used only where you know you don't need thoses things.
     * <p>
     * Also note that one must have created a {@code ReadExecutionController} on the queried table and we require it as
     * a parameter to enforce that fact, even though it's not explicitlly used by the method.
     */
    public UnfilteredRowIterator queryMemtableAndDisk(ColumnFamilyStore cfs, ReadExecutionController executionController)
    {
        assert executionController != null && executionController.validForReadOn(cfs);
        Tracing.trace("Executing single-partition query on {}", cfs.name);

        return queryMemtableAndDiskInternal(cfs);
    }

<<<<<<< HEAD
=======
    @Override
    protected int oldestUnrepairedTombstone()
    {
        return oldestUnrepairedTombstone;
    }

>>>>>>> d72d48b2
    private UnfilteredRowIterator queryMemtableAndDiskInternal(ColumnFamilyStore cfs)
    {
        /*
         * We have 2 main strategies:
         *   1) We query memtables and sstables simulateneously. This is our most generic strategy and the one we use
         *      unless we have a names filter that we know we can optimize futher.
         *   2) If we have a name filter (so we query specific rows), we can make a bet: that all column for all queried row
         *      will have data in the most recent sstable(s), thus saving us from reading older ones. This does imply we
         *      have a way to guarantee we have all the data for what is queried, which is only possible for name queries
         *      and if we have neither non-frozen collections/UDTs nor counters (indeed, for a non-frozen collection or UDT,
         *      we can't guarantee an older sstable won't have some elements that weren't in the most recent sstables,
         *      and counters are intrinsically a collection of shards and so have the same problem).
         *      Also, if tracking repaired data then we skip this optimization so we can collate the repaired sstables
         *      and generate a digest over their merge, which procludes an early return.
         */
<<<<<<< HEAD
        if (clusteringIndexFilter() instanceof ClusteringIndexNamesFilter && !queriesMulticellType() && !isTrackingRepairedStatus())
=======
        if (clusteringIndexFilter() instanceof ClusteringIndexNamesFilter && !queriesMulticellType())
>>>>>>> d72d48b2
            return queryMemtableAndSSTablesInTimestampOrder(cfs, (ClusteringIndexNamesFilter)clusteringIndexFilter());

        Tracing.trace("Acquiring sstable references");
        ColumnFamilyStore.ViewFragment view = cfs.select(View.select(SSTableSet.LIVE, partitionKey()));
<<<<<<< HEAD
        Collections.sort(view.sstables, SSTableReader.maxTimestampComparator);
        ClusteringIndexFilter filter = clusteringIndexFilter();
        long minTimestamp = Long.MAX_VALUE;
        long mostRecentPartitionTombstone = Long.MIN_VALUE;
        InputCollector<UnfilteredRowIterator> inputCollector = iteratorsForPartition(view);
=======
        List<UnfilteredRowIterator> iterators = new ArrayList<>(Iterables.size(view.memtables) + view.sstables.size());
        ClusteringIndexFilter filter = clusteringIndexFilter();
        long minTimestamp = Long.MAX_VALUE;

>>>>>>> d72d48b2
        try
        {
            for (Memtable memtable : view.memtables)
            {
                Partition partition = memtable.getPartition(partitionKey());
                if (partition == null)
                    continue;

                minTimestamp = Math.min(minTimestamp, memtable.getMinTimestamp());

                @SuppressWarnings("resource") // 'iter' is added to iterators which is closed on exception, or through the closing of the final merged iterator
                UnfilteredRowIterator iter = filter.getUnfilteredRowIterator(columnFilter(), partition);
<<<<<<< HEAD

                // Memtable data is always considered unrepaired
                oldestUnrepairedTombstone = Math.min(oldestUnrepairedTombstone, partition.stats().minLocalDeletionTime);
                inputCollector.addMemtableIterator(iter);

                mostRecentPartitionTombstone = Math.max(mostRecentPartitionTombstone,
                                                        iter.partitionLevelDeletion().markedForDeleteAt());
=======
                oldestUnrepairedTombstone = Math.min(oldestUnrepairedTombstone, partition.stats().minLocalDeletionTime);
                if (isForThrift())
                    iter = ThriftResultsMerger.maybeWrap(iter, nowInSec());
                iterators.add(RTBoundValidator.validate(iter, RTBoundValidator.Stage.MEMTABLE, false));
>>>>>>> d72d48b2
            }

            /*
             * We can't eliminate full sstables based on the timestamp of what we've already read like
             * in collectTimeOrderedData, but we still want to eliminate sstable whose maxTimestamp < mostRecentTombstone
             * we've read. We still rely on the sstable ordering by maxTimestamp since if
             *   maxTimestamp_s1 > maxTimestamp_s0,
             * we're guaranteed that s1 cannot have a row tombstone such that
             *   timestamp(tombstone) > maxTimestamp_s0
             * since we necessarily have
             *   timestamp(tombstone) <= maxTimestamp_s1
             * In other words, iterating in maxTimestamp order allow to do our mostRecentPartitionTombstone elimination
             * in one pass, and minimize the number of sstables for which we read a partition tombstone.
             */
<<<<<<< HEAD
=======
            Collections.sort(view.sstables, SSTableReader.maxTimestampComparator);
            long mostRecentPartitionTombstone = Long.MIN_VALUE;
>>>>>>> d72d48b2
            int nonIntersectingSSTables = 0;
            List<SSTableReader> skippedSSTablesWithTombstones = null;
            SSTableReadMetricsCollector metricsCollector = new SSTableReadMetricsCollector();

            if (isTrackingRepairedStatus())
                Tracing.trace("Collecting data from sstables and tracking repaired status");

            for (SSTableReader sstable : view.sstables)
            {
                // if we've already seen a partition tombstone with a timestamp greater
                // than the most recent update to this sstable, we can skip it
                // if we're tracking repaired status, we mark the repaired digest inconclusive
                // as other replicas may not have seen this partition delete and so could include
                // data from this sstable (or others) in their digests
                if (sstable.getMaxTimestamp() < mostRecentPartitionTombstone)
                {
                    inputCollector.markInconclusive();
                    break;
                }

                if (!shouldInclude(sstable))
                {
                    nonIntersectingSSTables++;
                    if (sstable.mayHaveTombstones())
                    { // if sstable has tombstones we need to check after one pass if it can be safely skipped
                        if (skippedSSTablesWithTombstones == null)
                            skippedSSTablesWithTombstones = new ArrayList<>();
                        skippedSSTablesWithTombstones.add(sstable);

                    }
                    continue;
                }

                minTimestamp = Math.min(minTimestamp, sstable.getMinTimestamp());

                @SuppressWarnings("resource") // 'iter' is added to iterators which is closed on exception,
                                              // or through the closing of the final merged iterator
<<<<<<< HEAD
                UnfilteredRowIteratorWithLowerBound iter = makeIterator(cfs, sstable, metricsCollector);
                if (!sstable.isRepaired())
                    oldestUnrepairedTombstone = Math.min(oldestUnrepairedTombstone, sstable.getMinLocalDeletionTime());

                inputCollector.addSSTableIterator(sstable, iter);
=======
                UnfilteredRowIteratorWithLowerBound iter = makeIterator(cfs, sstable, true, metricsCollector);
                if (!sstable.isRepaired())
                    oldestUnrepairedTombstone = Math.min(oldestUnrepairedTombstone, sstable.getMinLocalDeletionTime());

                iterators.add(iter);
>>>>>>> d72d48b2
                mostRecentPartitionTombstone = Math.max(mostRecentPartitionTombstone,
                                                        iter.partitionLevelDeletion().markedForDeleteAt());
            }

            int includedDueToTombstones = 0;
            // Check for sstables with tombstones that are not expired
            if (skippedSSTablesWithTombstones != null)
            {
                for (SSTableReader sstable : skippedSSTablesWithTombstones)
                {
                    if (sstable.getMaxTimestamp() <= minTimestamp)
                        continue;

                    @SuppressWarnings("resource") // 'iter' is added to iterators which is close on exception,
                                                  // or through the closing of the final merged iterator
<<<<<<< HEAD
                    UnfilteredRowIteratorWithLowerBound iter = makeIterator(cfs, sstable, metricsCollector);
                    if (!sstable.isRepaired())
                        oldestUnrepairedTombstone = Math.min(oldestUnrepairedTombstone, sstable.getMinLocalDeletionTime());

                    inputCollector.addSSTableIterator(sstable, iter);
=======
                    UnfilteredRowIteratorWithLowerBound iter = makeIterator(cfs, sstable, false, metricsCollector);
                    if (!sstable.isRepaired())
                        oldestUnrepairedTombstone = Math.min(oldestUnrepairedTombstone, sstable.getMinLocalDeletionTime());

                    iterators.add(iter);
>>>>>>> d72d48b2
                    includedDueToTombstones++;
                }
            }
            if (Tracing.isTracing())
                Tracing.trace("Skipped {}/{} non-slice-intersecting sstables, included {} due to tombstones",
                               nonIntersectingSSTables, view.sstables.size(), includedDueToTombstones);

            if (inputCollector.isEmpty())
                return EmptyIterators.unfilteredRow(cfs.metadata(), partitionKey(), filter.isReversed());

<<<<<<< HEAD
            StorageHook.instance.reportRead(cfs.metadata().id, partitionKey());

            return withSSTablesIterated(inputCollector.finalizeIterators(), cfs.metric, metricsCollector);
=======
            StorageHook.instance.reportRead(cfs.metadata.cfId, partitionKey());
            return withSSTablesIterated(iterators, cfs.metric, metricsCollector);
>>>>>>> d72d48b2
        }
        catch (RuntimeException | Error e)
        {
            try
            {
                inputCollector.close();
            }
            catch (Exception e1)
            {
                e.addSuppressed(e1);
            }
            throw e;
        }
    }

    private boolean shouldInclude(SSTableReader sstable)
    {
        // If some static columns are queried, we should always include the sstable: the clustering values stats of the sstable
        // don't tell us if the sstable contains static values in particular.
        // TODO: we could record if a sstable contains any static value at all.
        if (!columnFilter().fetchedColumns().statics.isEmpty())
            return true;

        return clusteringIndexFilter().shouldInclude(sstable);
    }

    private UnfilteredRowIteratorWithLowerBound makeIterator(ColumnFamilyStore cfs,
<<<<<<< HEAD
                                                             SSTableReader sstable,
=======
                                                             final SSTableReader sstable,
                                                             boolean applyThriftTransformation,
>>>>>>> d72d48b2
                                                             SSTableReadsListener listener)
    {
        return StorageHook.instance.makeRowIteratorWithLowerBound(cfs,
                                                                  partitionKey(),
                                                                  sstable,
                                                                  clusteringIndexFilter(),
                                                                  columnFilter(),
<<<<<<< HEAD
=======
                                                                  isForThrift(),
                                                                  nowInSec(),
                                                                  applyThriftTransformation,
>>>>>>> d72d48b2
                                                                  listener);

    }

    /**
     * Return a wrapped iterator that when closed will update the sstables iterated and READ sample metrics.
     * Note that we cannot use the Transformations framework because they greedily get the static row, which
     * would cause all iterators to be initialized and hence all sstables to be accessed.
     */
<<<<<<< HEAD
    @SuppressWarnings("resource")
=======
>>>>>>> d72d48b2
    private UnfilteredRowIterator withSSTablesIterated(List<UnfilteredRowIterator> iterators,
                                                       TableMetrics metrics,
                                                       SSTableReadMetricsCollector metricsCollector)
    {
        @SuppressWarnings("resource") //  Closed through the closing of the result of the caller method.
<<<<<<< HEAD
        UnfilteredRowIterator merged = UnfilteredRowIterators.merge(iterators);
=======
        UnfilteredRowIterator merged = UnfilteredRowIterators.merge(iterators, nowInSec());
>>>>>>> d72d48b2

        if (!merged.isEmpty())
        {
            DecoratedKey key = merged.partitionKey();
<<<<<<< HEAD
            metrics.topReadPartitionFrequency.addSample(key.getKey(), 1);
=======
            metrics.samplers.get(TableMetrics.Sampler.READS).addSample(key.getKey(), key.hashCode(), 1);
>>>>>>> d72d48b2
        }

        class UpdateSstablesIterated extends Transformation
        {
           public void onPartitionClose()
           {
               int mergedSSTablesIterated = metricsCollector.getMergedSSTables();
               metrics.updateSSTableIterated(mergedSSTablesIterated);
               Tracing.trace("Merged data from memtables and {} sstables", mergedSSTablesIterated);
           }
        };
        return Transformation.apply(merged, new UpdateSstablesIterated());
    }

    private boolean queriesMulticellType()
    {
        for (ColumnMetadata column : columnFilter().fetchedColumns())
        {
            if (column.type.isMultiCell() || column.type.isCounter())
                return true;
        }
        return false;
    }

    /**
     * Do a read by querying the memtable(s) first, and then each relevant sstables sequentially by order of the sstable
     * max timestamp.
     *
     * This is used for names query in the hope of only having to query the 1 or 2 most recent query and then knowing nothing
     * more recent could be in the older sstables (which we can only guarantee if we know exactly which row we queries, and if
     * no collection or counters are included).
     * This method assumes the filter is a {@code ClusteringIndexNamesFilter}.
     */
    private UnfilteredRowIterator queryMemtableAndSSTablesInTimestampOrder(ColumnFamilyStore cfs, ClusteringIndexNamesFilter filter)
    {
        Tracing.trace("Acquiring sstable references");
        ColumnFamilyStore.ViewFragment view = cfs.select(View.select(SSTableSet.LIVE, partitionKey()));

        ImmutableBTreePartition result = null;

        Tracing.trace("Merging memtable contents");
        for (Memtable memtable : view.memtables)
        {
            Partition partition = memtable.getPartition(partitionKey());
            if (partition == null)
                continue;

            try (UnfilteredRowIterator iter = filter.getUnfilteredRowIterator(columnFilter(), partition))
            {
                if (iter.isEmpty())
                    continue;

<<<<<<< HEAD
                result = add(iter, result, filter, false);
=======
                result = add(
                    RTBoundValidator.validate(isForThrift() ? ThriftResultsMerger.maybeWrap(iter, nowInSec()) : iter, RTBoundValidator.Stage.MEMTABLE, false),
                    result,
                    filter,
                    false
                );
>>>>>>> d72d48b2
            }
        }

        /* add the SSTables on disk */
        Collections.sort(view.sstables, SSTableReader.maxTimestampComparator);
        boolean onlyUnrepaired = true;
        // read sorted sstables
        SSTableReadMetricsCollector metricsCollector = new SSTableReadMetricsCollector();
        for (SSTableReader sstable : view.sstables)
        {
            // if we've already seen a partition tombstone with a timestamp greater
            // than the most recent update to this sstable, we're done, since the rest of the sstables
            // will also be older
            if (result != null && sstable.getMaxTimestamp() < result.partitionLevelDeletion().markedForDeleteAt())
                break;

            long currentMaxTs = sstable.getMaxTimestamp();
            filter = reduceFilter(filter, result, currentMaxTs);
            if (filter == null)
                break;

            if (!shouldInclude(sstable))
            {
                // This mean that nothing queried by the filter can be in the sstable. One exception is the top-level partition deletion
                // however: if it is set, it impacts everything and must be included. Getting that top-level partition deletion costs us
                // some seek in general however (unless the partition is indexed and is in the key cache), so we first check if the sstable
                // has any tombstone at all as a shortcut.
                if (!sstable.mayHaveTombstones())
                    continue; // no tombstone at all, we can skip that sstable

                // We need to get the partition deletion and include it if it's live. In any case though, we're done with that sstable.
                try (UnfilteredRowIterator iter = StorageHook.instance.makeRowIterator(cfs,
                                                                                       sstable,
                                                                                       partitionKey(),
                                                                                       filter.getSlices(metadata()),
                                                                                       columnFilter(),
                                                                                       filter.isReversed(),
<<<<<<< HEAD
=======
                                                                                       isForThrift(),
>>>>>>> d72d48b2
                                                                                       metricsCollector))
                {
                    if (!iter.partitionLevelDeletion().isLive())
                        result = add(UnfilteredRowIterators.noRowsIterator(iter.metadata(), iter.partitionKey(), Rows.EMPTY_STATIC_ROW, iter.partitionLevelDeletion(), filter.isReversed()), result, filter, sstable.isRepaired());
                    else
                        result = add(iter, result, filter, sstable.isRepaired());
                }
                continue;
            }

            try (UnfilteredRowIterator iter = StorageHook.instance.makeRowIterator(cfs,
                                                                                   sstable,
                                                                                   partitionKey(),
                                                                                   filter.getSlices(metadata()),
                                                                                   columnFilter(),
                                                                                   filter.isReversed(),
<<<<<<< HEAD
=======
                                                                                   isForThrift(),
>>>>>>> d72d48b2
                                                                                   metricsCollector))
            {
                if (iter.isEmpty())
                    continue;

                if (sstable.isRepaired())
                    onlyUnrepaired = false;
<<<<<<< HEAD
                result = add(iter, result, filter, sstable.isRepaired());
=======

                result = add(
                    RTBoundValidator.validate(isForThrift() ? ThriftResultsMerger.maybeWrap(iter, nowInSec()) : iter, RTBoundValidator.Stage.SSTABLE, false),
                    result,
                    filter,
                    sstable.isRepaired()
                );
>>>>>>> d72d48b2
            }
        }

        cfs.metric.updateSSTableIterated(metricsCollector.getMergedSSTables());

        if (result == null || result.isEmpty())
            return EmptyIterators.unfilteredRow(metadata(), partitionKey(), false);

        DecoratedKey key = result.partitionKey();
<<<<<<< HEAD
        cfs.metric.topReadPartitionFrequency.addSample(key.getKey(), 1);
        StorageHook.instance.reportRead(cfs.metadata.id, partitionKey());
=======
        cfs.metric.samplers.get(TableMetrics.Sampler.READS).addSample(key.getKey(), key.hashCode(), 1);
        StorageHook.instance.reportRead(cfs.metadata.cfId, partitionKey());
>>>>>>> d72d48b2

        // "hoist up" the requested data into a more recent sstable
        if (metricsCollector.getMergedSSTables() > cfs.getMinimumCompactionThreshold()
            && onlyUnrepaired
            && !cfs.isAutoCompactionDisabled()
            && cfs.getCompactionStrategyManager().shouldDefragment())
        {
            // !!WARNING!!   if we stop copying our data to a heap-managed object,
            //               we will need to track the lifetime of this mutation as well
            Tracing.trace("Defragmenting requested data");

            try (UnfilteredRowIterator iter = result.unfilteredIterator(columnFilter(), Slices.ALL, false))
            {
                final Mutation mutation = new Mutation(PartitionUpdate.fromIterator(iter, columnFilter()));
                StageManager.getStage(Stage.MUTATION).execute(() -> {
                    // skipping commitlog and index updates is fine since we're just de-fragmenting existing data
                    Keyspace.open(mutation.getKeyspaceName()).apply(mutation, false, false);
                });
            }
        }

        return result.unfilteredIterator(columnFilter(), Slices.ALL, clusteringIndexFilter().isReversed());
    }

    private ImmutableBTreePartition add(UnfilteredRowIterator iter, ImmutableBTreePartition result, ClusteringIndexNamesFilter filter, boolean isRepaired)
    {
        if (!isRepaired)
            oldestUnrepairedTombstone = Math.min(oldestUnrepairedTombstone, iter.stats().minLocalDeletionTime);

        int maxRows = Math.max(filter.requestedRows().size(), 1);
        if (result == null)
            return ImmutableBTreePartition.create(iter, maxRows);

        try (UnfilteredRowIterator merged = UnfilteredRowIterators.merge(Arrays.asList(iter, result.unfilteredIterator(columnFilter(), Slices.ALL, filter.isReversed()))))
        {
            return ImmutableBTreePartition.create(merged, maxRows);
        }
    }

    private ClusteringIndexNamesFilter reduceFilter(ClusteringIndexNamesFilter filter, Partition result, long sstableTimestamp)
    {
        if (result == null)
            return filter;

        SearchIterator<Clustering, Row> searchIter = result.searchIterator(columnFilter(), false);

        RegularAndStaticColumns columns = columnFilter().fetchedColumns();
        NavigableSet<Clustering> clusterings = filter.requestedRows();

        // We want to remove rows for which we have values for all requested columns. We have to deal with both static and regular rows.
        // TODO: we could also remove a selected column if we've found values for every requested row but we'll leave
        // that for later.

        boolean removeStatic = false;
        if (!columns.statics.isEmpty())
        {
            Row staticRow = searchIter.next(Clustering.STATIC_CLUSTERING);
            removeStatic = staticRow != null && canRemoveRow(staticRow, columns.statics, sstableTimestamp);
        }

        NavigableSet<Clustering> toRemove = null;
        for (Clustering clustering : clusterings)
        {
            Row row = searchIter.next(clustering);
            if (row == null || !canRemoveRow(row, columns.regulars, sstableTimestamp))
                continue;

            if (toRemove == null)
                toRemove = new TreeSet<>(result.metadata().comparator);
            toRemove.add(clustering);
        }

        if (!removeStatic && toRemove == null)
            return filter;

        // Check if we have everything we need
        boolean hasNoMoreStatic = columns.statics.isEmpty() || removeStatic;
        boolean hasNoMoreClusterings = clusterings.isEmpty() || (toRemove != null && toRemove.size() == clusterings.size());
        if (hasNoMoreStatic && hasNoMoreClusterings)
            return null;

        if (toRemove != null)
        {
            BTreeSet.Builder<Clustering> newClusterings = BTreeSet.builder(result.metadata().comparator);
            newClusterings.addAll(Sets.difference(clusterings, toRemove));
            clusterings = newClusterings.build();
        }
        return new ClusteringIndexNamesFilter(clusterings, filter.isReversed());
    }

    private boolean canRemoveRow(Row row, Columns requestedColumns, long sstableTimestamp)
    {
        // We can remove a row if it has data that is more recent that the next sstable to consider for the data that the query
        // cares about. And the data we care about is 1) the row timestamp (since every query cares if the row exists or not)
        // and 2) the requested columns.
        if (row.primaryKeyLivenessInfo().isEmpty() || row.primaryKeyLivenessInfo().timestamp() <= sstableTimestamp)
            return false;

        for (ColumnMetadata column : requestedColumns)
        {
            Cell cell = row.getCell(column);
            if (cell == null || cell.timestamp() <= sstableTimestamp)
                return false;
        }
        return true;
    }

    @Override
    public boolean selectsFullPartition()
    {
        return metadata().isStaticCompactTable() ||
               (clusteringIndexFilter.selectsAllPartition() && !rowFilter().hasExpressionOnClusteringOrRegularColumns());
    }

    @Override
    public String toString()
    {
        return String.format("Read(%s columns=%s rowFilter=%s limits=%s key=%s filter=%s, nowInSec=%d)",
                             metadata().toString(),
                             columnFilter(),
                             rowFilter(),
                             limits(),
                             metadata().partitionKeyType.getString(partitionKey().getKey()),
                             clusteringIndexFilter.toString(metadata()),
                             nowInSec());
    }

    public MessageOut<ReadCommand> createMessage()
    {
        return new MessageOut<>(MessagingService.Verb.READ, this, serializer);
    }

    protected void appendCQLWhereClause(StringBuilder sb)
    {
        sb.append(" WHERE ");

        sb.append(ColumnMetadata.toCQLString(metadata().partitionKeyColumns())).append(" = ");
        DataRange.appendKeyString(sb, metadata().partitionKeyType, partitionKey().getKey());

        // We put the row filter first because the clustering index filter can end by "ORDER BY"
        if (!rowFilter().isEmpty())
            sb.append(" AND ").append(rowFilter());

        String filterString = clusteringIndexFilter().toCQLString(metadata());
        if (!filterString.isEmpty())
            sb.append(" AND ").append(filterString);
    }

    protected void serializeSelection(DataOutputPlus out, int version) throws IOException
    {
        metadata().partitionKeyType.writeValue(partitionKey().getKey(), out);
        ClusteringIndexFilter.serializer.serialize(clusteringIndexFilter(), out, version);
    }

    protected long selectionSerializedSize(int version)
    {
        return metadata().partitionKeyType.writtenLength(partitionKey().getKey())
             + ClusteringIndexFilter.serializer.serializedSize(clusteringIndexFilter(), version);
    }

    public boolean isLimitedToOnePartition()
    {
        return true;
    }

    /**
     * Groups multiple single partition read commands.
     */
    public static class Group extends SinglePartitionReadQuery.Group<SinglePartitionReadCommand>
    {
        public static Group create(TableMetadata metadata,
                                   int nowInSec,
                                   ColumnFilter columnFilter,
                                   RowFilter rowFilter,
                                   DataLimits limits,
                                   List<DecoratedKey> partitionKeys,
                                   ClusteringIndexFilter clusteringIndexFilter)
        {
<<<<<<< HEAD
            List<SinglePartitionReadCommand> commands = new ArrayList<>(partitionKeys.size());
            for (DecoratedKey partitionKey : partitionKeys)
            {
                commands.add(SinglePartitionReadCommand.create(metadata,
                                                               nowInSec,
                                                               columnFilter,
                                                               rowFilter,
                                                               limits,
                                                               partitionKey,
                                                               clusteringIndexFilter));
            }
=======
            return new Group(Collections.singletonList(command), command.limits());
        }

        public PartitionIterator execute(ConsistencyLevel consistency, ClientState clientState, long queryStartNanoTime) throws RequestExecutionException
        {
            return StorageProxy.read(this, consistency, clientState, queryStartNanoTime);
        }

        public int nowInSec()
        {
            return nowInSec;
        }

        public DataLimits limits()
        {
            return limits;
        }

        public CFMetaData metadata()
        {
            return commands.get(0).metadata();
        }

        @Override
        public boolean selectsFullPartition()
        {
            return selectsFullPartitions;
        }

        public ReadExecutionController executionController()
        {
            // Note that the only difference between the command in a group must be the partition key on which
            // they applied. So as far as ReadOrderGroup is concerned, we can use any of the commands to start one.
            return commands.get(0).executionController();
        }

        public PartitionIterator executeInternal(ReadExecutionController controller)
        {
            // Note that the only difference between the command in a group must be the partition key on which
            // they applied.
            boolean enforceStrictLiveness = commands.get(0).metadata().enforceStrictLiveness();
            return limits.filter(UnfilteredPartitionIterators.filter(executeLocally(controller, false), nowInSec),
                                 nowInSec,
                                 selectsFullPartitions,
                                 enforceStrictLiveness);
        }

        public UnfilteredPartitionIterator executeLocally(ReadExecutionController executionController)
        {
            return executeLocally(executionController, true);
        }

        /**
         * Implementation of {@link ReadQuery#executeLocally(ReadExecutionController)}.
         *
         * @param executionController - the {@code ReadExecutionController} protecting the read.
         * @param sort - whether to sort the inner commands by partition key, required for merging the iterator
         *               later on. This will be false when called by {@link ReadQuery#executeInternal(ReadExecutionController)}
         *               because in this case it is safe to do so as there is no merging involved and we don't want to
         *               change the old behavior which was to not sort by partition.
         *
         * @return - the iterator that can be used to retrieve the query result.
         */
        private UnfilteredPartitionIterator executeLocally(ReadExecutionController executionController, boolean sort)
        {
            List<Pair<DecoratedKey, UnfilteredPartitionIterator>> partitions = new ArrayList<>(commands.size());
            for (SinglePartitionReadCommand cmd : commands)
                partitions.add(Pair.of(cmd.partitionKey, cmd.executeLocally(executionController)));

            if (sort)
                Collections.sort(partitions, (p1, p2) -> p1.getLeft().compareTo(p2.getLeft()));

            return UnfilteredPartitionIterators.concat(partitions.stream().map(p -> p.getRight()).collect(Collectors.toList()));
        }

        public QueryPager getPager(PagingState pagingState, ProtocolVersion protocolVersion)
        {
            if (commands.size() == 1)
                return SinglePartitionReadCommand.getPager(commands.get(0), pagingState, protocolVersion);
>>>>>>> d72d48b2

            return new Group(commands, limits);
        }

        public Group(List<SinglePartitionReadCommand> commands, DataLimits limits)
        {
            super(commands, limits);
        }

        public static Group one(SinglePartitionReadCommand command)
        {
            return new Group(Collections.singletonList(command), command.limits());
        }

        public PartitionIterator execute(ConsistencyLevel consistency, ClientState clientState, long queryStartNanoTime) throws RequestExecutionException
        {
            return StorageProxy.read(this, consistency, clientState, queryStartNanoTime);
        }
    }

    private static class Deserializer extends SelectionDeserializer
    {
        public ReadCommand deserialize(DataInputPlus in,
                                       int version,
                                       boolean isDigest,
                                       int digestVersion,
                                       boolean acceptsTransient,
                                       TableMetadata metadata,
                                       int nowInSec,
                                       ColumnFilter columnFilter,
                                       RowFilter rowFilter,
                                       DataLimits limits,
                                       IndexMetadata index)
        throws IOException
        {
            DecoratedKey key = metadata.partitioner.decorateKey(metadata.partitionKeyType.readValue(in, DatabaseDescriptor.getMaxValueSize()));
            ClusteringIndexFilter filter = ClusteringIndexFilter.serializer.deserialize(in, version, metadata);
            return new SinglePartitionReadCommand(isDigest, digestVersion, acceptsTransient, metadata, nowInSec, columnFilter, rowFilter, limits, key, filter, index);
        }
    }

    /**
     * {@code SSTableReaderListener} used to collect metrics about SSTable read access.
     */
    private static final class SSTableReadMetricsCollector implements SSTableReadsListener
    {
        /**
         * The number of SSTables that need to be merged. This counter is only updated for single partition queries
         * since this has been the behavior so far.
         */
        private int mergedSSTables;

        @Override
        public void onSSTableSelected(SSTableReader sstable, RowIndexEntry<?> indexEntry, SelectionReason reason)
        {
            sstable.incrementReadCount();
            mergedSSTables++;
        }

        /**
         * Returns the number of SSTables that need to be merged.
         * @return the number of SSTables that need to be merged.
         */
        public int getMergedSSTables()
        {
            return mergedSSTables;
        }
    }
}<|MERGE_RESOLUTION|>--- conflicted
+++ resolved
@@ -20,14 +20,11 @@
 import java.io.IOException;
 import java.nio.ByteBuffer;
 import java.util.*;
-import java.util.stream.Collectors;
 
 import com.google.common.annotations.VisibleForTesting;
 import com.google.common.base.Preconditions;
 import com.google.common.collect.Iterables;
 import com.google.common.collect.Sets;
-
-import org.apache.commons.lang3.tuple.Pair;
 
 import org.apache.cassandra.cache.IRowCacheEntry;
 import org.apache.cassandra.cache.RowCacheKey;
@@ -39,10 +36,7 @@
 import org.apache.cassandra.db.lifecycle.*;
 import org.apache.cassandra.db.partitions.*;
 import org.apache.cassandra.db.rows.*;
-<<<<<<< HEAD
-=======
 import org.apache.cassandra.db.transform.RTBoundValidator;
->>>>>>> d72d48b2
 import org.apache.cassandra.db.transform.Transformation;
 import org.apache.cassandra.exceptions.RequestExecutionException;
 import org.apache.cassandra.io.sstable.format.SSTableReader;
@@ -60,14 +54,9 @@
 import org.apache.cassandra.schema.TableMetadata;
 import org.apache.cassandra.service.*;
 import org.apache.cassandra.tracing.Tracing;
-import org.apache.cassandra.transport.ProtocolVersion;
 import org.apache.cassandra.utils.FBUtilities;
 import org.apache.cassandra.utils.SearchIterator;
 import org.apache.cassandra.utils.btree.BTreeSet;
-<<<<<<< HEAD
-=======
-
->>>>>>> d72d48b2
 
 /**
  * A read command that selects a (part of a) single partition.
@@ -326,27 +315,8 @@
                                               indexMetadata());
     }
 
-<<<<<<< HEAD
     @Override
     protected SinglePartitionReadCommand copyAsTransientQuery()
-=======
-    public SinglePartitionReadCommand withUpdatedLimit(DataLimits newLimits)
-    {
-        return new SinglePartitionReadCommand(isDigestQuery(),
-                                              digestVersion(),
-                                              isForThrift(),
-                                              metadata(),
-                                              nowInSec(),
-                                              columnFilter(),
-                                              rowFilter(),
-                                              newLimits,
-                                              partitionKey(),
-                                              clusteringIndexFilter(),
-                                              indexMetadata());
-    }
-
-    public SinglePartitionReadCommand withUpdatedClusteringIndexFilter(ClusteringIndexFilter filter)
->>>>>>> d72d48b2
     {
         return new SinglePartitionReadCommand(false,
                                               0,
@@ -399,39 +369,7 @@
         return DatabaseDescriptor.getReadRpcTimeout();
     }
 
-<<<<<<< HEAD
     @Override
-=======
-    public boolean selectsKey(DecoratedKey key)
-    {
-        if (!this.partitionKey().equals(key))
-            return false;
-
-        return rowFilter().partitionKeyRestrictionsAreSatisfiedBy(key, metadata().getKeyValidator());
-    }
-
-    public boolean selectsClustering(DecoratedKey key, Clustering clustering)
-    {
-        if (clustering == Clustering.STATIC_CLUSTERING)
-            return !columnFilter().fetchedColumns().statics.isEmpty();
-
-        if (!clusteringIndexFilter().selects(clustering))
-            return false;
-
-        return rowFilter().clusteringKeyRestrictionsAreSatisfiedBy(clustering);
-    }
-
-    /**
-     * Returns a new command suitable to paging from the last returned row.
-     *
-     * @param lastReturned the last row returned by the previous page. The newly created command
-     * will only query row that comes after this (in query order). This can be {@code null} if this
-     * is the first page.
-     * @param limits the limits to use for the page to query.
-     *
-     * @return the newly create command.
-     */
->>>>>>> d72d48b2
     public SinglePartitionReadCommand forPaging(Clustering lastReturned, DataLimits limits)
     {
         // We shouldn't have set digest yet when reaching that point
@@ -446,19 +384,6 @@
     }
 
     public PartitionIterator execute(ConsistencyLevel consistency, ClientState clientState, long queryStartNanoTime) throws RequestExecutionException
-<<<<<<< HEAD
-=======
-    {
-        return StorageProxy.read(Group.one(this), consistency, clientState, queryStartNanoTime);
-    }
-
-    public SinglePartitionPager getPager(PagingState pagingState, ProtocolVersion protocolVersion)
-    {
-        return getPager(this, pagingState, protocolVersion);
-    }
-
-    private static SinglePartitionPager getPager(SinglePartitionReadCommand command, PagingState pagingState, ProtocolVersion protocolVersion)
->>>>>>> d72d48b2
     {
         return StorageProxy.read(Group.one(this), consistency, clientState, queryStartNanoTime);
     }
@@ -471,19 +396,12 @@
     @SuppressWarnings("resource") // we close the created iterator through closing the result of this method (and SingletonUnfilteredPartitionIterator ctor cannot fail)
     protected UnfilteredPartitionIterator queryStorage(final ColumnFamilyStore cfs, ReadExecutionController executionController)
     {
-<<<<<<< HEAD
         // skip the row cache and go directly to sstables/memtable if repaired status of
         // data is being tracked. This is only requested after an initial digest mismatch
         UnfilteredRowIterator partition = cfs.isRowCacheEnabled() && !isTrackingRepairedStatus()
                                         ? getThroughCache(cfs, executionController)
                                         : queryMemtableAndDisk(cfs, executionController);
         return new SingletonUnfilteredPartitionIterator(partition);
-=======
-        UnfilteredRowIterator partition = cfs.isRowCacheEnabled()
-                                        ? getThroughCache(cfs, executionController)
-                                        : queryMemtableAndDisk(cfs, executionController);
-        return new SingletonUnfilteredPartitionIterator(partition, isForThrift());
->>>>>>> d72d48b2
     }
 
     /**
@@ -495,10 +413,7 @@
      * If the partition is is not cached, we figure out what filter is "biggest", read
      * that from disk, then filter the result and either cache that or return it.
      */
-<<<<<<< HEAD
     @SuppressWarnings("resource")
-=======
->>>>>>> d72d48b2
     private UnfilteredRowIterator getThroughCache(ColumnFamilyStore cfs, ReadExecutionController executionController)
     {
         assert !cfs.isIndex(); // CASSANDRA-5732
@@ -593,7 +508,6 @@
 
                     // We want to cache only rowsToCache rows
                     CachedPartition toCache = CachedBTreePartition.create(toCacheIterator, nowInSec());
-
                     if (sentinelSuccess && !toCache.isEmpty())
                     {
                         Tracing.trace("Caching {} rows", toCache.rowCount());
@@ -655,15 +569,6 @@
         return queryMemtableAndDiskInternal(cfs);
     }
 
-<<<<<<< HEAD
-=======
-    @Override
-    protected int oldestUnrepairedTombstone()
-    {
-        return oldestUnrepairedTombstone;
-    }
-
->>>>>>> d72d48b2
     private UnfilteredRowIterator queryMemtableAndDiskInternal(ColumnFamilyStore cfs)
     {
         /*
@@ -679,27 +584,16 @@
          *      Also, if tracking repaired data then we skip this optimization so we can collate the repaired sstables
          *      and generate a digest over their merge, which procludes an early return.
          */
-<<<<<<< HEAD
         if (clusteringIndexFilter() instanceof ClusteringIndexNamesFilter && !queriesMulticellType() && !isTrackingRepairedStatus())
-=======
-        if (clusteringIndexFilter() instanceof ClusteringIndexNamesFilter && !queriesMulticellType())
->>>>>>> d72d48b2
             return queryMemtableAndSSTablesInTimestampOrder(cfs, (ClusteringIndexNamesFilter)clusteringIndexFilter());
 
         Tracing.trace("Acquiring sstable references");
         ColumnFamilyStore.ViewFragment view = cfs.select(View.select(SSTableSet.LIVE, partitionKey()));
-<<<<<<< HEAD
         Collections.sort(view.sstables, SSTableReader.maxTimestampComparator);
         ClusteringIndexFilter filter = clusteringIndexFilter();
         long minTimestamp = Long.MAX_VALUE;
         long mostRecentPartitionTombstone = Long.MIN_VALUE;
         InputCollector<UnfilteredRowIterator> inputCollector = iteratorsForPartition(view);
-=======
-        List<UnfilteredRowIterator> iterators = new ArrayList<>(Iterables.size(view.memtables) + view.sstables.size());
-        ClusteringIndexFilter filter = clusteringIndexFilter();
-        long minTimestamp = Long.MAX_VALUE;
-
->>>>>>> d72d48b2
         try
         {
             for (Memtable memtable : view.memtables)
@@ -712,20 +606,13 @@
 
                 @SuppressWarnings("resource") // 'iter' is added to iterators which is closed on exception, or through the closing of the final merged iterator
                 UnfilteredRowIterator iter = filter.getUnfilteredRowIterator(columnFilter(), partition);
-<<<<<<< HEAD
 
                 // Memtable data is always considered unrepaired
                 oldestUnrepairedTombstone = Math.min(oldestUnrepairedTombstone, partition.stats().minLocalDeletionTime);
-                inputCollector.addMemtableIterator(iter);
+                inputCollector.addMemtableIterator(RTBoundValidator.validate(iter, RTBoundValidator.Stage.MEMTABLE, false));
 
                 mostRecentPartitionTombstone = Math.max(mostRecentPartitionTombstone,
                                                         iter.partitionLevelDeletion().markedForDeleteAt());
-=======
-                oldestUnrepairedTombstone = Math.min(oldestUnrepairedTombstone, partition.stats().minLocalDeletionTime);
-                if (isForThrift())
-                    iter = ThriftResultsMerger.maybeWrap(iter, nowInSec());
-                iterators.add(RTBoundValidator.validate(iter, RTBoundValidator.Stage.MEMTABLE, false));
->>>>>>> d72d48b2
             }
 
             /*
@@ -740,11 +627,6 @@
              * In other words, iterating in maxTimestamp order allow to do our mostRecentPartitionTombstone elimination
              * in one pass, and minimize the number of sstables for which we read a partition tombstone.
              */
-<<<<<<< HEAD
-=======
-            Collections.sort(view.sstables, SSTableReader.maxTimestampComparator);
-            long mostRecentPartitionTombstone = Long.MIN_VALUE;
->>>>>>> d72d48b2
             int nonIntersectingSSTables = 0;
             List<SSTableReader> skippedSSTablesWithTombstones = null;
             SSTableReadMetricsCollector metricsCollector = new SSTableReadMetricsCollector();
@@ -782,19 +664,11 @@
 
                 @SuppressWarnings("resource") // 'iter' is added to iterators which is closed on exception,
                                               // or through the closing of the final merged iterator
-<<<<<<< HEAD
                 UnfilteredRowIteratorWithLowerBound iter = makeIterator(cfs, sstable, metricsCollector);
                 if (!sstable.isRepaired())
                     oldestUnrepairedTombstone = Math.min(oldestUnrepairedTombstone, sstable.getMinLocalDeletionTime());
 
                 inputCollector.addSSTableIterator(sstable, iter);
-=======
-                UnfilteredRowIteratorWithLowerBound iter = makeIterator(cfs, sstable, true, metricsCollector);
-                if (!sstable.isRepaired())
-                    oldestUnrepairedTombstone = Math.min(oldestUnrepairedTombstone, sstable.getMinLocalDeletionTime());
-
-                iterators.add(iter);
->>>>>>> d72d48b2
                 mostRecentPartitionTombstone = Math.max(mostRecentPartitionTombstone,
                                                         iter.partitionLevelDeletion().markedForDeleteAt());
             }
@@ -810,19 +684,11 @@
 
                     @SuppressWarnings("resource") // 'iter' is added to iterators which is close on exception,
                                                   // or through the closing of the final merged iterator
-<<<<<<< HEAD
                     UnfilteredRowIteratorWithLowerBound iter = makeIterator(cfs, sstable, metricsCollector);
                     if (!sstable.isRepaired())
                         oldestUnrepairedTombstone = Math.min(oldestUnrepairedTombstone, sstable.getMinLocalDeletionTime());
 
                     inputCollector.addSSTableIterator(sstable, iter);
-=======
-                    UnfilteredRowIteratorWithLowerBound iter = makeIterator(cfs, sstable, false, metricsCollector);
-                    if (!sstable.isRepaired())
-                        oldestUnrepairedTombstone = Math.min(oldestUnrepairedTombstone, sstable.getMinLocalDeletionTime());
-
-                    iterators.add(iter);
->>>>>>> d72d48b2
                     includedDueToTombstones++;
                 }
             }
@@ -833,14 +699,9 @@
             if (inputCollector.isEmpty())
                 return EmptyIterators.unfilteredRow(cfs.metadata(), partitionKey(), filter.isReversed());
 
-<<<<<<< HEAD
             StorageHook.instance.reportRead(cfs.metadata().id, partitionKey());
 
             return withSSTablesIterated(inputCollector.finalizeIterators(), cfs.metric, metricsCollector);
-=======
-            StorageHook.instance.reportRead(cfs.metadata.cfId, partitionKey());
-            return withSSTablesIterated(iterators, cfs.metric, metricsCollector);
->>>>>>> d72d48b2
         }
         catch (RuntimeException | Error e)
         {
@@ -868,12 +729,7 @@
     }
 
     private UnfilteredRowIteratorWithLowerBound makeIterator(ColumnFamilyStore cfs,
-<<<<<<< HEAD
                                                              SSTableReader sstable,
-=======
-                                                             final SSTableReader sstable,
-                                                             boolean applyThriftTransformation,
->>>>>>> d72d48b2
                                                              SSTableReadsListener listener)
     {
         return StorageHook.instance.makeRowIteratorWithLowerBound(cfs,
@@ -881,12 +737,6 @@
                                                                   sstable,
                                                                   clusteringIndexFilter(),
                                                                   columnFilter(),
-<<<<<<< HEAD
-=======
-                                                                  isForThrift(),
-                                                                  nowInSec(),
-                                                                  applyThriftTransformation,
->>>>>>> d72d48b2
                                                                   listener);
 
     }
@@ -896,29 +746,18 @@
      * Note that we cannot use the Transformations framework because they greedily get the static row, which
      * would cause all iterators to be initialized and hence all sstables to be accessed.
      */
-<<<<<<< HEAD
     @SuppressWarnings("resource")
-=======
->>>>>>> d72d48b2
     private UnfilteredRowIterator withSSTablesIterated(List<UnfilteredRowIterator> iterators,
                                                        TableMetrics metrics,
                                                        SSTableReadMetricsCollector metricsCollector)
     {
         @SuppressWarnings("resource") //  Closed through the closing of the result of the caller method.
-<<<<<<< HEAD
         UnfilteredRowIterator merged = UnfilteredRowIterators.merge(iterators);
-=======
-        UnfilteredRowIterator merged = UnfilteredRowIterators.merge(iterators, nowInSec());
->>>>>>> d72d48b2
 
         if (!merged.isEmpty())
         {
             DecoratedKey key = merged.partitionKey();
-<<<<<<< HEAD
             metrics.topReadPartitionFrequency.addSample(key.getKey(), 1);
-=======
-            metrics.samplers.get(TableMetrics.Sampler.READS).addSample(key.getKey(), key.hashCode(), 1);
->>>>>>> d72d48b2
         }
 
         class UpdateSstablesIterated extends Transformation
@@ -971,16 +810,12 @@
                 if (iter.isEmpty())
                     continue;
 
-<<<<<<< HEAD
-                result = add(iter, result, filter, false);
-=======
                 result = add(
-                    RTBoundValidator.validate(isForThrift() ? ThriftResultsMerger.maybeWrap(iter, nowInSec()) : iter, RTBoundValidator.Stage.MEMTABLE, false),
+                    RTBoundValidator.validate(iter, RTBoundValidator.Stage.MEMTABLE, false),
                     result,
                     filter,
                     false
                 );
->>>>>>> d72d48b2
             }
         }
 
@@ -1018,10 +853,6 @@
                                                                                        filter.getSlices(metadata()),
                                                                                        columnFilter(),
                                                                                        filter.isReversed(),
-<<<<<<< HEAD
-=======
-                                                                                       isForThrift(),
->>>>>>> d72d48b2
                                                                                        metricsCollector))
                 {
                     if (!iter.partitionLevelDeletion().isLive())
@@ -1038,10 +869,6 @@
                                                                                    filter.getSlices(metadata()),
                                                                                    columnFilter(),
                                                                                    filter.isReversed(),
-<<<<<<< HEAD
-=======
-                                                                                   isForThrift(),
->>>>>>> d72d48b2
                                                                                    metricsCollector))
             {
                 if (iter.isEmpty())
@@ -1049,17 +876,13 @@
 
                 if (sstable.isRepaired())
                     onlyUnrepaired = false;
-<<<<<<< HEAD
-                result = add(iter, result, filter, sstable.isRepaired());
-=======
 
                 result = add(
-                    RTBoundValidator.validate(isForThrift() ? ThriftResultsMerger.maybeWrap(iter, nowInSec()) : iter, RTBoundValidator.Stage.SSTABLE, false),
+                    RTBoundValidator.validate(iter, RTBoundValidator.Stage.SSTABLE, false),
                     result,
                     filter,
                     sstable.isRepaired()
                 );
->>>>>>> d72d48b2
             }
         }
 
@@ -1069,13 +892,8 @@
             return EmptyIterators.unfilteredRow(metadata(), partitionKey(), false);
 
         DecoratedKey key = result.partitionKey();
-<<<<<<< HEAD
         cfs.metric.topReadPartitionFrequency.addSample(key.getKey(), 1);
         StorageHook.instance.reportRead(cfs.metadata.id, partitionKey());
-=======
-        cfs.metric.samplers.get(TableMetrics.Sampler.READS).addSample(key.getKey(), key.hashCode(), 1);
-        StorageHook.instance.reportRead(cfs.metadata.cfId, partitionKey());
->>>>>>> d72d48b2
 
         // "hoist up" the requested data into a more recent sstable
         if (metricsCollector.getMergedSSTables() > cfs.getMinimumCompactionThreshold()
@@ -1254,7 +1072,6 @@
                                    List<DecoratedKey> partitionKeys,
                                    ClusteringIndexFilter clusteringIndexFilter)
         {
-<<<<<<< HEAD
             List<SinglePartitionReadCommand> commands = new ArrayList<>(partitionKeys.size());
             for (DecoratedKey partitionKey : partitionKeys)
             {
@@ -1266,87 +1083,6 @@
                                                                partitionKey,
                                                                clusteringIndexFilter));
             }
-=======
-            return new Group(Collections.singletonList(command), command.limits());
-        }
-
-        public PartitionIterator execute(ConsistencyLevel consistency, ClientState clientState, long queryStartNanoTime) throws RequestExecutionException
-        {
-            return StorageProxy.read(this, consistency, clientState, queryStartNanoTime);
-        }
-
-        public int nowInSec()
-        {
-            return nowInSec;
-        }
-
-        public DataLimits limits()
-        {
-            return limits;
-        }
-
-        public CFMetaData metadata()
-        {
-            return commands.get(0).metadata();
-        }
-
-        @Override
-        public boolean selectsFullPartition()
-        {
-            return selectsFullPartitions;
-        }
-
-        public ReadExecutionController executionController()
-        {
-            // Note that the only difference between the command in a group must be the partition key on which
-            // they applied. So as far as ReadOrderGroup is concerned, we can use any of the commands to start one.
-            return commands.get(0).executionController();
-        }
-
-        public PartitionIterator executeInternal(ReadExecutionController controller)
-        {
-            // Note that the only difference between the command in a group must be the partition key on which
-            // they applied.
-            boolean enforceStrictLiveness = commands.get(0).metadata().enforceStrictLiveness();
-            return limits.filter(UnfilteredPartitionIterators.filter(executeLocally(controller, false), nowInSec),
-                                 nowInSec,
-                                 selectsFullPartitions,
-                                 enforceStrictLiveness);
-        }
-
-        public UnfilteredPartitionIterator executeLocally(ReadExecutionController executionController)
-        {
-            return executeLocally(executionController, true);
-        }
-
-        /**
-         * Implementation of {@link ReadQuery#executeLocally(ReadExecutionController)}.
-         *
-         * @param executionController - the {@code ReadExecutionController} protecting the read.
-         * @param sort - whether to sort the inner commands by partition key, required for merging the iterator
-         *               later on. This will be false when called by {@link ReadQuery#executeInternal(ReadExecutionController)}
-         *               because in this case it is safe to do so as there is no merging involved and we don't want to
-         *               change the old behavior which was to not sort by partition.
-         *
-         * @return - the iterator that can be used to retrieve the query result.
-         */
-        private UnfilteredPartitionIterator executeLocally(ReadExecutionController executionController, boolean sort)
-        {
-            List<Pair<DecoratedKey, UnfilteredPartitionIterator>> partitions = new ArrayList<>(commands.size());
-            for (SinglePartitionReadCommand cmd : commands)
-                partitions.add(Pair.of(cmd.partitionKey, cmd.executeLocally(executionController)));
-
-            if (sort)
-                Collections.sort(partitions, (p1, p2) -> p1.getLeft().compareTo(p2.getLeft()));
-
-            return UnfilteredPartitionIterators.concat(partitions.stream().map(p -> p.getRight()).collect(Collectors.toList()));
-        }
-
-        public QueryPager getPager(PagingState pagingState, ProtocolVersion protocolVersion)
-        {
-            if (commands.size() == 1)
-                return SinglePartitionReadCommand.getPager(commands.get(0), pagingState, protocolVersion);
->>>>>>> d72d48b2
 
             return new Group(commands, limits);
         }
