/*
 * Licensed to the Apache Software Foundation (ASF) under one
 * or more contributor license agreements.  See the NOTICE file
 * distributed with this work for additional information
 * regarding copyright ownership.  The ASF licenses this file
 * to you under the Apache License, Version 2.0 (the
 * "License"); you may not use this file except in compliance
 * with the License.  You may obtain a copy of the License at
 *
 *     http://www.apache.org/licenses/LICENSE-2.0
 *
 * Unless required by applicable law or agreed to in writing, software
 * distributed under the License is distributed on an "AS IS" BASIS,
 * WITHOUT WARRANTIES OR CONDITIONS OF ANY KIND, either express or implied.
 * See the License for the specific language governing permissions and
 * limitations under the License.
 */
package org.apache.cassandra.db;

import java.io.IOException;
import java.nio.ByteBuffer;
import java.util.*;
import java.util.stream.Collectors;

import com.google.common.collect.Iterables;
import com.google.common.collect.Sets;

import org.apache.commons.lang3.tuple.Pair;

import org.apache.cassandra.cache.IRowCacheEntry;
import org.apache.cassandra.cache.RowCacheKey;
import org.apache.cassandra.cache.RowCacheSentinel;
import org.apache.cassandra.concurrent.Stage;
import org.apache.cassandra.concurrent.StageManager;
import org.apache.cassandra.config.CFMetaData;
import org.apache.cassandra.config.ColumnDefinition;
import org.apache.cassandra.config.DatabaseDescriptor;
import org.apache.cassandra.db.lifecycle.*;
import org.apache.cassandra.db.filter.*;
import org.apache.cassandra.db.partitions.*;
import org.apache.cassandra.db.rows.*;
<<<<<<< HEAD
import org.apache.cassandra.db.transform.Transformation;
=======
import org.apache.cassandra.db.transform.RTBoundValidator;
>>>>>>> a053745f
import org.apache.cassandra.exceptions.RequestExecutionException;
import org.apache.cassandra.io.sstable.format.SSTableReader;
import org.apache.cassandra.io.sstable.format.SSTableReadsListener;
import org.apache.cassandra.io.util.DataInputPlus;
import org.apache.cassandra.io.util.DataOutputPlus;
import org.apache.cassandra.metrics.TableMetrics;
import org.apache.cassandra.net.MessageOut;
import org.apache.cassandra.net.MessagingService;
import org.apache.cassandra.schema.IndexMetadata;
import org.apache.cassandra.service.CacheService;
import org.apache.cassandra.service.ClientState;
import org.apache.cassandra.service.StorageProxy;
import org.apache.cassandra.service.pager.*;
import org.apache.cassandra.thrift.ThriftResultsMerger;
import org.apache.cassandra.tracing.Tracing;
import org.apache.cassandra.transport.ProtocolVersion;
import org.apache.cassandra.utils.FBUtilities;
import org.apache.cassandra.utils.SearchIterator;
import org.apache.cassandra.utils.btree.BTreeSet;


/**
 * A read command that selects a (part of a) single partition.
 */
public class SinglePartitionReadCommand extends ReadCommand
{
    protected static final SelectionDeserializer selectionDeserializer = new Deserializer();

    private final DecoratedKey partitionKey;
    private final ClusteringIndexFilter clusteringIndexFilter;

    private int oldestUnrepairedTombstone = Integer.MAX_VALUE;

    private SinglePartitionReadCommand(boolean isDigest,
                                       int digestVersion,
                                       boolean isForThrift,
                                       CFMetaData metadata,
                                       int nowInSec,
                                       ColumnFilter columnFilter,
                                       RowFilter rowFilter,
                                       DataLimits limits,
                                       DecoratedKey partitionKey,
                                       ClusteringIndexFilter clusteringIndexFilter,
                                       IndexMetadata index)
    {
        super(Kind.SINGLE_PARTITION, isDigest, digestVersion, isForThrift, metadata, nowInSec, columnFilter, rowFilter, limits, index);
        assert partitionKey.getPartitioner() == metadata.partitioner;
        this.partitionKey = partitionKey;
        this.clusteringIndexFilter = clusteringIndexFilter;
    }

    /**
     * Creates a new read command on a single partition.
     *
     * @param isForThrift whether the query is for thrift or not.
     * @param metadata the table to query.
     * @param nowInSec the time in seconds to use are "now" for this query.
     * @param columnFilter the column filter to use for the query.
     * @param rowFilter the row filter to use for the query.
     * @param limits the limits to use for the query.
     * @param partitionKey the partition key for the partition to query.
     * @param clusteringIndexFilter the clustering index filter to use for the query.
     * @param indexMetadata explicitly specified index to use for the query
     *
     * @return a newly created read command.
     */
    public static SinglePartitionReadCommand create(boolean isForThrift,
                                                    CFMetaData metadata,
                                                    int nowInSec,
                                                    ColumnFilter columnFilter,
                                                    RowFilter rowFilter,
                                                    DataLimits limits,
                                                    DecoratedKey partitionKey,
                                                    ClusteringIndexFilter clusteringIndexFilter,
                                                    IndexMetadata indexMetadata)
    {
        return new SinglePartitionReadCommand(false,
                                              0,
                                              isForThrift,
                                              metadata,
                                              nowInSec,
                                              columnFilter,
                                              rowFilter,
                                              limits,
                                              partitionKey,
                                              clusteringIndexFilter,
                                              indexMetadata);
    }

    /**
     * Creates a new read command on a single partition.
     *
     * @param metadata the table to query.
     * @param nowInSec the time in seconds to use are "now" for this query.
     * @param columnFilter the column filter to use for the query.
     * @param rowFilter the row filter to use for the query.
     * @param limits the limits to use for the query.
     * @param partitionKey the partition key for the partition to query.
     * @param clusteringIndexFilter the clustering index filter to use for the query.
     *
     * @return a newly created read command.
     */
    public static SinglePartitionReadCommand create(CFMetaData metadata,
                                                    int nowInSec,
                                                    ColumnFilter columnFilter,
                                                    RowFilter rowFilter,
                                                    DataLimits limits,
                                                    DecoratedKey partitionKey,
                                                    ClusteringIndexFilter clusteringIndexFilter)
    {
        return create(false, metadata, nowInSec, columnFilter, rowFilter, limits, partitionKey, clusteringIndexFilter);
    }

    /**
     * Creates a new read command on a single partition.
     *
     * @param isForThrift whether the query is for thrift or not.
     * @param metadata the table to query.
     * @param nowInSec the time in seconds to use are "now" for this query.
     * @param columnFilter the column filter to use for the query.
     * @param rowFilter the row filter to use for the query.
     * @param limits the limits to use for the query.
     * @param partitionKey the partition key for the partition to query.
     * @param clusteringIndexFilter the clustering index filter to use for the query.
     *
     * @return a newly created read command.
     */
    public static SinglePartitionReadCommand create(boolean isForThrift,
                                                    CFMetaData metadata,
                                                    int nowInSec,
                                                    ColumnFilter columnFilter,
                                                    RowFilter rowFilter,
                                                    DataLimits limits,
                                                    DecoratedKey partitionKey,
                                                    ClusteringIndexFilter clusteringIndexFilter)
    {
        return create(isForThrift,
                      metadata,
                      nowInSec,
                      columnFilter,
                      rowFilter,
                      limits,
                      partitionKey,
                      clusteringIndexFilter,
                      findIndex(metadata, rowFilter));
    }

    /**
     * Creates a new read command on a single partition.
     *
     * @param metadata the table to query.
     * @param nowInSec the time in seconds to use are "now" for this query.
     * @param key the partition key for the partition to query.
     * @param columnFilter the column filter to use for the query.
     * @param filter the clustering index filter to use for the query.
     *
     * @return a newly created read command. The returned command will use no row filter and have no limits.
     */
    public static SinglePartitionReadCommand create(CFMetaData metadata,
                                                    int nowInSec,
                                                    DecoratedKey key,
                                                    ColumnFilter columnFilter,
                                                    ClusteringIndexFilter filter)
    {
        return create(metadata, nowInSec, columnFilter, RowFilter.NONE, DataLimits.NONE, key, filter);
    }

    /**
     * Creates a new read command that queries a single partition in its entirety.
     *
     * @param metadata the table to query.
     * @param nowInSec the time in seconds to use are "now" for this query.
     * @param key the partition key for the partition to query.
     *
     * @return a newly created read command that queries all the rows of {@code key}.
     */
    public static SinglePartitionReadCommand fullPartitionRead(CFMetaData metadata, int nowInSec, DecoratedKey key)
    {
        return create(metadata, nowInSec, key, Slices.ALL);
    }

    /**
     * Creates a new read command that queries a single partition in its entirety.
     *
     * @param metadata the table to query.
     * @param nowInSec the time in seconds to use are "now" for this query.
     * @param key the partition key for the partition to query.
     *
     * @return a newly created read command that queries all the rows of {@code key}.
     */
    public static SinglePartitionReadCommand fullPartitionRead(CFMetaData metadata, int nowInSec, ByteBuffer key)
    {
        return create(metadata, nowInSec, metadata.decorateKey(key), Slices.ALL);
    }

    /**
     * Creates a new single partition slice command for the provided single slice.
     *
     * @param metadata the table to query.
     * @param nowInSec the time in seconds to use are "now" for this query.
     * @param key the partition key for the partition to query.
     * @param slice the slice of rows to query.
     *
     * @return a newly created read command that queries {@code slice} in {@code key}. The returned query will
     * query every columns for the table (without limit or row filtering) and be in forward order.
     */
    public static SinglePartitionReadCommand create(CFMetaData metadata, int nowInSec, DecoratedKey key, Slice slice)
    {
        return create(metadata, nowInSec, key, Slices.with(metadata.comparator, slice));
    }

    /**
     * Creates a new single partition slice command for the provided slices.
     *
     * @param metadata the table to query.
     * @param nowInSec the time in seconds to use are "now" for this query.
     * @param key the partition key for the partition to query.
     * @param slices the slices of rows to query.
     *
     * @return a newly created read command that queries the {@code slices} in {@code key}. The returned query will
     * query every columns for the table (without limit or row filtering) and be in forward order.
     */
    public static SinglePartitionReadCommand create(CFMetaData metadata, int nowInSec, DecoratedKey key, Slices slices)
    {
        ClusteringIndexSliceFilter filter = new ClusteringIndexSliceFilter(slices, false);
        return create(metadata, nowInSec, ColumnFilter.all(metadata), RowFilter.NONE, DataLimits.NONE, key, filter);
    }

    /**
     * Creates a new single partition slice command for the provided slices.
     *
     * @param metadata the table to query.
     * @param nowInSec the time in seconds to use are "now" for this query.
     * @param key the partition key for the partition to query.
     * @param slices the slices of rows to query.
     *
     * @return a newly created read command that queries the {@code slices} in {@code key}. The returned query will
     * query every columns for the table (without limit or row filtering) and be in forward order.
     */
    public static SinglePartitionReadCommand create(CFMetaData metadata, int nowInSec, ByteBuffer key, Slices slices)
    {
        return create(metadata, nowInSec, metadata.decorateKey(key), slices);
    }

    /**
     * Creates a new single partition name command for the provided rows.
     *
     * @param metadata the table to query.
     * @param nowInSec the time in seconds to use are "now" for this query.
     * @param key the partition key for the partition to query.
     * @param names the clustering for the rows to query.
     *
     * @return a newly created read command that queries the {@code names} in {@code key}. The returned query will
     * query every columns (without limit or row filtering) and be in forward order.
     */
    public static SinglePartitionReadCommand create(CFMetaData metadata, int nowInSec, DecoratedKey key, NavigableSet<Clustering> names)
    {
        ClusteringIndexNamesFilter filter = new ClusteringIndexNamesFilter(names, false);
        return create(metadata, nowInSec, ColumnFilter.all(metadata), RowFilter.NONE, DataLimits.NONE, key, filter);
    }

    /**
     * Creates a new single partition name command for the provided row.
     *
     * @param metadata the table to query.
     * @param nowInSec the time in seconds to use are "now" for this query.
     * @param key the partition key for the partition to query.
     * @param name the clustering for the row to query.
     *
     * @return a newly created read command that queries {@code name} in {@code key}. The returned query will
     * query every columns (without limit or row filtering).
     */
    public static SinglePartitionReadCommand create(CFMetaData metadata, int nowInSec, DecoratedKey key, Clustering name)
    {
        return create(metadata, nowInSec, key, FBUtilities.singleton(name, metadata.comparator));
    }

    public SinglePartitionReadCommand copy()
    {
        return new SinglePartitionReadCommand(isDigestQuery(),
                                              digestVersion(),
                                              isForThrift(),
                                              metadata(),
                                              nowInSec(),
                                              columnFilter(),
                                              rowFilter(),
                                              limits(),
                                              partitionKey(),
                                              clusteringIndexFilter(),
                                              indexMetadata());
    }

    public SinglePartitionReadCommand copyAsDigestQuery()
    {
        return new SinglePartitionReadCommand(true,
                                              digestVersion(),
                                              isForThrift(),
                                              metadata(),
                                              nowInSec(),
                                              columnFilter(),
                                              rowFilter(),
                                              limits(),
                                              partitionKey(),
                                              clusteringIndexFilter(),
                                              indexMetadata());
    }

    public SinglePartitionReadCommand withUpdatedLimit(DataLimits newLimits)
    {
        return new SinglePartitionReadCommand(isDigestQuery(),
                                              digestVersion(),
                                              isForThrift(),
                                              metadata(),
                                              nowInSec(),
                                              columnFilter(),
                                              rowFilter(),
                                              newLimits,
                                              partitionKey(),
                                              clusteringIndexFilter(),
                                              indexMetadata());
    }

    public SinglePartitionReadCommand withUpdatedClusteringIndexFilter(ClusteringIndexFilter filter)
    {
        return new SinglePartitionReadCommand(isDigestQuery(),
                                              digestVersion(),
                                              isForThrift(),
                                              metadata(),
                                              nowInSec(),
                                              columnFilter(),
                                              rowFilter(),
                                              limits(),
                                              partitionKey(),
                                              filter,
                                              indexMetadata());
    }

    static SinglePartitionReadCommand legacySliceCommand(boolean isDigest,
                                                         int digestVersion,
                                                         CFMetaData metadata,
                                                         int nowInSec,
                                                         ColumnFilter columnFilter,
                                                         DataLimits limits,
                                                         DecoratedKey partitionKey,
                                                         ClusteringIndexSliceFilter filter)
    {
        // messages from old nodes will expect the thrift format, so always use 'true' for isForThrift
        return new SinglePartitionReadCommand(isDigest,
                                              digestVersion,
                                              true,
                                              metadata,
                                              nowInSec,
                                              columnFilter,
                                              RowFilter.NONE,
                                              limits,
                                              partitionKey,
                                              filter,
                                              null);
    }

    static SinglePartitionReadCommand legacyNamesCommand(boolean isDigest,
                                                         int digestVersion,
                                                         CFMetaData metadata,
                                                         int nowInSec,
                                                         ColumnFilter columnFilter,
                                                         DecoratedKey partitionKey,
                                                         ClusteringIndexNamesFilter filter)
    {
        // messages from old nodes will expect the thrift format, so always use 'true' for isForThrift
        return new SinglePartitionReadCommand(isDigest, digestVersion, true, metadata, nowInSec, columnFilter, RowFilter.NONE, DataLimits.NONE, partitionKey, filter,null);
    }

    public DecoratedKey partitionKey()
    {
        return partitionKey;
    }

    public ClusteringIndexFilter clusteringIndexFilter()
    {
        return clusteringIndexFilter;
    }

    public ClusteringIndexFilter clusteringIndexFilter(DecoratedKey key)
    {
        return clusteringIndexFilter;
    }

    public long getTimeout()
    {
        return DatabaseDescriptor.getReadRpcTimeout();
    }

    public boolean selectsKey(DecoratedKey key)
    {
        if (!this.partitionKey().equals(key))
            return false;

        return rowFilter().partitionKeyRestrictionsAreSatisfiedBy(key, metadata().getKeyValidator());
    }

    public boolean selectsClustering(DecoratedKey key, Clustering clustering)
    {
        if (clustering == Clustering.STATIC_CLUSTERING)
            return !columnFilter().fetchedColumns().statics.isEmpty();

        if (!clusteringIndexFilter().selects(clustering))
            return false;

        return rowFilter().clusteringKeyRestrictionsAreSatisfiedBy(clustering);
    }

    /**
     * Returns a new command suitable to paging from the last returned row.
     *
     * @param lastReturned the last row returned by the previous page. The newly created command
     * will only query row that comes after this (in query order). This can be {@code null} if this
     * is the first page.
     * @param limits the limits to use for the page to query.
     *
     * @return the newly create command.
     */
    public SinglePartitionReadCommand forPaging(Clustering lastReturned, DataLimits limits)
    {
        // We shouldn't have set digest yet when reaching that point
        assert !isDigestQuery();
        return create(isForThrift(),
                      metadata(),
                      nowInSec(),
                      columnFilter(),
                      rowFilter(),
                      limits,
                      partitionKey(),
                      lastReturned == null ? clusteringIndexFilter() : clusteringIndexFilter.forPaging(metadata().comparator, lastReturned, false));
    }

    public PartitionIterator execute(ConsistencyLevel consistency, ClientState clientState, long queryStartNanoTime) throws RequestExecutionException
    {
        return StorageProxy.read(Group.one(this), consistency, clientState, queryStartNanoTime);
    }

    public SinglePartitionPager getPager(PagingState pagingState, ProtocolVersion protocolVersion)
    {
        return getPager(this, pagingState, protocolVersion);
    }

    private static SinglePartitionPager getPager(SinglePartitionReadCommand command, PagingState pagingState, ProtocolVersion protocolVersion)
    {
        return new SinglePartitionPager(command, pagingState, protocolVersion);
    }

    protected void recordLatency(TableMetrics metric, long latencyNanos)
    {
        metric.readLatency.addNano(latencyNanos);
    }

    @SuppressWarnings("resource") // we close the created iterator through closing the result of this method (and SingletonUnfilteredPartitionIterator ctor cannot fail)
    protected UnfilteredPartitionIterator queryStorage(final ColumnFamilyStore cfs, ReadExecutionController executionController)
    {
        UnfilteredRowIterator partition = cfs.isRowCacheEnabled()
                                        ? getThroughCache(cfs, executionController)
                                        : queryMemtableAndDisk(cfs, executionController);
        return new SingletonUnfilteredPartitionIterator(partition, isForThrift());
    }

    /**
     * Fetch the rows requested if in cache; if not, read it from disk and cache it.
     * <p>
     * If the partition is cached, and the filter given is within its bounds, we return
     * from cache, otherwise from disk.
     * <p>
     * If the partition is is not cached, we figure out what filter is "biggest", read
     * that from disk, then filter the result and either cache that or return it.
     */
    private UnfilteredRowIterator getThroughCache(ColumnFamilyStore cfs, ReadExecutionController executionController)
    {
        assert !cfs.isIndex(); // CASSANDRA-5732
        assert cfs.isRowCacheEnabled() : String.format("Row cache is not enabled on table [%s]", cfs.name);

        RowCacheKey key = new RowCacheKey(metadata().ksAndCFName, partitionKey());

        // Attempt a sentinel-read-cache sequence.  if a write invalidates our sentinel, we'll return our
        // (now potentially obsolete) data, but won't cache it. see CASSANDRA-3862
        // TODO: don't evict entire partitions on writes (#2864)
        IRowCacheEntry cached = CacheService.instance.rowCache.get(key);
        if (cached != null)
        {
            if (cached instanceof RowCacheSentinel)
            {
                // Some other read is trying to cache the value, just do a normal non-caching read
                Tracing.trace("Row cache miss (race)");
                cfs.metric.rowCacheMiss.inc();
                return queryMemtableAndDisk(cfs, executionController);
            }

            CachedPartition cachedPartition = (CachedPartition)cached;
            if (cfs.isFilterFullyCoveredBy(clusteringIndexFilter(), limits(), cachedPartition, nowInSec()))
            {
                cfs.metric.rowCacheHit.inc();
                Tracing.trace("Row cache hit");
                UnfilteredRowIterator unfilteredRowIterator = clusteringIndexFilter().getUnfilteredRowIterator(columnFilter(), cachedPartition);
                cfs.metric.updateSSTableIterated(0);
                return unfilteredRowIterator;
            }

            cfs.metric.rowCacheHitOutOfRange.inc();
            Tracing.trace("Ignoring row cache as cached value could not satisfy query");
            return queryMemtableAndDisk(cfs, executionController);
        }

        cfs.metric.rowCacheMiss.inc();
        Tracing.trace("Row cache miss");

        // Note that on tables with no clustering keys, any positive value of
        // rowsToCache implies caching the full partition
        boolean cacheFullPartitions = metadata().clusteringColumns().size() > 0 ?
                                      metadata().params.caching.cacheAllRows() :
                                      metadata().params.caching.cacheRows();

        // To be able to cache what we read, what we read must at least covers what the cache holds, that
        // is the 'rowsToCache' first rows of the partition. We could read those 'rowsToCache' first rows
        // systematically, but we'd have to "extend" that to whatever is needed for the user query that the
        // 'rowsToCache' first rows don't cover and it's not trivial with our existing filters. So currently
        // we settle for caching what we read only if the user query does query the head of the partition since
        // that's the common case of when we'll be able to use the cache anyway. One exception is if we cache
        // full partitions, in which case we just always read it all and cache.
        if (cacheFullPartitions || clusteringIndexFilter().isHeadFilter())
        {
            RowCacheSentinel sentinel = new RowCacheSentinel();
            boolean sentinelSuccess = CacheService.instance.rowCache.putIfAbsent(key, sentinel);
            boolean sentinelReplaced = false;

            try
            {
                final int rowsToCache = metadata().params.caching.rowsPerPartitionToCache();
                final boolean enforceStrictLiveness = metadata().enforceStrictLiveness();

                @SuppressWarnings("resource") // we close on exception or upon closing the result of this method
                UnfilteredRowIterator iter = fullPartitionRead(metadata(), nowInSec(), partitionKey()).queryMemtableAndDisk(cfs, executionController);
                try
                {
                    // Use a custom iterator instead of DataLimits to avoid stopping the original iterator
                    UnfilteredRowIterator toCacheIterator = new WrappingUnfilteredRowIterator(iter)
                    {
                        private int rowsCounted = 0;

                        @Override
                        public boolean hasNext()
                        {
                            return rowsCounted < rowsToCache && super.hasNext();
                        }

                        @Override
                        public Unfiltered next()
                        {
                            Unfiltered unfiltered = super.next();
                            if (unfiltered.isRow())
                            {
                                Row row = (Row) unfiltered;
                                if (row.hasLiveData(nowInSec(), enforceStrictLiveness))
                                    rowsCounted++;
                            }
                            return unfiltered;
                        }
                    };

                    // We want to cache only rowsToCache rows
                    CachedPartition toCache = CachedBTreePartition.create(toCacheIterator, nowInSec());

                    if (sentinelSuccess && !toCache.isEmpty())
                    {
                        Tracing.trace("Caching {} rows", toCache.rowCount());
                        CacheService.instance.rowCache.replace(key, sentinel, toCache);
                        // Whether or not the previous replace has worked, our sentinel is not in the cache anymore
                        sentinelReplaced = true;
                    }

                    // We then re-filter out what this query wants.
                    // Note that in the case where we don't cache full partitions, it's possible that the current query is interested in more
                    // than what we've cached, so we can't just use toCache.
                    UnfilteredRowIterator cacheIterator = clusteringIndexFilter().getUnfilteredRowIterator(columnFilter(), toCache);
                    if (cacheFullPartitions)
                    {
                        // Everything is guaranteed to be in 'toCache', we're done with 'iter'
                        assert !iter.hasNext();
                        iter.close();
                        return cacheIterator;
                    }
                    return UnfilteredRowIterators.concat(cacheIterator, clusteringIndexFilter().filterNotIndexed(columnFilter(), iter));
                }
                catch (RuntimeException | Error e)
                {
                    iter.close();
                    throw e;
                }
            }
            finally
            {
                if (sentinelSuccess && !sentinelReplaced)
                    cfs.invalidateCachedPartition(key);
            }
        }

        Tracing.trace("Fetching data but not populating cache as query does not query from the start of the partition");
        return queryMemtableAndDisk(cfs, executionController);
    }

    /**
     * Queries both memtable and sstables to fetch the result of this query.
     * <p>
     * Please note that this method:
     *   1) does not check the row cache.
     *   2) does not apply the query limit, nor the row filter (and so ignore 2ndary indexes).
     *      Those are applied in {@link ReadCommand#executeLocally}.
     *   3) does not record some of the read metrics (latency, scanned cells histograms) nor
     *      throws TombstoneOverwhelmingException.
     * It is publicly exposed because there is a few places where that is exactly what we want,
     * but it should be used only where you know you don't need thoses things.
     * <p>
     * Also note that one must have created a {@code ReadExecutionController} on the queried table and we require it as
     * a parameter to enforce that fact, even though it's not explicitlly used by the method.
     */
    public UnfilteredRowIterator queryMemtableAndDisk(ColumnFamilyStore cfs, ReadExecutionController executionController)
    {
        assert executionController != null && executionController.validForReadOn(cfs);
        Tracing.trace("Executing single-partition query on {}", cfs.name);

        return queryMemtableAndDiskInternal(cfs);
    }

    @Override
    protected int oldestUnrepairedTombstone()
    {
        return oldestUnrepairedTombstone;
    }

    private UnfilteredRowIterator queryMemtableAndDiskInternal(ColumnFamilyStore cfs)
    {
        /*
         * We have 2 main strategies:
         *   1) We query memtables and sstables simulateneously. This is our most generic strategy and the one we use
         *      unless we have a names filter that we know we can optimize futher.
         *   2) If we have a name filter (so we query specific rows), we can make a bet: that all column for all queried row
         *      will have data in the most recent sstable(s), thus saving us from reading older ones. This does imply we
         *      have a way to guarantee we have all the data for what is queried, which is only possible for name queries
         *      and if we have neither non-frozen collections/UDTs nor counters (indeed, for a non-frozen collection or UDT,
         *      we can't guarantee an older sstable won't have some elements that weren't in the most recent sstables,
         *      and counters are intrinsically a collection of shards and so have the same problem).
         */
        if (clusteringIndexFilter() instanceof ClusteringIndexNamesFilter && !queriesMulticellType())
            return queryMemtableAndSSTablesInTimestampOrder(cfs, (ClusteringIndexNamesFilter)clusteringIndexFilter());

        Tracing.trace("Acquiring sstable references");
        ColumnFamilyStore.ViewFragment view = cfs.select(View.select(SSTableSet.LIVE, partitionKey()));
        List<UnfilteredRowIterator> iterators = new ArrayList<>(Iterables.size(view.memtables) + view.sstables.size());
        ClusteringIndexFilter filter = clusteringIndexFilter();
        long minTimestamp = Long.MAX_VALUE;

        try
        {
            for (Memtable memtable : view.memtables)
            {
                Partition partition = memtable.getPartition(partitionKey());
                if (partition == null)
                    continue;

<<<<<<< HEAD
                minTimestamp = Math.min(minTimestamp, memtable.getMinTimestamp());

                @SuppressWarnings("resource") // 'iter' is added to iterators which is closed on exception, or through the closing of the final merged iterator
                UnfilteredRowIterator iter = filter.getUnfilteredRowIterator(columnFilter(), partition);
                oldestUnrepairedTombstone = Math.min(oldestUnrepairedTombstone, partition.stats().minLocalDeletionTime);
                iterators.add(isForThrift() ? ThriftResultsMerger.maybeWrap(iter, nowInSec()) : iter);
=======
                // 'iter' is added to iterators which is closed on exception, or through the closing of the final merged iterator
                @SuppressWarnings("resource")
                UnfilteredRowIterator iter = filter.getUnfilteredRowIterator(columnFilter(), partition);

                if (copyOnHeap)
                    iter = UnfilteredRowIterators.cloningIterator(iter, HeapAllocator.instance);

                oldestUnrepairedTombstone = Math.min(oldestUnrepairedTombstone, partition.stats().minLocalDeletionTime);

                if (isForThrift())
                    iter = ThriftResultsMerger.maybeWrap(iter, nowInSec());

                iterators.add(RTBoundValidator.validate(iter, RTBoundValidator.Stage.MEMTABLE, false));
>>>>>>> a053745f
            }

            /*
             * We can't eliminate full sstables based on the timestamp of what we've already read like
             * in collectTimeOrderedData, but we still want to eliminate sstable whose maxTimestamp < mostRecentTombstone
             * we've read. We still rely on the sstable ordering by maxTimestamp since if
             *   maxTimestamp_s1 > maxTimestamp_s0,
             * we're guaranteed that s1 cannot have a row tombstone such that
             *   timestamp(tombstone) > maxTimestamp_s0
             * since we necessarily have
             *   timestamp(tombstone) <= maxTimestamp_s1
             * In other words, iterating in maxTimestamp order allow to do our mostRecentPartitionTombstone elimination
             * in one pass, and minimize the number of sstables for which we read a partition tombstone.
             */
            Collections.sort(view.sstables, SSTableReader.maxTimestampComparator);
            long mostRecentPartitionTombstone = Long.MIN_VALUE;
            int nonIntersectingSSTables = 0;
            List<SSTableReader> skippedSSTablesWithTombstones = null;
            SSTableReadMetricsCollector metricsCollector = new SSTableReadMetricsCollector();

            for (SSTableReader sstable : view.sstables)
            {
                // if we've already seen a partition tombstone with a timestamp greater
                // than the most recent update to this sstable, we can skip it
                if (sstable.getMaxTimestamp() < mostRecentPartitionTombstone)
                    break;

                if (!shouldInclude(sstable))
                {
                    nonIntersectingSSTables++;
                    if (sstable.mayHaveTombstones())
                    { // if sstable has tombstones we need to check after one pass if it can be safely skipped
                        if (skippedSSTablesWithTombstones == null)
                            skippedSSTablesWithTombstones = new ArrayList<>();
                        skippedSSTablesWithTombstones.add(sstable);

                    }
                    continue;
                }

<<<<<<< HEAD
                minTimestamp = Math.min(minTimestamp, sstable.getMinTimestamp());

                @SuppressWarnings("resource") // 'iter' is added to iterators which is closed on exception,
                                              // or through the closing of the final merged iterator
                UnfilteredRowIteratorWithLowerBound iter = makeIterator(cfs, sstable, true, metricsCollector);
                if (!sstable.isRepaired())
                    oldestUnrepairedTombstone = Math.min(oldestUnrepairedTombstone, sstable.getMinLocalDeletionTime());

                iterators.add(iter);
                mostRecentPartitionTombstone = Math.max(mostRecentPartitionTombstone,
                                                        iter.partitionLevelDeletion().markedForDeleteAt());
=======
                if (!sstable.isRepaired())
                    oldestUnrepairedTombstone = Math.min(oldestUnrepairedTombstone, sstable.getMinLocalDeletionTime());

                // 'iter' is added to iterators which is closed on exception, or through the closing of the final merged iterator
                @SuppressWarnings("resource")
                UnfilteredRowIterator iter = filter.filter(
                    sstable.iterator(partitionKey(),
                                     columnFilter(),
                                     filter.isReversed(),
                                     isForThrift(),
                                     metricsCollector)
                );

                if (isForThrift())
                    iter = ThriftResultsMerger.maybeWrap(iter, nowInSec());

                iterators.add(RTBoundValidator.validate(iter, RTBoundValidator.Stage.SSTABLE, false));

                mostRecentPartitionTombstone = Math.max(mostRecentPartitionTombstone, iter.partitionLevelDeletion().markedForDeleteAt());
>>>>>>> a053745f
            }

            int includedDueToTombstones = 0;
            // Check for sstables with tombstones that are not expired
            if (skippedSSTablesWithTombstones != null)
            {
                for (SSTableReader sstable : skippedSSTablesWithTombstones)
                {
                    if (sstable.getMaxTimestamp() <= minTimestamp)
                        continue;

                    @SuppressWarnings("resource") // 'iter' is added to iterators which is close on exception,
                                                  // or through the closing of the final merged iterator
                    UnfilteredRowIteratorWithLowerBound iter = makeIterator(cfs, sstable, false, metricsCollector);
                    if (!sstable.isRepaired())
                        oldestUnrepairedTombstone = Math.min(oldestUnrepairedTombstone, sstable.getMinLocalDeletionTime());

                    iterators.add(iter);
                    includedDueToTombstones++;
                }
            }
            if (Tracing.isTracing())
                Tracing.trace("Skipped {}/{} non-slice-intersecting sstables, included {} due to tombstones",
                               nonIntersectingSSTables, view.sstables.size(), includedDueToTombstones);

            if (iterators.isEmpty())
                return EmptyIterators.unfilteredRow(cfs.metadata, partitionKey(), filter.isReversed());

<<<<<<< HEAD
            StorageHook.instance.reportRead(cfs.metadata.cfId, partitionKey());
            return withSSTablesIterated(iterators, cfs.metric, metricsCollector);
=======
            Tracing.trace("Merging data from memtables and {} sstables", metricsCollector.getMergedSSTables());

            @SuppressWarnings("resource") //  Closed through the closing of the result of that method.
            UnfilteredRowIterator merged = UnfilteredRowIterators.merge(iterators, nowInSec());
            if (!merged.isEmpty())
            {
                DecoratedKey key = merged.partitionKey();
                cfs.metric.samplers.get(TableMetrics.Sampler.READS).addSample(key.getKey(), key.hashCode(), 1);
            }
            return merged;
>>>>>>> a053745f
        }
        catch (RuntimeException | Error e)
        {
            try
            {
                FBUtilities.closeAll(iterators);
            }
            catch (Exception suppressed)
            {
                e.addSuppressed(suppressed);
            }
            throw e;
        }
    }

    private boolean shouldInclude(SSTableReader sstable)
    {
        // If some static columns are queried, we should always include the sstable: the clustering values stats of the sstable
        // don't tell us if the sstable contains static values in particular.
        // TODO: we could record if a sstable contains any static value at all.
        if (!columnFilter().fetchedColumns().statics.isEmpty())
            return true;

        return clusteringIndexFilter().shouldInclude(sstable);
    }

    private UnfilteredRowIteratorWithLowerBound makeIterator(ColumnFamilyStore cfs,
                                                             final SSTableReader sstable,
                                                             boolean applyThriftTransformation,
                                                             SSTableReadsListener listener)
    {
        return StorageHook.instance.makeRowIteratorWithLowerBound(cfs,
                                                                  partitionKey(),
                                                                  sstable,
                                                                  clusteringIndexFilter(),
                                                                  columnFilter(),
                                                                  isForThrift(),
                                                                  nowInSec(),
                                                                  applyThriftTransformation,
                                                                  listener);

    }

    /**
     * Return a wrapped iterator that when closed will update the sstables iterated and READ sample metrics.
     * Note that we cannot use the Transformations framework because they greedily get the static row, which
     * would cause all iterators to be initialized and hence all sstables to be accessed.
     */
    private UnfilteredRowIterator withSSTablesIterated(List<UnfilteredRowIterator> iterators,
                                                       TableMetrics metrics,
                                                       SSTableReadMetricsCollector metricsCollector)
    {
        @SuppressWarnings("resource") //  Closed through the closing of the result of the caller method.
        UnfilteredRowIterator merged = UnfilteredRowIterators.merge(iterators, nowInSec());

        if (!merged.isEmpty())
        {
            DecoratedKey key = merged.partitionKey();
            metrics.samplers.get(TableMetrics.Sampler.READS).addSample(key.getKey(), key.hashCode(), 1);
        }

        class UpdateSstablesIterated extends Transformation
        {
           public void onPartitionClose()
           {
               int mergedSSTablesIterated = metricsCollector.getMergedSSTables();
               metrics.updateSSTableIterated(mergedSSTablesIterated);
               Tracing.trace("Merged data from memtables and {} sstables", mergedSSTablesIterated);
           }
        };
        return Transformation.apply(merged, new UpdateSstablesIterated());
    }

    private boolean queriesMulticellType()
    {
        for (ColumnDefinition column : columnFilter().fetchedColumns())
        {
            if (column.type.isMultiCell() || column.type.isCounter())
                return true;
        }
        return false;
    }

    /**
     * Do a read by querying the memtable(s) first, and then each relevant sstables sequentially by order of the sstable
     * max timestamp.
     *
     * This is used for names query in the hope of only having to query the 1 or 2 most recent query and then knowing nothing
     * more recent could be in the older sstables (which we can only guarantee if we know exactly which row we queries, and if
     * no collection or counters are included).
     * This method assumes the filter is a {@code ClusteringIndexNamesFilter}.
     */
    private UnfilteredRowIterator queryMemtableAndSSTablesInTimestampOrder(ColumnFamilyStore cfs, ClusteringIndexNamesFilter filter)
    {
        Tracing.trace("Acquiring sstable references");
        ColumnFamilyStore.ViewFragment view = cfs.select(View.select(SSTableSet.LIVE, partitionKey()));

        ImmutableBTreePartition result = null;

        Tracing.trace("Merging memtable contents");
        for (Memtable memtable : view.memtables)
        {
            Partition partition = memtable.getPartition(partitionKey());
            if (partition == null)
                continue;

            try (UnfilteredRowIterator iter = filter.getUnfilteredRowIterator(columnFilter(), partition))
            {
                if (iter.isEmpty())
                    continue;

<<<<<<< HEAD
                result = add(isForThrift() ? ThriftResultsMerger.maybeWrap(iter, nowInSec()) : iter, result, filter, false);
=======
                UnfilteredRowIterator clonedFilter = copyOnHeap
                                                   ? UnfilteredRowIterators.cloningIterator(iter, HeapAllocator.instance)
                                                   : iter;
                result = add(
                    RTBoundValidator.validate(isForThrift() ? ThriftResultsMerger.maybeWrap(clonedFilter, nowInSec()) : clonedFilter, RTBoundValidator.Stage.MEMTABLE, false),
                    result,
                    filter,
                    false
                );
>>>>>>> a053745f
            }
        }

        /* add the SSTables on disk */
        Collections.sort(view.sstables, SSTableReader.maxTimestampComparator);
        boolean onlyUnrepaired = true;
        // read sorted sstables
        SSTableReadMetricsCollector metricsCollector = new SSTableReadMetricsCollector();
        for (SSTableReader sstable : view.sstables)
        {
            // if we've already seen a partition tombstone with a timestamp greater
            // than the most recent update to this sstable, we're done, since the rest of the sstables
            // will also be older
            if (result != null && sstable.getMaxTimestamp() < result.partitionLevelDeletion().markedForDeleteAt())
                break;

            long currentMaxTs = sstable.getMaxTimestamp();
            filter = reduceFilter(filter, result, currentMaxTs);
            if (filter == null)
                break;

            if (!shouldInclude(sstable))
            {
                // This mean that nothing queried by the filter can be in the sstable. One exception is the top-level partition deletion
                // however: if it is set, it impacts everything and must be included. Getting that top-level partition deletion costs us
                // some seek in general however (unless the partition is indexed and is in the key cache), so we first check if the sstable
                // has any tombstone at all as a shortcut.
                if (!sstable.mayHaveTombstones())
                    continue; // no tombstone at all, we can skip that sstable

                // We need to get the partition deletion and include it if it's live. In any case though, we're done with that sstable.
                try (UnfilteredRowIterator iter = StorageHook.instance.makeRowIterator(cfs,
                                                                                       sstable,
                                                                                       partitionKey(),
                                                                                       filter.getSlices(metadata()),
                                                                                       columnFilter(),
                                                                                       filter.isReversed(),
                                                                                       isForThrift(),
                                                                                       metricsCollector))
                {
                    if (!iter.partitionLevelDeletion().isLive())
                        result = add(UnfilteredRowIterators.noRowsIterator(iter.metadata(), iter.partitionKey(), Rows.EMPTY_STATIC_ROW, iter.partitionLevelDeletion(), filter.isReversed()), result, filter, sstable.isRepaired());
                    else
                        result = add(iter, result, filter, sstable.isRepaired());
                }
                continue;
            }

            try (UnfilteredRowIterator iter = StorageHook.instance.makeRowIterator(cfs,
                                                                                   sstable,
                                                                                   partitionKey(),
                                                                                   filter.getSlices(metadata()),
                                                                                   columnFilter(),
                                                                                   filter.isReversed(),
                                                                                   isForThrift(),
                                                                                   metricsCollector))
            {
                if (iter.isEmpty())
                    continue;

                if (sstable.isRepaired())
                    onlyUnrepaired = false;

                result = add(
                    RTBoundValidator.validate(isForThrift() ? ThriftResultsMerger.maybeWrap(iter, nowInSec()) : iter, RTBoundValidator.Stage.SSTABLE, false),
                    result,
                    filter,
                    sstable.isRepaired()
                );
            }
        }

        cfs.metric.updateSSTableIterated(metricsCollector.getMergedSSTables());

        if (result == null || result.isEmpty())
            return EmptyIterators.unfilteredRow(metadata(), partitionKey(), false);

        DecoratedKey key = result.partitionKey();
        cfs.metric.samplers.get(TableMetrics.Sampler.READS).addSample(key.getKey(), key.hashCode(), 1);
        StorageHook.instance.reportRead(cfs.metadata.cfId, partitionKey());

        // "hoist up" the requested data into a more recent sstable
        if (metricsCollector.getMergedSSTables() > cfs.getMinimumCompactionThreshold()
            && onlyUnrepaired
            && !cfs.isAutoCompactionDisabled()
            && cfs.getCompactionStrategyManager().shouldDefragment())
        {
            // !!WARNING!!   if we stop copying our data to a heap-managed object,
            //               we will need to track the lifetime of this mutation as well
            Tracing.trace("Defragmenting requested data");

            try (UnfilteredRowIterator iter = result.unfilteredIterator(columnFilter(), Slices.ALL, false))
            {
                final Mutation mutation = new Mutation(PartitionUpdate.fromIterator(iter, columnFilter()));
                StageManager.getStage(Stage.MUTATION).execute(() -> {
                    // skipping commitlog and index updates is fine since we're just de-fragmenting existing data
                    Keyspace.open(mutation.getKeyspaceName()).apply(mutation, false, false);
                });
            }
        }

        return result.unfilteredIterator(columnFilter(), Slices.ALL, clusteringIndexFilter().isReversed());
    }

    private ImmutableBTreePartition add(UnfilteredRowIterator iter, ImmutableBTreePartition result, ClusteringIndexNamesFilter filter, boolean isRepaired)
    {
        if (!isRepaired)
            oldestUnrepairedTombstone = Math.min(oldestUnrepairedTombstone, iter.stats().minLocalDeletionTime);

        int maxRows = Math.max(filter.requestedRows().size(), 1);
        if (result == null)
            return ImmutableBTreePartition.create(iter, maxRows);

        try (UnfilteredRowIterator merged = UnfilteredRowIterators.merge(Arrays.asList(iter, result.unfilteredIterator(columnFilter(), Slices.ALL, filter.isReversed())), nowInSec()))
        {
            return ImmutableBTreePartition.create(merged, maxRows);
        }
    }

    private ClusteringIndexNamesFilter reduceFilter(ClusteringIndexNamesFilter filter, Partition result, long sstableTimestamp)
    {
        if (result == null)
            return filter;

        SearchIterator<Clustering, Row> searchIter = result.searchIterator(columnFilter(), false);

        PartitionColumns columns = columnFilter().fetchedColumns();
        NavigableSet<Clustering> clusterings = filter.requestedRows();

        // We want to remove rows for which we have values for all requested columns. We have to deal with both static and regular rows.
        // TODO: we could also remove a selected column if we've found values for every requested row but we'll leave
        // that for later.

        boolean removeStatic = false;
        if (!columns.statics.isEmpty())
        {
            Row staticRow = searchIter.next(Clustering.STATIC_CLUSTERING);
            removeStatic = staticRow != null && canRemoveRow(staticRow, columns.statics, sstableTimestamp);
        }

        NavigableSet<Clustering> toRemove = null;
        for (Clustering clustering : clusterings)
        {
            Row row = searchIter.next(clustering);
            if (row == null || !canRemoveRow(row, columns.regulars, sstableTimestamp))
                continue;

            if (toRemove == null)
                toRemove = new TreeSet<>(result.metadata().comparator);
            toRemove.add(clustering);
        }

        if (!removeStatic && toRemove == null)
            return filter;

        // Check if we have everything we need
        boolean hasNoMoreStatic = columns.statics.isEmpty() || removeStatic;
        boolean hasNoMoreClusterings = clusterings.isEmpty() || (toRemove != null && toRemove.size() == clusterings.size());
        if (hasNoMoreStatic && hasNoMoreClusterings)
            return null;

        if (toRemove != null)
        {
            BTreeSet.Builder<Clustering> newClusterings = BTreeSet.builder(result.metadata().comparator);
            newClusterings.addAll(Sets.difference(clusterings, toRemove));
            clusterings = newClusterings.build();
        }
        return new ClusteringIndexNamesFilter(clusterings, filter.isReversed());
    }

    private boolean canRemoveRow(Row row, Columns requestedColumns, long sstableTimestamp)
    {
        // We can remove a row if it has data that is more recent that the next sstable to consider for the data that the query
        // cares about. And the data we care about is 1) the row timestamp (since every query cares if the row exists or not)
        // and 2) the requested columns.
        if (row.primaryKeyLivenessInfo().isEmpty() || row.primaryKeyLivenessInfo().timestamp() <= sstableTimestamp)
            return false;

        for (ColumnDefinition column : requestedColumns)
        {
            Cell cell = row.getCell(column);
            if (cell == null || cell.timestamp() <= sstableTimestamp)
                return false;
        }
        return true;
    }

    @Override
    public boolean selectsFullPartition()
    {
        return metadata().isStaticCompactTable() ||
               (clusteringIndexFilter.selectsAllPartition() && !rowFilter().hasExpressionOnClusteringOrRegularColumns());
    }

    @Override
    public String toString()
    {
        return String.format("Read(%s.%s columns=%s rowFilter=%s limits=%s key=%s filter=%s, nowInSec=%d)",
                             metadata().ksName,
                             metadata().cfName,
                             columnFilter(),
                             rowFilter(),
                             limits(),
                             metadata().getKeyValidator().getString(partitionKey().getKey()),
                             clusteringIndexFilter.toString(metadata()),
                             nowInSec());
    }

    public MessageOut<ReadCommand> createMessage(int version)
    {
        return new MessageOut<>(MessagingService.Verb.READ, this, readSerializer);
    }

    protected void appendCQLWhereClause(StringBuilder sb)
    {
        sb.append(" WHERE ");

        sb.append(ColumnDefinition.toCQLString(metadata().partitionKeyColumns())).append(" = ");
        DataRange.appendKeyString(sb, metadata().getKeyValidator(), partitionKey().getKey());

        // We put the row filter first because the clustering index filter can end by "ORDER BY"
        if (!rowFilter().isEmpty())
            sb.append(" AND ").append(rowFilter());

        String filterString = clusteringIndexFilter().toCQLString(metadata());
        if (!filterString.isEmpty())
            sb.append(" AND ").append(filterString);
    }

    protected void serializeSelection(DataOutputPlus out, int version) throws IOException
    {
        metadata().getKeyValidator().writeValue(partitionKey().getKey(), out);
        ClusteringIndexFilter.serializer.serialize(clusteringIndexFilter(), out, version);
    }

    protected long selectionSerializedSize(int version)
    {
        return metadata().getKeyValidator().writtenLength(partitionKey().getKey())
             + ClusteringIndexFilter.serializer.serializedSize(clusteringIndexFilter(), version);
    }

    public boolean isLimitedToOnePartition()
    {
        return true;
    }

    /**
     * Groups multiple single partition read commands.
     */
    public static class Group implements ReadQuery
    {
        public final List<SinglePartitionReadCommand> commands;
        private final DataLimits limits;
        private final int nowInSec;
        private final boolean selectsFullPartitions;

        public Group(List<SinglePartitionReadCommand> commands, DataLimits limits)
        {
            assert !commands.isEmpty();
            this.commands = commands;
            this.limits = limits;
            SinglePartitionReadCommand firstCommand = commands.get(0);
            this.nowInSec = firstCommand.nowInSec();
            this.selectsFullPartitions = firstCommand.selectsFullPartition();
            for (int i = 1; i < commands.size(); i++)
                assert commands.get(i).nowInSec() == nowInSec;
        }

        public static Group one(SinglePartitionReadCommand command)
        {
            return new Group(Collections.singletonList(command), command.limits());
        }

        public PartitionIterator execute(ConsistencyLevel consistency, ClientState clientState, long queryStartNanoTime) throws RequestExecutionException
        {
            return StorageProxy.read(this, consistency, clientState, queryStartNanoTime);
        }

        public int nowInSec()
        {
            return nowInSec;
        }

        public DataLimits limits()
        {
            return limits;
        }

        public CFMetaData metadata()
        {
            return commands.get(0).metadata();
        }

        @Override
        public boolean selectsFullPartition()
        {
            return selectsFullPartitions;
        }

        public ReadExecutionController executionController()
        {
            // Note that the only difference between the command in a group must be the partition key on which
            // they applied. So as far as ReadOrderGroup is concerned, we can use any of the commands to start one.
            return commands.get(0).executionController();
        }

        public PartitionIterator executeInternal(ReadExecutionController controller)
        {
            // Note that the only difference between the command in a group must be the partition key on which
            // they applied.
            boolean enforceStrictLiveness = commands.get(0).metadata().enforceStrictLiveness();
            return limits.filter(UnfilteredPartitionIterators.filter(executeLocally(controller, false), nowInSec),
                                 nowInSec,
                                 selectsFullPartitions,
                                 enforceStrictLiveness);
        }

        public UnfilteredPartitionIterator executeLocally(ReadExecutionController executionController)
        {
            return executeLocally(executionController, true);
        }

        /**
         * Implementation of {@link ReadQuery#executeLocally(ReadExecutionController)}.
         *
         * @param executionController - the {@code ReadExecutionController} protecting the read.
         * @param sort - whether to sort the inner commands by partition key, required for merging the iterator
         *               later on. This will be false when called by {@link ReadQuery#executeInternal(ReadExecutionController)}
         *               because in this case it is safe to do so as there is no merging involved and we don't want to
         *               change the old behavior which was to not sort by partition.
         *
         * @return - the iterator that can be used to retrieve the query result.
         */
        private UnfilteredPartitionIterator executeLocally(ReadExecutionController executionController, boolean sort)
        {
            List<Pair<DecoratedKey, UnfilteredPartitionIterator>> partitions = new ArrayList<>(commands.size());
            for (SinglePartitionReadCommand cmd : commands)
                partitions.add(Pair.of(cmd.partitionKey, cmd.executeLocally(executionController)));

            if (sort)
                Collections.sort(partitions, (p1, p2) -> p1.getLeft().compareTo(p2.getLeft()));

            return UnfilteredPartitionIterators.concat(partitions.stream().map(p -> p.getRight()).collect(Collectors.toList()));
        }

        public QueryPager getPager(PagingState pagingState, ProtocolVersion protocolVersion)
        {
            if (commands.size() == 1)
                return SinglePartitionReadCommand.getPager(commands.get(0), pagingState, protocolVersion);

            return new MultiPartitionPager(this, pagingState, protocolVersion);
        }

        public boolean selectsKey(DecoratedKey key)
        {
            return Iterables.any(commands, c -> c.selectsKey(key));
        }

        public boolean selectsClustering(DecoratedKey key, Clustering clustering)
        {
            return Iterables.any(commands, c -> c.selectsClustering(key, clustering));
        }

        @Override
        public String toString()
        {
            return commands.toString();
        }
    }

    private static class Deserializer extends SelectionDeserializer
    {
        public ReadCommand deserialize(DataInputPlus in,
                                       int version,
                                       boolean isDigest,
                                       int digestVersion,
                                       boolean isForThrift,
                                       CFMetaData metadata,
                                       int nowInSec,
                                       ColumnFilter columnFilter,
                                       RowFilter rowFilter,
                                       DataLimits limits,
                                       IndexMetadata index)
        throws IOException
        {
            DecoratedKey key = metadata.decorateKey(metadata.getKeyValidator().readValue(in, DatabaseDescriptor.getMaxValueSize()));
            ClusteringIndexFilter filter = ClusteringIndexFilter.serializer.deserialize(in, version, metadata);
            return new SinglePartitionReadCommand(isDigest, digestVersion, isForThrift, metadata, nowInSec, columnFilter, rowFilter, limits, key, filter, index);
        }
    }

    /**
     * {@code SSTableReaderListener} used to collect metrics about SSTable read access.
     */
    private static final class SSTableReadMetricsCollector implements SSTableReadsListener
    {
        /**
         * The number of SSTables that need to be merged. This counter is only updated for single partition queries
         * since this has been the behavior so far.
         */
        private int mergedSSTables;

        @Override
        public void onSSTableSelected(SSTableReader sstable, RowIndexEntry<?> indexEntry, SelectionReason reason)
        {
            sstable.incrementReadCount();
            mergedSSTables++;
        }

        /**
         * Returns the number of SSTables that need to be merged.
         * @return the number of SSTables that need to be merged.
         */
        public int getMergedSSTables()
        {
            return mergedSSTables;
        }
    }
}<|MERGE_RESOLUTION|>--- conflicted
+++ resolved
@@ -39,11 +39,8 @@
 import org.apache.cassandra.db.filter.*;
 import org.apache.cassandra.db.partitions.*;
 import org.apache.cassandra.db.rows.*;
-<<<<<<< HEAD
+import org.apache.cassandra.db.transform.RTBoundValidator;
 import org.apache.cassandra.db.transform.Transformation;
-=======
-import org.apache.cassandra.db.transform.RTBoundValidator;
->>>>>>> a053745f
 import org.apache.cassandra.exceptions.RequestExecutionException;
 import org.apache.cassandra.io.sstable.format.SSTableReader;
 import org.apache.cassandra.io.sstable.format.SSTableReadsListener;
@@ -709,28 +706,14 @@
                 if (partition == null)
                     continue;
 
-<<<<<<< HEAD
                 minTimestamp = Math.min(minTimestamp, memtable.getMinTimestamp());
 
                 @SuppressWarnings("resource") // 'iter' is added to iterators which is closed on exception, or through the closing of the final merged iterator
                 UnfilteredRowIterator iter = filter.getUnfilteredRowIterator(columnFilter(), partition);
                 oldestUnrepairedTombstone = Math.min(oldestUnrepairedTombstone, partition.stats().minLocalDeletionTime);
-                iterators.add(isForThrift() ? ThriftResultsMerger.maybeWrap(iter, nowInSec()) : iter);
-=======
-                // 'iter' is added to iterators which is closed on exception, or through the closing of the final merged iterator
-                @SuppressWarnings("resource")
-                UnfilteredRowIterator iter = filter.getUnfilteredRowIterator(columnFilter(), partition);
-
-                if (copyOnHeap)
-                    iter = UnfilteredRowIterators.cloningIterator(iter, HeapAllocator.instance);
-
-                oldestUnrepairedTombstone = Math.min(oldestUnrepairedTombstone, partition.stats().minLocalDeletionTime);
-
                 if (isForThrift())
                     iter = ThriftResultsMerger.maybeWrap(iter, nowInSec());
-
                 iterators.add(RTBoundValidator.validate(iter, RTBoundValidator.Stage.MEMTABLE, false));
->>>>>>> a053745f
             }
 
             /*
@@ -771,7 +754,6 @@
                     continue;
                 }
 
-<<<<<<< HEAD
                 minTimestamp = Math.min(minTimestamp, sstable.getMinTimestamp());
 
                 @SuppressWarnings("resource") // 'iter' is added to iterators which is closed on exception,
@@ -783,27 +765,6 @@
                 iterators.add(iter);
                 mostRecentPartitionTombstone = Math.max(mostRecentPartitionTombstone,
                                                         iter.partitionLevelDeletion().markedForDeleteAt());
-=======
-                if (!sstable.isRepaired())
-                    oldestUnrepairedTombstone = Math.min(oldestUnrepairedTombstone, sstable.getMinLocalDeletionTime());
-
-                // 'iter' is added to iterators which is closed on exception, or through the closing of the final merged iterator
-                @SuppressWarnings("resource")
-                UnfilteredRowIterator iter = filter.filter(
-                    sstable.iterator(partitionKey(),
-                                     columnFilter(),
-                                     filter.isReversed(),
-                                     isForThrift(),
-                                     metricsCollector)
-                );
-
-                if (isForThrift())
-                    iter = ThriftResultsMerger.maybeWrap(iter, nowInSec());
-
-                iterators.add(RTBoundValidator.validate(iter, RTBoundValidator.Stage.SSTABLE, false));
-
-                mostRecentPartitionTombstone = Math.max(mostRecentPartitionTombstone, iter.partitionLevelDeletion().markedForDeleteAt());
->>>>>>> a053745f
             }
 
             int includedDueToTombstones = 0;
@@ -832,21 +793,8 @@
             if (iterators.isEmpty())
                 return EmptyIterators.unfilteredRow(cfs.metadata, partitionKey(), filter.isReversed());
 
-<<<<<<< HEAD
             StorageHook.instance.reportRead(cfs.metadata.cfId, partitionKey());
             return withSSTablesIterated(iterators, cfs.metric, metricsCollector);
-=======
-            Tracing.trace("Merging data from memtables and {} sstables", metricsCollector.getMergedSSTables());
-
-            @SuppressWarnings("resource") //  Closed through the closing of the result of that method.
-            UnfilteredRowIterator merged = UnfilteredRowIterators.merge(iterators, nowInSec());
-            if (!merged.isEmpty())
-            {
-                DecoratedKey key = merged.partitionKey();
-                cfs.metric.samplers.get(TableMetrics.Sampler.READS).addSample(key.getKey(), key.hashCode(), 1);
-            }
-            return merged;
->>>>>>> a053745f
         }
         catch (RuntimeException | Error e)
         {
@@ -958,19 +906,12 @@
                 if (iter.isEmpty())
                     continue;
 
-<<<<<<< HEAD
-                result = add(isForThrift() ? ThriftResultsMerger.maybeWrap(iter, nowInSec()) : iter, result, filter, false);
-=======
-                UnfilteredRowIterator clonedFilter = copyOnHeap
-                                                   ? UnfilteredRowIterators.cloningIterator(iter, HeapAllocator.instance)
-                                                   : iter;
                 result = add(
-                    RTBoundValidator.validate(isForThrift() ? ThriftResultsMerger.maybeWrap(clonedFilter, nowInSec()) : clonedFilter, RTBoundValidator.Stage.MEMTABLE, false),
+                    RTBoundValidator.validate(isForThrift() ? ThriftResultsMerger.maybeWrap(iter, nowInSec()) : iter, RTBoundValidator.Stage.MEMTABLE, false),
                     result,
                     filter,
                     false
                 );
->>>>>>> a053745f
             }
         }
 
