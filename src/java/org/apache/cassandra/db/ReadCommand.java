/*
 * Licensed to the Apache Software Foundation (ASF) under one
 * or more contributor license agreements.  See the NOTICE file
 * distributed with this work for additional information
 * regarding copyright ownership.  The ASF licenses this file
 * to you under the Apache License, Version 2.0 (the
 * "License"); you may not use this file except in compliance
 * with the License.  You may obtain a copy of the License at
 *
 *     http://www.apache.org/licenses/LICENSE-2.0
 *
 * Unless required by applicable law or agreed to in writing, software
 * distributed under the License is distributed on an "AS IS" BASIS,
 * WITHOUT WARRANTIES OR CONDITIONS OF ANY KIND, either express or implied.
 * See the License for the specific language governing permissions and
 * limitations under the License.
 */
package org.apache.cassandra.db;

import java.io.IOException;
import java.nio.ByteBuffer;
import java.util.*;
import java.util.function.BiFunction;
import java.util.function.LongPredicate;

import javax.annotation.Nullable;

import com.google.common.base.Preconditions;
import com.google.common.collect.Iterables;
import com.google.common.collect.Sets;
import com.google.common.hash.Hasher;
import com.google.common.hash.Hashing;
import org.slf4j.Logger;
import org.slf4j.LoggerFactory;

import org.apache.cassandra.config.*;
import org.apache.cassandra.db.filter.*;
import org.apache.cassandra.db.monitoring.ApproximateTime;
<<<<<<< HEAD
=======
import org.apache.cassandra.db.monitoring.MonitorableImpl;
>>>>>>> d72d48b2
import org.apache.cassandra.db.partitions.*;
import org.apache.cassandra.db.rows.*;
import org.apache.cassandra.db.transform.RTBoundCloser;
import org.apache.cassandra.db.transform.RTBoundValidator;
<<<<<<< HEAD
=======
import org.apache.cassandra.db.transform.RTBoundValidator.Stage;
>>>>>>> d72d48b2
import org.apache.cassandra.db.transform.StoppingTransformation;
import org.apache.cassandra.db.transform.Transformation;
import org.apache.cassandra.exceptions.UnknownIndexException;
import org.apache.cassandra.index.Index;
import org.apache.cassandra.index.IndexNotAvailableException;
import org.apache.cassandra.index.IndexRegistry;
import org.apache.cassandra.io.IVersionedSerializer;
import org.apache.cassandra.io.sstable.format.SSTableReader;
import org.apache.cassandra.io.util.DataInputPlus;
import org.apache.cassandra.io.util.DataOutputPlus;
import org.apache.cassandra.locator.Replica;
import org.apache.cassandra.locator.ReplicaCollection;
import org.apache.cassandra.metrics.TableMetrics;
import org.apache.cassandra.net.MessageOut;
import org.apache.cassandra.schema.IndexMetadata;
import org.apache.cassandra.schema.Schema;
import org.apache.cassandra.schema.SchemaConstants;
import org.apache.cassandra.schema.TableId;
import org.apache.cassandra.schema.TableMetadata;
import org.apache.cassandra.service.ActiveRepairService;
import org.apache.cassandra.service.ClientWarn;
import org.apache.cassandra.tracing.Tracing;
import org.apache.cassandra.utils.ByteBufferUtil;
import org.apache.cassandra.utils.FBUtilities;
<<<<<<< HEAD
import org.apache.cassandra.utils.HashingUtils;

import static com.google.common.collect.Iterables.any;
import static com.google.common.collect.Iterables.filter;
=======
import org.apache.cassandra.utils.Pair;
>>>>>>> d72d48b2

/**
 * General interface for storage-engine read commands (common to both range and
 * single partition commands).
 * <p>
 * This contains all the informations needed to do a local read.
 */
<<<<<<< HEAD
public abstract class ReadCommand extends AbstractReadQuery
=======
public abstract class ReadCommand extends MonitorableImpl implements ReadQuery
>>>>>>> d72d48b2
{
    private static final int TEST_ITERATION_DELAY_MILLIS = Integer.parseInt(System.getProperty("cassandra.test.read_iteration_delay_ms", "0"));
    protected static final Logger logger = LoggerFactory.getLogger(ReadCommand.class);
    public static final IVersionedSerializer<ReadCommand> serializer = new Serializer();

    private final Kind kind;

    private final boolean isDigestQuery;
    private final boolean acceptsTransient;
    // if a digest query, the version for which the digest is expected. Ignored if not a digest.
    private int digestVersion;

    // for data queries, coordinators may request information on the repaired data used in constructing the response
    private boolean trackRepairedStatus = false;
    // tracker for repaired data, initialized to singelton null object
    private static final RepairedDataInfo NULL_REPAIRED_DATA_INFO = new RepairedDataInfo()
    {
        void trackPartitionKey(DecoratedKey key){}
        void trackDeletion(DeletionTime deletion){}
        void trackRangeTombstoneMarker(RangeTombstoneMarker marker){}
        void trackRow(Row row){}
        boolean isConclusive(){ return true; }
        ByteBuffer getDigest(){ return ByteBufferUtil.EMPTY_BYTE_BUFFER; }
    };

    private RepairedDataInfo repairedDataInfo = NULL_REPAIRED_DATA_INFO;

    int oldestUnrepairedTombstone = Integer.MAX_VALUE;

    @Nullable
    private final IndexMetadata index;

    protected static abstract class SelectionDeserializer
    {
        public abstract ReadCommand deserialize(DataInputPlus in,
                                                int version,
                                                boolean isDigest,
                                                int digestVersion,
                                                boolean acceptsTransient,
                                                TableMetadata metadata,
                                                int nowInSec,
                                                ColumnFilter columnFilter,
                                                RowFilter rowFilter,
                                                DataLimits limits,
                                                IndexMetadata index) throws IOException;
    }

    protected enum Kind
    {
        SINGLE_PARTITION (SinglePartitionReadCommand.selectionDeserializer),
        PARTITION_RANGE  (PartitionRangeReadCommand.selectionDeserializer);

        private final SelectionDeserializer selectionDeserializer;

        Kind(SelectionDeserializer selectionDeserializer)
        {
            this.selectionDeserializer = selectionDeserializer;
        }
    }

    protected ReadCommand(Kind kind,
                          boolean isDigestQuery,
                          int digestVersion,
                          boolean acceptsTransient,
                          TableMetadata metadata,
                          int nowInSec,
                          ColumnFilter columnFilter,
                          RowFilter rowFilter,
                          DataLimits limits,
                          IndexMetadata index)
    {
        super(metadata, nowInSec, columnFilter, rowFilter, limits);
        if (acceptsTransient && isDigestQuery)
            throw new IllegalArgumentException("Attempted to issue a digest response to transient replica");

        this.kind = kind;
        this.isDigestQuery = isDigestQuery;
        this.digestVersion = digestVersion;
        this.acceptsTransient = acceptsTransient;
        this.index = index;
    }

    protected abstract void serializeSelection(DataOutputPlus out, int version) throws IOException;
    protected abstract long selectionSerializedSize(int version);

    public abstract boolean isLimitedToOnePartition();

    /**
     * Creates a new <code>ReadCommand</code> instance with new limits.
<<<<<<< HEAD
=======
     *
     * @param newLimits the new limits
     * @return a new <code>ReadCommand</code> with the updated limits
     */
    public abstract ReadCommand withUpdatedLimit(DataLimits newLimits);

    /**
     * The metadata for the table queried.
     *
     * @return the metadata for the table queried.
     */
    public CFMetaData metadata()
    {
        return metadata;
    }

    /**
     * The time in seconds to use as "now" for this query.
     * <p>
     * We use the same time as "now" for the whole query to avoid considering different
     * values as expired during the query, which would be buggy (would throw of counting amongst other
     * things).
>>>>>>> d72d48b2
     *
     * @param newLimits the new limits
     * @return a new <code>ReadCommand</code> with the updated limits
     */
    public abstract ReadCommand withUpdatedLimit(DataLimits newLimits);

    /**
     * The configured timeout for this command.
     *
     * @return the configured timeout for this command.
     */
    public abstract long getTimeout();

    /**
     * Whether this query is a digest one or not.
     *
     * @return Whether this query is a digest query.
     */
    public boolean isDigestQuery()
    {
        return isDigestQuery;
    }

    /**
     * If the query is a digest one, the requested digest version.
     *
     * @return the requested digest version if the query is a digest. Otherwise, this can return
     * anything.
     */
    public int digestVersion()
    {
        return digestVersion;
    }

    /**
     * Sets the digest version, for when digest for that command is requested.
     * <p>
     * Note that we allow setting this independently of setting the command as a digest query as
     * this allows us to use the command as a carrier of the digest version even if we only call
     * setIsDigestQuery on some copy of it.
     *
     * @param digestVersion the version for the digest is this command is used for digest query..
     * @return this read command.
     */
    public ReadCommand setDigestVersion(int digestVersion)
    {
        this.digestVersion = digestVersion;
        return this;
    }

    /**
     * @return Whether this query expects only a transient data response, or a full response
     */
    public boolean acceptsTransient()
    {
        return acceptsTransient;
    }

    /**
     * Activates repaired data tracking for this command.
     *
     * When active, a digest will be created from data read from repaired SSTables. The digests
     * from each replica can then be compared on the coordinator to detect any divergence in their
     * repaired datasets. In this context, an sstable is considered repaired if it is marked
     * repaired or has a pending repair session which has been committed.
     * In addition to the digest, a set of ids for any pending but as yet uncommitted repair sessions
     * is recorded and returned to the coordinator. This is to help reduce false positives caused
     * by compaction lagging which can leave sstables from committed sessions in the pending state
     * for a time.
     */
    public void trackRepairedStatus()
    {
        trackRepairedStatus = true;
    }

    /**
     * Whether or not repaired status of any data read is being tracked or not
     *
     * @return Whether repaired status tracking is active for this command
     */
    public boolean isTrackingRepairedStatus()
    {
        return trackRepairedStatus;
    }

    /**
     * Returns a digest of the repaired data read in the execution of this command.
     *
     * If either repaired status tracking is not active or the command has not yet been
     * executed, then this digest will be an empty buffer.
     * Otherwise, it will contain a digest* of the repaired data read, or empty buffer
     * if no repaired data was read.
     * @return digest of the repaired data read in the execution of the command
     */
    public ByteBuffer getRepairedDataDigest()
    {
        return repairedDataInfo.getDigest();
    }

    /**
     * Returns a boolean indicating whether any relevant sstables were skipped during the read
     * that produced the repaired data digest.
     *
     * If true, then no pending repair sessions or partition deletes have influenced the extent
     * of the repaired sstables that went into generating the digest.
     * This indicates whether or not the digest can reliably be used to infer consistency
     * issues between the repaired sets across replicas.
     *
     * If either repaired status tracking is not active or the command has not yet been
     * executed, then this will always return true.
     *
     * @return boolean to indicate confidence in the dwhether or not the digest of the repaired data can be
     * reliably be used to infer inconsistency issues between the repaired sets across
     * replicas.
     */
    public boolean isRepairedDataDigestConclusive()
    {
        return repairedDataInfo.isConclusive();
    }

    /**
     * Index (metadata) chosen for this query. Can be null.
     *
     * @return index (metadata) chosen for this query
     */
    @Nullable
    public IndexMetadata indexMetadata()
    {
        return index;
    }

    /**
     * The clustering index filter this command to use for the provided key.
     * <p>
     * Note that that method should only be called on a key actually queried by this command
     * and in practice, this will almost always return the same filter, but for the sake of
     * paging, the filter on the first key of a range command might be slightly different.
     *
     * @param key a partition key queried by this command.
     *
     * @return the {@code ClusteringIndexFilter} to use for the partition of key {@code key}.
     */
    public abstract ClusteringIndexFilter clusteringIndexFilter(DecoratedKey key);

    /**
     * Returns a copy of this command.
     *
     * @return a copy of this command.
     */
    public abstract ReadCommand copy();

    /**
     * Returns a copy of this command with acceptsTransient set to true.
     */
    public ReadCommand copyAsTransientQuery(Replica replica)
    {
        Preconditions.checkArgument(replica.isTransient(),
                                    "Can't make a transient request on a full replica: " + replica);
        return copyAsTransientQuery();
    }

    /**
     * Returns a copy of this command with acceptsTransient set to true.
     */
    public ReadCommand copyAsTransientQuery(Iterable<Replica> replicas)
    {
        if (any(replicas, Replica::isFull))
            throw new IllegalArgumentException("Can't make a transient request on full replicas: " + Iterables.toString(filter(replicas, Replica::isFull)));
        return copyAsTransientQuery();
    }

    protected abstract ReadCommand copyAsTransientQuery();

    /**
     * Returns a copy of this command with isDigestQuery set to true.
     */
    public ReadCommand copyAsDigestQuery(Replica replica)
    {
        Preconditions.checkArgument(replica.isFull(),
                                    "Can't make a digest request on a transient replica " + replica);
        return copyAsDigestQuery();
    }

    /**
     * Returns a copy of this command with isDigestQuery set to true.
     */
    public ReadCommand copyAsDigestQuery(Iterable<Replica> replicas)
    {
        if (any(replicas, Replica::isTransient))
            throw new IllegalArgumentException("Can't make a digest request on a transient replica " + Iterables.toString(filter(replicas, Replica::isTransient)));

        return copyAsDigestQuery();
    }

<<<<<<< HEAD
    protected abstract ReadCommand copyAsDigestQuery();
=======
    protected abstract UnfilteredPartitionIterator queryStorage(ColumnFamilyStore cfs, ReadExecutionController executionController);
>>>>>>> d72d48b2

    protected abstract UnfilteredPartitionIterator queryStorage(ColumnFamilyStore cfs, ReadExecutionController executionController);

    protected int oldestUnrepairedTombstone()
    {
        return oldestUnrepairedTombstone;
    }


    @SuppressWarnings("resource")
    public ReadResponse createResponse(UnfilteredPartitionIterator iterator)
    {
        // validate that the sequence of RT markers is correct: open is followed by close, deletion times for both
        // ends equal, and there are no dangling RT bound in any partition.
        iterator = RTBoundValidator.validate(iterator, Stage.PROCESSED, true);

        return isDigestQuery()
             ? ReadResponse.createDigestResponse(iterator, this)
             : ReadResponse.createDataResponse(iterator, this);
    }

    long indexSerializedSize(int version)
    {
        return null != index
             ? IndexMetadata.serializer.serializedSize(index, version)
             : 0;
    }

    public Index getIndex(ColumnFamilyStore cfs)
    {
        return null != index
             ? cfs.indexManager.getIndex(index)
             : null;
    }

    static IndexMetadata findIndex(TableMetadata table, RowFilter rowFilter)
    {
        if (table.indexes.isEmpty() || rowFilter.isEmpty())
            return null;

        ColumnFamilyStore cfs = Keyspace.openAndGetStore(table);

        Index index = cfs.indexManager.getBestIndexFor(rowFilter);

        return null != index
             ? index.getIndexMetadata()
             : null;
    }

    /**
     * If the index manager for the CFS determines that there's an applicable
     * 2i that can be used to execute this command, call its (optional)
     * validation method to check that nothing in this command's parameters
     * violates the implementation specific validation rules.
     */
    public void maybeValidateIndex()
    {
        if (null != index)
            IndexRegistry.obtain(metadata()).getIndex(index).validate(this);
    }

    /**
     * Executes this command on the local host.
     *
     * @param executionController the execution controller spanning this command
     *
     * @return an iterator over the result of executing this command locally.
     */
    @SuppressWarnings("resource") // The result iterator is closed upon exceptions (we know it's fine to potentially not close the intermediary
                                  // iterators created inside the try as long as we do close the original resultIterator), or by closing the result.
    public UnfilteredPartitionIterator executeLocally(ReadExecutionController executionController)
    {
        long startTimeNanos = System.nanoTime();

        ColumnFamilyStore cfs = Keyspace.openAndGetStore(metadata());
        Index index = getIndex(cfs);

        Index.Searcher searcher = null;
        if (index != null)
        {
            if (!cfs.indexManager.isIndexQueryable(index))
                throw new IndexNotAvailableException(index);

            searcher = index.searcherFor(this);
            Tracing.trace("Executing read on {}.{} using index {}", cfs.metadata.keyspace, cfs.metadata.name, index.getIndexMetadata().name);
        }

<<<<<<< HEAD
        if (isTrackingRepairedStatus())
            repairedDataInfo = new RepairedDataInfo();

        UnfilteredPartitionIterator iterator = (null == searcher) ? queryStorage(cfs, executionController) : searcher.search(executionController);
=======
        UnfilteredPartitionIterator iterator = (null == searcher) ? queryStorage(cfs, executionController) : searcher.search(executionController);
        iterator = RTBoundValidator.validate(iterator, Stage.MERGED, false);
>>>>>>> d72d48b2

        try
        {
            iterator = withStateTracking(iterator);
<<<<<<< HEAD
            iterator = withoutPurgeableTombstones(iterator, cfs);
=======
            iterator = RTBoundValidator.validate(withoutPurgeableTombstones(iterator, cfs), Stage.PURGED, false);
>>>>>>> d72d48b2
            iterator = withMetricsRecording(iterator, cfs.metric, startTimeNanos);

            // If we've used a 2ndary index, we know the result already satisfy the primary expression used, so
            // no point in checking it again.
            RowFilter filter = (null == searcher) ? rowFilter() : index.getPostIndexQueryFilter(rowFilter());

            /*
             * TODO: We'll currently do filtering by the rowFilter here because it's convenient. However,
             * we'll probably want to optimize by pushing it down the layer (like for dropped columns) as it
             * would be more efficient (the sooner we discard stuff we know we don't care, the less useless
             * processing we do on it).
             */
            iterator = filter.filter(iterator, nowInSec());

            // apply the limits/row counter; this transformation is stopping and would close the iterator as soon
            // as the count is observed; if that happens in the middle of an open RT, its end bound will not be included.
            iterator = limits().filter(iterator, nowInSec(), selectsFullPartition());

            // because of the above, we need to append an aritifical end bound if the source iterator was stopped short by a counter.
            return RTBoundCloser.close(iterator);
        }
        catch (RuntimeException | Error e)
        {
            iterator.close();
            throw e;
        }
    }

    protected abstract void recordLatency(TableMetrics metric, long latencyNanos);

<<<<<<< HEAD
=======
    public PartitionIterator executeInternal(ReadExecutionController controller)
    {
        return UnfilteredPartitionIterators.filter(executeLocally(controller), nowInSec());
    }

>>>>>>> d72d48b2
    public ReadExecutionController executionController()
    {
        return ReadExecutionController.forCommand(this);
    }

    /**
     * Wraps the provided iterator so that metrics on what is scanned by the command are recorded.
     * This also log warning/trow TombstoneOverwhelmingException if appropriate.
     */
    private UnfilteredPartitionIterator withMetricsRecording(UnfilteredPartitionIterator iter, final TableMetrics metric, final long startTimeNanos)
    {
        class MetricRecording extends Transformation<UnfilteredRowIterator>
        {
            private final int failureThreshold = DatabaseDescriptor.getTombstoneFailureThreshold();
            private final int warningThreshold = DatabaseDescriptor.getTombstoneWarnThreshold();

<<<<<<< HEAD
            private final boolean respectTombstoneThresholds = !SchemaConstants.isLocalSystemKeyspace(ReadCommand.this.metadata().keyspace);
            private final boolean enforceStrictLiveness = metadata().enforceStrictLiveness();
=======
            private final boolean respectTombstoneThresholds = !SchemaConstants.isLocalSystemKeyspace(ReadCommand.this.metadata().ksName);
            private final boolean enforceStrictLiveness = metadata.enforceStrictLiveness();
>>>>>>> d72d48b2

            private int liveRows = 0;
            private int tombstones = 0;

            private DecoratedKey currentKey;

            @Override
            public UnfilteredRowIterator applyToPartition(UnfilteredRowIterator iter)
            {
                currentKey = iter.partitionKey();
                return Transformation.apply(iter, this);
            }

            @Override
            public Row applyToStatic(Row row)
            {
                return applyToRow(row);
            }

            /**
             * Count the number of live rows returned by the read command and the number of tombstones.
             *
             * Tombstones come in two forms on rows :
             * - cells that aren't live anymore (either expired through TTL or deleted) : 1 tombstone per cell
             * - Rows that aren't live and have no cell (DELETEs performed on the primary key) : 1 tombstone per row 
             * We avoid counting rows as tombstones if they contain nothing but expired cells.
             */
            @Override
            public Row applyToRow(Row row)
            {
                boolean hasTombstones = false;
                for (Cell cell : row.cells())
                {
                    if (!cell.isLive(ReadCommand.this.nowInSec()))
                    {
                        countTombstone(row.clustering());
                        hasTombstones = true; // allows to avoid counting an extra tombstone if the whole row expired
                    }
<<<<<<< HEAD
                }

                if (row.hasLiveData(ReadCommand.this.nowInSec(), enforceStrictLiveness))
                    ++liveRows;
                else if (!row.primaryKeyLivenessInfo().isLive(ReadCommand.this.nowInSec())
                        && row.hasDeletion(ReadCommand.this.nowInSec())
                        && !hasTombstones)
                {
                    // We're counting primary key deletions only here.
                    countTombstone(row.clustering());
                }

=======
                }

                if (row.hasLiveData(ReadCommand.this.nowInSec(), enforceStrictLiveness))
                    ++liveRows;
                else if (!row.primaryKeyLivenessInfo().isLive(ReadCommand.this.nowInSec())
                        && row.hasDeletion(ReadCommand.this.nowInSec())
                        && !hasTombstones)
                {
                    // We're counting primary key deletions only here.
                    countTombstone(row.clustering());
                }

>>>>>>> d72d48b2
                return row;
            }

            @Override
            public RangeTombstoneMarker applyToMarker(RangeTombstoneMarker marker)
            {
                countTombstone(marker.clustering());
                return marker;
            }

            private void countTombstone(ClusteringPrefix clustering)
            {
                ++tombstones;
                if (tombstones > failureThreshold && respectTombstoneThresholds)
                {
                    String query = ReadCommand.this.toCQLString();
                    Tracing.trace("Scanned over {} tombstones for query {}; query aborted (see tombstone_failure_threshold)", failureThreshold, query);
                    metric.tombstoneFailures.inc();
                    throw new TombstoneOverwhelmingException(tombstones, query, ReadCommand.this.metadata(), currentKey, clustering);
                }
            }

            @Override
            public void onClose()
            {
                recordLatency(metric, System.nanoTime() - startTimeNanos);

                metric.tombstoneScannedHistogram.update(tombstones);
                metric.liveScannedHistogram.update(liveRows);

                boolean warnTombstones = tombstones > warningThreshold && respectTombstoneThresholds;
                if (warnTombstones)
                {
                    String msg = String.format(
                            "Read %d live rows and %d tombstone cells for query %1.512s (see tombstone_warn_threshold)",
                            liveRows, tombstones, ReadCommand.this.toCQLString());
                    ClientWarn.instance.warn(msg);
                    if (tombstones < failureThreshold)
                    {
                        metric.tombstoneWarnings.inc();
                    }

                    logger.warn(msg);
                }

                Tracing.trace("Read {} live rows and {} tombstone cells{}",
                        liveRows, tombstones,
                        (warnTombstones ? " (see tombstone_warn_threshold)" : ""));
            }
        };

        return Transformation.apply(iter, new MetricRecording());
    }

    protected class CheckForAbort extends StoppingTransformation<UnfilteredRowIterator>
    {
        long lastChecked = 0;

        protected UnfilteredRowIterator applyToPartition(UnfilteredRowIterator partition)
        {
            if (maybeAbort())
            {
                partition.close();
                return null;
            }

            return Transformation.apply(partition, this);
        }

        protected Row applyToRow(Row row)
        {
            if (TEST_ITERATION_DELAY_MILLIS > 0)
                maybeDelayForTesting();

            return maybeAbort() ? null : row;
        }

        private boolean maybeAbort()
        {
            /**
             * The value returned by ApproximateTime.currentTimeMillis() is updated only every
             * {@link ApproximateTime.CHECK_INTERVAL_MS}, by default 10 millis. Since MonitorableImpl
             * relies on ApproximateTime, we don't need to check unless the approximate time has elapsed.
             */
            if (lastChecked == ApproximateTime.currentTimeMillis())
                return false;

            lastChecked = ApproximateTime.currentTimeMillis();

            if (isAborted())
            {
                stop();
                return true;
            }

            return false;
        }

        private void maybeDelayForTesting()
        {
<<<<<<< HEAD
            if (!metadata().keyspace.startsWith("system"))
=======
            if (!metadata.ksName.startsWith("system"))
>>>>>>> d72d48b2
                FBUtilities.sleepQuietly(TEST_ITERATION_DELAY_MILLIS);
        }
    }

    protected UnfilteredPartitionIterator withStateTracking(UnfilteredPartitionIterator iter)
    {
        return Transformation.apply(iter, new CheckForAbort());
    }

    /**
     * Creates a message for this command.
     */
    public abstract MessageOut<ReadCommand> createMessage();

    protected abstract void appendCQLWhereClause(StringBuilder sb);

    // Skip purgeable tombstones. We do this because it's safe to do (post-merge of the memtable and sstable at least), it
    // can save us some bandwith, and avoid making us throw a TombstoneOverwhelmingException for purgeable tombstones (which
    // are to some extend an artefact of compaction lagging behind and hence counting them is somewhat unintuitive).
    protected UnfilteredPartitionIterator withoutPurgeableTombstones(UnfilteredPartitionIterator iterator, ColumnFamilyStore cfs)
    {
        class WithoutPurgeableTombstones extends PurgeFunction
        {
            public WithoutPurgeableTombstones()
            {
                super(nowInSec(), cfs.gcBefore(nowInSec()), oldestUnrepairedTombstone(),
                      cfs.getCompactionStrategyManager().onlyPurgeRepairedTombstones(),
                      iterator.metadata().enforceStrictLiveness());
            }

            protected LongPredicate getPurgeEvaluator()
            {
                return time -> true;
            }
        }
        return Transformation.apply(iterator, new WithoutPurgeableTombstones());
    }

    /**
     * Recreate the CQL string corresponding to this query.
     * <p>
     * Note that in general the returned string will not be exactly the original user string, first
     * because there isn't always a single syntax for a given query,  but also because we don't have
     * all the information needed (we know the non-PK columns queried but not the PK ones as internally
     * we query them all). So this shouldn't be relied too strongly, but this should be good enough for
     * debugging purpose which is what this is for.
     */
    public String toCQLString()
    {
        StringBuilder sb = new StringBuilder();
        sb.append("SELECT ").append(columnFilter());
        sb.append(" FROM ").append(metadata().keyspace).append('.').append(metadata().name);
        appendCQLWhereClause(sb);

        if (limits() != DataLimits.NONE)
            sb.append(' ').append(limits());
        return sb.toString();
    }

    // Monitorable interface
    public String name()
<<<<<<< HEAD
    {
        return toCQLString();
=======
    {
        return toCQLString();
    }

    private static class Serializer implements IVersionedSerializer<ReadCommand>
    {
        private static int digestFlag(boolean isDigest)
        {
            return isDigest ? 0x01 : 0;
        }

        private static boolean isDigest(int flags)
        {
            return (flags & 0x01) != 0;
        }

        private static int thriftFlag(boolean isForThrift)
        {
            return isForThrift ? 0x02 : 0;
        }

        private static boolean isForThrift(int flags)
        {
            return (flags & 0x02) != 0;
        }

        private static int indexFlag(boolean hasIndex)
        {
            return hasIndex ? 0x04 : 0;
        }

        private static boolean hasIndex(int flags)
        {
            return (flags & 0x04) != 0;
        }

        public void serialize(ReadCommand command, DataOutputPlus out, int version) throws IOException
        {
            assert version >= MessagingService.VERSION_30;

            out.writeByte(command.kind.ordinal());
            out.writeByte(digestFlag(command.isDigestQuery()) | thriftFlag(command.isForThrift()) | indexFlag(null != command.index));
            if (command.isDigestQuery())
                out.writeUnsignedVInt(command.digestVersion());
            CFMetaData.serializer.serialize(command.metadata(), out, version);
            out.writeInt(command.nowInSec());
            ColumnFilter.serializer.serialize(command.columnFilter(), out, version);
            RowFilter.serializer.serialize(command.rowFilter(), out, version);
            DataLimits.serializer.serialize(command.limits(), out, version, command.metadata.comparator);
            if (null != command.index)
                IndexMetadata.serializer.serialize(command.index, out, version);

            command.serializeSelection(out, version);
        }

        public ReadCommand deserialize(DataInputPlus in, int version) throws IOException
        {
            assert version >= MessagingService.VERSION_30;

            Kind kind = Kind.values()[in.readByte()];
            int flags = in.readByte();
            boolean isDigest = isDigest(flags);
            boolean isForThrift = isForThrift(flags);
            boolean hasIndex = hasIndex(flags);
            int digestVersion = isDigest ? (int)in.readUnsignedVInt() : 0;
            CFMetaData metadata = CFMetaData.serializer.deserialize(in, version);
            int nowInSec = in.readInt();
            ColumnFilter columnFilter = ColumnFilter.serializer.deserialize(in, version, metadata);
            RowFilter rowFilter = RowFilter.serializer.deserialize(in, version, metadata);
            DataLimits limits = DataLimits.serializer.deserialize(in, version,  metadata.comparator);
            IndexMetadata index = hasIndex ? deserializeIndexMetadata(in, version, metadata) : null;

            return kind.selectionDeserializer.deserialize(in, version, isDigest, digestVersion, isForThrift, metadata, nowInSec, columnFilter, rowFilter, limits, index);
        }

        private IndexMetadata deserializeIndexMetadata(DataInputPlus in, int version, CFMetaData cfm) throws IOException
        {
            try
            {
                return IndexMetadata.serializer.deserialize(in, version, cfm);
            }
            catch (UnknownIndexException e)
            {
                logger.info("Couldn't find a defined index on {}.{} with the id {}. " +
                            "If an index was just created, this is likely due to the schema not " +
                            "being fully propagated. Local read will proceed without using the " +
                            "index. Please wait for schema agreement after index creation.",
                            cfm.ksName, cfm.cfName, e.indexId);
                return null;
            }
        }

        public long serializedSize(ReadCommand command, int version)
        {
            assert version >= MessagingService.VERSION_30;

            return 2 // kind + flags
                 + (command.isDigestQuery() ? TypeSizes.sizeofUnsignedVInt(command.digestVersion()) : 0)
                 + CFMetaData.serializer.serializedSize(command.metadata(), version)
                 + TypeSizes.sizeof(command.nowInSec())
                 + ColumnFilter.serializer.serializedSize(command.columnFilter(), version)
                 + RowFilter.serializer.serializedSize(command.rowFilter(), version)
                 + DataLimits.serializer.serializedSize(command.limits(), version, command.metadata.comparator)
                 + command.selectionSerializedSize(version)
                 + command.indexSerializedSize(version);
        }
>>>>>>> d72d48b2
    }

    private static UnfilteredPartitionIterator withRepairedDataInfo(final UnfilteredPartitionIterator iterator,
                                                               final RepairedDataInfo repairedDataInfo)
    {
        class WithRepairedDataTracking extends Transformation<UnfilteredRowIterator>
        {
            protected UnfilteredRowIterator applyToPartition(UnfilteredRowIterator partition)
            {
                return withRepairedDataInfo(partition, repairedDataInfo);
            }
        }

        return Transformation.apply(iterator, new WithRepairedDataTracking());
    }

    private static UnfilteredRowIterator withRepairedDataInfo(final UnfilteredRowIterator iterator,
                                                              final RepairedDataInfo repairedDataInfo)
    {
        class WithTracking extends Transformation
        {
            protected DecoratedKey applyToPartitionKey(DecoratedKey key)
            {
                repairedDataInfo.trackPartitionKey(key);
                return key;
            }

            protected DeletionTime applyToDeletion(DeletionTime deletionTime)
            {
                repairedDataInfo.trackDeletion(deletionTime);
                return deletionTime;
            }

            protected RangeTombstoneMarker applyToMarker(RangeTombstoneMarker marker)
            {
                repairedDataInfo.trackRangeTombstoneMarker(marker);
                return marker;
            }

            protected Row applyToStatic(Row row)
            {
                repairedDataInfo.trackRow(row);
                return row;
            }

            protected Row applyToRow(Row row)
            {
                repairedDataInfo.trackRow(row);
                return row;
            }
        }

        return Transformation.apply(iterator, new WithTracking());
    }

    private static class RepairedDataInfo
    {
        private Hasher hasher;
        private boolean isConclusive = true;

        ByteBuffer getDigest()
        {
            return hasher == null
                   ? ByteBufferUtil.EMPTY_BYTE_BUFFER
                   : ByteBuffer.wrap(getHasher().hash().asBytes());
        }

        boolean isConclusive()
        {
            return isConclusive;
        }

        void markInconclusive()
        {
            isConclusive = false;
        }

        void trackPartitionKey(DecoratedKey key)
        {
            HashingUtils.updateBytes(getHasher(), key.getKey().duplicate());
        }

        void trackDeletion(DeletionTime deletion)
        {
            deletion.digest(getHasher());
        }

        void trackRangeTombstoneMarker(RangeTombstoneMarker marker)
        {
            marker.digest(getHasher());
        }

        void trackRow(Row row)
        {
<<<<<<< HEAD
            row.digest(getHasher());
=======
            assert version < MessagingService.VERSION_30;

            PartitionRangeReadCommand rangeCommand = (PartitionRangeReadCommand) command;
            assert rangeCommand.dataRange().isPaging();

            CFMetaData metadata = rangeCommand.metadata();

            out.writeUTF(metadata.ksName);
            out.writeUTF(metadata.cfName);
            out.writeLong(rangeCommand.nowInSec() * 1000L);  // convert from seconds to millis

            AbstractBounds.rowPositionSerializer.serialize(rangeCommand.dataRange().keyRange(), out, version);

            // pre-3.0 nodes don't accept names filters for paged range commands
            ClusteringIndexSliceFilter filter;
            if (rangeCommand.dataRange().clusteringIndexFilter.kind() == ClusteringIndexFilter.Kind.NAMES)
                filter = LegacyReadCommandSerializer.convertNamesFilterToSliceFilter((ClusteringIndexNamesFilter) rangeCommand.dataRange().clusteringIndexFilter, metadata);
            else
                filter = (ClusteringIndexSliceFilter) rangeCommand.dataRange().clusteringIndexFilter;

            // slice filter
            boolean makeStaticSlice = !rangeCommand.columnFilter().fetchedColumns().statics.isEmpty() && !filter.requestedSlices().selects(Clustering.STATIC_CLUSTERING);
            LegacyReadCommandSerializer.serializeSlices(out, filter.requestedSlices(), filter.isReversed(), makeStaticSlice, metadata);
            out.writeBoolean(filter.isReversed());

            // slice filter's count
            DataLimits.Kind kind = rangeCommand.limits().kind();
            boolean isDistinct = (kind == DataLimits.Kind.CQL_LIMIT || kind == DataLimits.Kind.CQL_PAGING_LIMIT) && rangeCommand.limits().perPartitionCount() == 1;
            if (isDistinct)
                out.writeInt(1);
            else
                out.writeInt(LegacyReadCommandSerializer.updateLimitForQuery(rangeCommand.limits().perPartitionCount(), filter.requestedSlices()));

            // compositesToGroup
            boolean selectsStatics = !rangeCommand.columnFilter().fetchedColumns().statics.isEmpty() || filter.requestedSlices().selects(Clustering.STATIC_CLUSTERING);
            int compositesToGroup;
            if (kind == DataLimits.Kind.THRIFT_LIMIT)
                compositesToGroup = -1;
            else if (isDistinct && !selectsStatics)
                compositesToGroup = -2;  // for DISTINCT queries (CASSANDRA-8490)
            else
                compositesToGroup = metadata.isDense() ? -1 : metadata.clusteringColumns().size();

            out.writeInt(compositesToGroup);

            // command-level "start" and "stop" composites.  The start is the last-returned cell name if there is one,
            // otherwise it's the same as the slice filter's start.  The stop appears to always be the same as the
            // slice filter's stop.
            DataRange.Paging pagingRange = (DataRange.Paging) rangeCommand.dataRange();
            Clustering lastReturned = pagingRange.getLastReturned();
            ClusteringBound newStart = ClusteringBound.inclusiveStartOf(lastReturned);
            Slice lastSlice = filter.requestedSlices().get(filter.requestedSlices().size() - 1);
            ByteBufferUtil.writeWithShortLength(LegacyLayout.encodeBound(metadata, newStart, true), out);
            ByteBufferUtil.writeWithShortLength(LegacyLayout.encodeClustering(metadata, lastSlice.end().clustering()), out);

            LegacyRangeSliceCommandSerializer.serializeRowFilter(out, rangeCommand.rowFilter());

            // command-level limit
            // Pre-3.0 we would always request one more row than we actually needed and the command-level "start" would
            // be the last-returned cell name, so the response would always include it.
            int maxResults = rangeCommand.limits().count() + 1;
            out.writeInt(maxResults);

            // countCQL3Rows
            if (rangeCommand.isForThrift() || rangeCommand.limits().perPartitionCount() == 1)  // for Thrift or DISTINCT
                out.writeBoolean(false);
            else
                out.writeBoolean(true);
>>>>>>> d72d48b2
        }

        private Hasher getHasher()
        {
            if (hasher == null)
                hasher = Hashing.crc32c().newHasher();

            return hasher;
        }
    }

    @SuppressWarnings("resource") // resultant iterators are closed by their callers
    InputCollector<UnfilteredRowIterator> iteratorsForPartition(ColumnFamilyStore.ViewFragment view)
    {
        BiFunction<List<UnfilteredRowIterator>, RepairedDataInfo, UnfilteredRowIterator> merge =
            (unfilteredRowIterators, repairedDataInfo) ->
                withRepairedDataInfo(UnfilteredRowIterators.merge(unfilteredRowIterators), repairedDataInfo);

        return new InputCollector<>(view, repairedDataInfo, merge, isTrackingRepairedStatus());
    }

    @SuppressWarnings("resource") // resultant iterators are closed by their callers
    InputCollector<UnfilteredPartitionIterator> iteratorsForRange(ColumnFamilyStore.ViewFragment view)
    {
        BiFunction<List<UnfilteredPartitionIterator>, RepairedDataInfo, UnfilteredPartitionIterator> merge =
            (unfilteredPartitionIterators, repairedDataInfo) ->
                withRepairedDataInfo(UnfilteredPartitionIterators.merge(unfilteredPartitionIterators, UnfilteredPartitionIterators.MergeListener.NOOP), repairedDataInfo);

        return new InputCollector<>(view, repairedDataInfo, merge, isTrackingRepairedStatus());
    }

    /**
     * Handles the collation of unfiltered row or partition iterators that comprise the
     * input for a query. Separates them according to repaired status and of repaired
     * status is being tracked, handles the merge and wrapping in a digest generator of
     * the repaired iterators.
     *
     * Intentionally not AutoCloseable so we don't mistakenly use this in ARM blocks
     * as this prematurely closes the underlying iterators
     */
    static class InputCollector<T extends AutoCloseable>
    {
        final RepairedDataInfo repairedDataInfo;
        private final boolean isTrackingRepairedStatus;
        Set<SSTableReader> repairedSSTables;
        BiFunction<List<T>, RepairedDataInfo, T> repairedMerger;
        List<T> repairedIters;
        List<T> unrepairedIters;

        InputCollector(ColumnFamilyStore.ViewFragment view,
                       RepairedDataInfo repairedDataInfo,
                       BiFunction<List<T>, RepairedDataInfo, T> repairedMerger,
                       boolean isTrackingRepairedStatus)
        {
            this.repairedDataInfo = repairedDataInfo;
            this.isTrackingRepairedStatus = isTrackingRepairedStatus;
            if (isTrackingRepairedStatus)
            {
                for (SSTableReader sstable : view.sstables)
                {
                    if (considerRepairedForTracking(sstable))
                    {
                        if (repairedSSTables == null)
                            repairedSSTables = Sets.newHashSetWithExpectedSize(view.sstables.size());
                        repairedSSTables.add(sstable);
                    }
                }
            }
            if (repairedSSTables == null)
            {
                repairedIters = Collections.emptyList();
                unrepairedIters = new ArrayList<>(view.sstables.size());
            }
            else
            {
                repairedIters = new ArrayList<>(repairedSSTables.size());
                // when we're done collating, we'll merge the repaired iters and add the
                // result to the unrepaired list, so size that list accordingly
                unrepairedIters = new ArrayList<>((view.sstables.size() - repairedSSTables.size()) + Iterables.size(view.memtables) + 1);
            }
            this.repairedMerger = repairedMerger;
        }

        void addMemtableIterator(T iter)
        {
            unrepairedIters.add(iter);
        }

        void addSSTableIterator(SSTableReader sstable, T iter)
        {
            if (repairedSSTables != null && repairedSSTables.contains(sstable))
                repairedIters.add(iter);
            else
                unrepairedIters.add(iter);
        }

        List<T> finalizeIterators()
        {
            if (repairedIters.isEmpty())
                return unrepairedIters;

            // merge the repaired data before returning, wrapping in a digest generator
            unrepairedIters.add(repairedMerger.apply(repairedIters, repairedDataInfo));
            return unrepairedIters;
        }

        boolean isEmpty()
        {
            return repairedIters.isEmpty() && unrepairedIters.isEmpty();
        }

        // For tracking purposes we consider data repaired if the sstable is either:
        // * marked repaired
        // * marked pending, but the local session has been committed. This reduces the window
        //   whereby the tracking is affected by compaction backlog causing repaired sstables to
        //   remain in the pending state
        // If an sstable is involved in a pending repair which is not yet committed, we mark the
        // repaired data info inconclusive, as the same data on other replicas may be in a
        // slightly different state.
        private boolean considerRepairedForTracking(SSTableReader sstable)
        {
            if (!isTrackingRepairedStatus)
                return false;

            UUID pendingRepair = sstable.getPendingRepair();
            if (pendingRepair != ActiveRepairService.NO_PENDING_REPAIR)
            {
                if (ActiveRepairService.instance.consistent.local.isSessionFinalized(pendingRepair))
                    return true;

<<<<<<< HEAD
                // In the edge case where compaction is backed up long enough for the session to
                // timeout and be purged by LocalSessions::cleanup, consider the sstable unrepaired
                // as it will be marked unrepaired when compaction catches up
                if (!ActiveRepairService.instance.consistent.local.sessionExists(pendingRepair))
                    return false;
=======
                // If we're querying for a static column, we may also need to read it
                // as if it were a thrift dynamic column (because the column metadata,
                // which makes it a static column in 3.0+, may have been added *after*
                // some values were written). Note that all cql queries on non-compact
                // tables used slice & not name filters prior to 3.0 so this path is
                // not taken for non-compact tables. It is theoretically possible to
                // get here via thrift, hence the check on metadata.isStaticCompactTable.
                // See CASSANDRA-11087.
                if (metadata.isStaticCompactTable() && cellName.clustering.equals(Clustering.STATIC_CLUSTERING))
                {
                    clusterings.add(Clustering.make(cellName.column.name.bytes));
                    selectionBuilder.add(metadata.compactValueColumn());
                }
                else
                {
                    clusterings.add(cellName.clustering);
                }
>>>>>>> d72d48b2

                repairedDataInfo.markInconclusive();
            }

            return sstable.isRepaired();
        }

        void markInconclusive()
        {
            repairedDataInfo.markInconclusive();
        }

        public void close() throws Exception
        {
            FBUtilities.closeAll(unrepairedIters);
            FBUtilities.closeAll(repairedIters);
        }
    }

    private static class Serializer implements IVersionedSerializer<ReadCommand>
    {
        private static int digestFlag(boolean isDigest)
        {
            return isDigest ? 0x01 : 0;
        }

        private static boolean isDigest(int flags)
        {
            return (flags & 0x01) != 0;
        }

        private static boolean acceptsTransient(int flags)
        {
            return (flags & 0x08) != 0;
        }

        private static int acceptsTransientFlag(boolean acceptsTransient)
        {
            return acceptsTransient ? 0x08 : 0;
        }

        // We don't set this flag anymore, but still look if we receive a
        // command with it set in case someone is using thrift a mixed 3.0/4.0+
        // cluster (which is unsupported). This is also a reminder for not
        // re-using this flag until we drop 3.0/3.X compatibility (since it's
        // used by these release for thrift and would thus confuse things)
        private static boolean isForThrift(int flags)
        {
<<<<<<< HEAD
            return (flags & 0x02) != 0;
=======
            // unlike serializeStaticSlice(), but we don't care about reversal for size calculations
            ByteBuffer sliceStart = LegacyLayout.encodeBound(metadata, ClusteringBound.BOTTOM, false);
            long size = ByteBufferUtil.serializedSizeWithShortLength(sliceStart);

            size += TypeSizes.sizeof((short) (metadata.comparator.size() * 3 + 2));
            size += TypeSizes.sizeof((short) LegacyLayout.STATIC_PREFIX);
            for (int i = 0; i < metadata.comparator.size(); i++)
            {
                size += ByteBufferUtil.serializedSizeWithShortLength(ByteBufferUtil.EMPTY_BYTE_BUFFER);
                size += 1;  // EOC
            }
            return size;
>>>>>>> d72d48b2
        }

        private static int indexFlag(boolean hasIndex)
        {
            return hasIndex ? 0x04 : 0;
        }

        private static boolean hasIndex(int flags)
        {
<<<<<<< HEAD
            return (flags & 0x04) != 0;
=======
            // if reversed, write an empty bound for the slice start; if reversed, write out an empty bound for the
            // slice finish after we've written the static slice start
            if (!isReversed)
            {
                ByteBuffer sliceStart = LegacyLayout.encodeBound(metadata, ClusteringBound.BOTTOM, false);
                ByteBufferUtil.writeWithShortLength(sliceStart, out);
            }

            // write out the length of the composite
            out.writeShort(2 + metadata.comparator.size() * 3);  // two bytes + EOC for each component, plus static prefix
            out.writeShort(LegacyLayout.STATIC_PREFIX);
            for (int i = 0; i < metadata.comparator.size(); i++)
            {
                ByteBufferUtil.writeWithShortLength(ByteBufferUtil.EMPTY_BYTE_BUFFER, out);
                // write the EOC, using an inclusive end if we're on the final component
                out.writeByte(i == metadata.comparator.size() - 1 ? 1 : 0);
            }

            if (isReversed)
            {
                ByteBuffer sliceStart = LegacyLayout.encodeBound(metadata, ClusteringBound.BOTTOM, false);
                ByteBufferUtil.writeWithShortLength(sliceStart, out);
            }
>>>>>>> d72d48b2
        }

        public void serialize(ReadCommand command, DataOutputPlus out, int version) throws IOException
        {
            out.writeByte(command.kind.ordinal());
            out.writeByte(
                    digestFlag(command.isDigestQuery())
                    | indexFlag(null != command.indexMetadata())
                    | acceptsTransientFlag(command.acceptsTransient())
            );
            if (command.isDigestQuery())
                out.writeUnsignedVInt(command.digestVersion());
            command.metadata().id.serialize(out);
            out.writeInt(command.nowInSec());
            ColumnFilter.serializer.serialize(command.columnFilter(), out, version);
            RowFilter.serializer.serialize(command.rowFilter(), out, version);
            DataLimits.serializer.serialize(command.limits(), out, version, command.metadata().comparator);
            if (null != command.index)
                IndexMetadata.serializer.serialize(command.index, out, version);

            command.serializeSelection(out, version);
        }

        public ReadCommand deserialize(DataInputPlus in, int version) throws IOException
        {
            Kind kind = Kind.values()[in.readByte()];
            int flags = in.readByte();
            boolean isDigest = isDigest(flags);
            boolean acceptsTransient = acceptsTransient(flags);
            // Shouldn't happen or it's a user error (see comment above) but
            // better complain loudly than doing the wrong thing.
            if (isForThrift(flags))
                throw new IllegalStateException("Received a command with the thrift flag set. "
                                              + "This means thrift is in use in a mixed 3.0/3.X and 4.0+ cluster, "
                                              + "which is unsupported. Make sure to stop using thrift before "
                                              + "upgrading to 4.0");

            boolean hasIndex = hasIndex(flags);
            int digestVersion = isDigest ? (int)in.readUnsignedVInt() : 0;
            TableMetadata metadata = Schema.instance.getExistingTableMetadata(TableId.deserialize(in));
            int nowInSec = in.readInt();
            ColumnFilter columnFilter = ColumnFilter.serializer.deserialize(in, version, metadata);
            RowFilter rowFilter = RowFilter.serializer.deserialize(in, version, metadata);
            DataLimits limits = DataLimits.serializer.deserialize(in, version,  metadata.comparator);
            IndexMetadata index = hasIndex ? deserializeIndexMetadata(in, version, metadata) : null;

            return kind.selectionDeserializer.deserialize(in, version, isDigest, digestVersion, acceptsTransient, metadata, nowInSec, columnFilter, rowFilter, limits, index);
        }

        private IndexMetadata deserializeIndexMetadata(DataInputPlus in, int version, TableMetadata metadata) throws IOException
        {
            try
            {
                return IndexMetadata.serializer.deserialize(in, version, metadata);
            }
            catch (UnknownIndexException e)
            {
<<<<<<< HEAD
                logger.info("Couldn't find a defined index on {}.{} with the id {}. " +
                            "If an index was just created, this is likely due to the schema not " +
                            "being fully propagated. Local read will proceed without using the " +
                            "index. Please wait for schema agreement after index creation.",
                            metadata.keyspace, metadata.name, e.indexId);
                return null;
=======
                Slices.Builder slicesBuilder = new Slices.Builder(metadata.comparator);
                for (Clustering clustering : requestedRows)
                    slicesBuilder.add(ClusteringBound.inclusiveStartOf(clustering), ClusteringBound.inclusiveEndOf(clustering));
                slices = slicesBuilder.build();
>>>>>>> d72d48b2
            }
        }

        public long serializedSize(ReadCommand command, int version)
        {
            return 2 // kind + flags
                   + (command.isDigestQuery() ? TypeSizes.sizeofUnsignedVInt(command.digestVersion()) : 0)
                   + command.metadata().id.serializedSize()
                   + TypeSizes.sizeof(command.nowInSec())
                   + ColumnFilter.serializer.serializedSize(command.columnFilter(), version)
                   + RowFilter.serializer.serializedSize(command.rowFilter(), version)
                   + DataLimits.serializer.serializedSize(command.limits(), version, command.metadata().comparator)
                   + command.selectionSerializedSize(version)
                   + command.indexSerializedSize(version);
        }
    }
}<|MERGE_RESOLUTION|>--- conflicted
+++ resolved
@@ -36,18 +36,11 @@
 import org.apache.cassandra.config.*;
 import org.apache.cassandra.db.filter.*;
 import org.apache.cassandra.db.monitoring.ApproximateTime;
-<<<<<<< HEAD
-=======
-import org.apache.cassandra.db.monitoring.MonitorableImpl;
->>>>>>> d72d48b2
 import org.apache.cassandra.db.partitions.*;
 import org.apache.cassandra.db.rows.*;
 import org.apache.cassandra.db.transform.RTBoundCloser;
 import org.apache.cassandra.db.transform.RTBoundValidator;
-<<<<<<< HEAD
-=======
 import org.apache.cassandra.db.transform.RTBoundValidator.Stage;
->>>>>>> d72d48b2
 import org.apache.cassandra.db.transform.StoppingTransformation;
 import org.apache.cassandra.db.transform.Transformation;
 import org.apache.cassandra.exceptions.UnknownIndexException;
@@ -72,14 +65,10 @@
 import org.apache.cassandra.tracing.Tracing;
 import org.apache.cassandra.utils.ByteBufferUtil;
 import org.apache.cassandra.utils.FBUtilities;
-<<<<<<< HEAD
 import org.apache.cassandra.utils.HashingUtils;
 
 import static com.google.common.collect.Iterables.any;
 import static com.google.common.collect.Iterables.filter;
-=======
-import org.apache.cassandra.utils.Pair;
->>>>>>> d72d48b2
 
 /**
  * General interface for storage-engine read commands (common to both range and
@@ -87,11 +76,7 @@
  * <p>
  * This contains all the informations needed to do a local read.
  */
-<<<<<<< HEAD
 public abstract class ReadCommand extends AbstractReadQuery
-=======
-public abstract class ReadCommand extends MonitorableImpl implements ReadQuery
->>>>>>> d72d48b2
 {
     private static final int TEST_ITERATION_DELAY_MILLIS = Integer.parseInt(System.getProperty("cassandra.test.read_iteration_delay_ms", "0"));
     protected static final Logger logger = LoggerFactory.getLogger(ReadCommand.class);
@@ -181,31 +166,6 @@
 
     /**
      * Creates a new <code>ReadCommand</code> instance with new limits.
-<<<<<<< HEAD
-=======
-     *
-     * @param newLimits the new limits
-     * @return a new <code>ReadCommand</code> with the updated limits
-     */
-    public abstract ReadCommand withUpdatedLimit(DataLimits newLimits);
-
-    /**
-     * The metadata for the table queried.
-     *
-     * @return the metadata for the table queried.
-     */
-    public CFMetaData metadata()
-    {
-        return metadata;
-    }
-
-    /**
-     * The time in seconds to use as "now" for this query.
-     * <p>
-     * We use the same time as "now" for the whole query to avoid considering different
-     * values as expired during the query, which would be buggy (would throw of counting amongst other
-     * things).
->>>>>>> d72d48b2
      *
      * @param newLimits the new limits
      * @return a new <code>ReadCommand</code> with the updated limits
@@ -400,11 +360,7 @@
         return copyAsDigestQuery();
     }
 
-<<<<<<< HEAD
     protected abstract ReadCommand copyAsDigestQuery();
-=======
-    protected abstract UnfilteredPartitionIterator queryStorage(ColumnFamilyStore cfs, ReadExecutionController executionController);
->>>>>>> d72d48b2
 
     protected abstract UnfilteredPartitionIterator queryStorage(ColumnFamilyStore cfs, ReadExecutionController executionController);
 
@@ -492,24 +448,16 @@
             Tracing.trace("Executing read on {}.{} using index {}", cfs.metadata.keyspace, cfs.metadata.name, index.getIndexMetadata().name);
         }
 
-<<<<<<< HEAD
         if (isTrackingRepairedStatus())
             repairedDataInfo = new RepairedDataInfo();
 
         UnfilteredPartitionIterator iterator = (null == searcher) ? queryStorage(cfs, executionController) : searcher.search(executionController);
-=======
-        UnfilteredPartitionIterator iterator = (null == searcher) ? queryStorage(cfs, executionController) : searcher.search(executionController);
         iterator = RTBoundValidator.validate(iterator, Stage.MERGED, false);
->>>>>>> d72d48b2
 
         try
         {
             iterator = withStateTracking(iterator);
-<<<<<<< HEAD
-            iterator = withoutPurgeableTombstones(iterator, cfs);
-=======
             iterator = RTBoundValidator.validate(withoutPurgeableTombstones(iterator, cfs), Stage.PURGED, false);
->>>>>>> d72d48b2
             iterator = withMetricsRecording(iterator, cfs.metric, startTimeNanos);
 
             // If we've used a 2ndary index, we know the result already satisfy the primary expression used, so
@@ -540,14 +488,6 @@
 
     protected abstract void recordLatency(TableMetrics metric, long latencyNanos);
 
-<<<<<<< HEAD
-=======
-    public PartitionIterator executeInternal(ReadExecutionController controller)
-    {
-        return UnfilteredPartitionIterators.filter(executeLocally(controller), nowInSec());
-    }
-
->>>>>>> d72d48b2
     public ReadExecutionController executionController()
     {
         return ReadExecutionController.forCommand(this);
@@ -564,13 +504,8 @@
             private final int failureThreshold = DatabaseDescriptor.getTombstoneFailureThreshold();
             private final int warningThreshold = DatabaseDescriptor.getTombstoneWarnThreshold();
 
-<<<<<<< HEAD
             private final boolean respectTombstoneThresholds = !SchemaConstants.isLocalSystemKeyspace(ReadCommand.this.metadata().keyspace);
             private final boolean enforceStrictLiveness = metadata().enforceStrictLiveness();
-=======
-            private final boolean respectTombstoneThresholds = !SchemaConstants.isLocalSystemKeyspace(ReadCommand.this.metadata().ksName);
-            private final boolean enforceStrictLiveness = metadata.enforceStrictLiveness();
->>>>>>> d72d48b2
 
             private int liveRows = 0;
             private int tombstones = 0;
@@ -590,14 +525,6 @@
                 return applyToRow(row);
             }
 
-            /**
-             * Count the number of live rows returned by the read command and the number of tombstones.
-             *
-             * Tombstones come in two forms on rows :
-             * - cells that aren't live anymore (either expired through TTL or deleted) : 1 tombstone per cell
-             * - Rows that aren't live and have no cell (DELETEs performed on the primary key) : 1 tombstone per row 
-             * We avoid counting rows as tombstones if they contain nothing but expired cells.
-             */
             @Override
             public Row applyToRow(Row row)
             {
@@ -609,7 +536,6 @@
                         countTombstone(row.clustering());
                         hasTombstones = true; // allows to avoid counting an extra tombstone if the whole row expired
                     }
-<<<<<<< HEAD
                 }
 
                 if (row.hasLiveData(ReadCommand.this.nowInSec(), enforceStrictLiveness))
@@ -622,20 +548,6 @@
                     countTombstone(row.clustering());
                 }
 
-=======
-                }
-
-                if (row.hasLiveData(ReadCommand.this.nowInSec(), enforceStrictLiveness))
-                    ++liveRows;
-                else if (!row.primaryKeyLivenessInfo().isLive(ReadCommand.this.nowInSec())
-                        && row.hasDeletion(ReadCommand.this.nowInSec())
-                        && !hasTombstones)
-                {
-                    // We're counting primary key deletions only here.
-                    countTombstone(row.clustering());
-                }
-
->>>>>>> d72d48b2
                 return row;
             }
 
@@ -736,11 +648,7 @@
 
         private void maybeDelayForTesting()
         {
-<<<<<<< HEAD
             if (!metadata().keyspace.startsWith("system"))
-=======
-            if (!metadata.ksName.startsWith("system"))
->>>>>>> d72d48b2
                 FBUtilities.sleepQuietly(TEST_ITERATION_DELAY_MILLIS);
         }
     }
@@ -802,117 +710,8 @@
 
     // Monitorable interface
     public String name()
-<<<<<<< HEAD
     {
         return toCQLString();
-=======
-    {
-        return toCQLString();
-    }
-
-    private static class Serializer implements IVersionedSerializer<ReadCommand>
-    {
-        private static int digestFlag(boolean isDigest)
-        {
-            return isDigest ? 0x01 : 0;
-        }
-
-        private static boolean isDigest(int flags)
-        {
-            return (flags & 0x01) != 0;
-        }
-
-        private static int thriftFlag(boolean isForThrift)
-        {
-            return isForThrift ? 0x02 : 0;
-        }
-
-        private static boolean isForThrift(int flags)
-        {
-            return (flags & 0x02) != 0;
-        }
-
-        private static int indexFlag(boolean hasIndex)
-        {
-            return hasIndex ? 0x04 : 0;
-        }
-
-        private static boolean hasIndex(int flags)
-        {
-            return (flags & 0x04) != 0;
-        }
-
-        public void serialize(ReadCommand command, DataOutputPlus out, int version) throws IOException
-        {
-            assert version >= MessagingService.VERSION_30;
-
-            out.writeByte(command.kind.ordinal());
-            out.writeByte(digestFlag(command.isDigestQuery()) | thriftFlag(command.isForThrift()) | indexFlag(null != command.index));
-            if (command.isDigestQuery())
-                out.writeUnsignedVInt(command.digestVersion());
-            CFMetaData.serializer.serialize(command.metadata(), out, version);
-            out.writeInt(command.nowInSec());
-            ColumnFilter.serializer.serialize(command.columnFilter(), out, version);
-            RowFilter.serializer.serialize(command.rowFilter(), out, version);
-            DataLimits.serializer.serialize(command.limits(), out, version, command.metadata.comparator);
-            if (null != command.index)
-                IndexMetadata.serializer.serialize(command.index, out, version);
-
-            command.serializeSelection(out, version);
-        }
-
-        public ReadCommand deserialize(DataInputPlus in, int version) throws IOException
-        {
-            assert version >= MessagingService.VERSION_30;
-
-            Kind kind = Kind.values()[in.readByte()];
-            int flags = in.readByte();
-            boolean isDigest = isDigest(flags);
-            boolean isForThrift = isForThrift(flags);
-            boolean hasIndex = hasIndex(flags);
-            int digestVersion = isDigest ? (int)in.readUnsignedVInt() : 0;
-            CFMetaData metadata = CFMetaData.serializer.deserialize(in, version);
-            int nowInSec = in.readInt();
-            ColumnFilter columnFilter = ColumnFilter.serializer.deserialize(in, version, metadata);
-            RowFilter rowFilter = RowFilter.serializer.deserialize(in, version, metadata);
-            DataLimits limits = DataLimits.serializer.deserialize(in, version,  metadata.comparator);
-            IndexMetadata index = hasIndex ? deserializeIndexMetadata(in, version, metadata) : null;
-
-            return kind.selectionDeserializer.deserialize(in, version, isDigest, digestVersion, isForThrift, metadata, nowInSec, columnFilter, rowFilter, limits, index);
-        }
-
-        private IndexMetadata deserializeIndexMetadata(DataInputPlus in, int version, CFMetaData cfm) throws IOException
-        {
-            try
-            {
-                return IndexMetadata.serializer.deserialize(in, version, cfm);
-            }
-            catch (UnknownIndexException e)
-            {
-                logger.info("Couldn't find a defined index on {}.{} with the id {}. " +
-                            "If an index was just created, this is likely due to the schema not " +
-                            "being fully propagated. Local read will proceed without using the " +
-                            "index. Please wait for schema agreement after index creation.",
-                            cfm.ksName, cfm.cfName, e.indexId);
-                return null;
-            }
-        }
-
-        public long serializedSize(ReadCommand command, int version)
-        {
-            assert version >= MessagingService.VERSION_30;
-
-            return 2 // kind + flags
-                 + (command.isDigestQuery() ? TypeSizes.sizeofUnsignedVInt(command.digestVersion()) : 0)
-                 + CFMetaData.serializer.serializedSize(command.metadata(), version)
-                 + TypeSizes.sizeof(command.nowInSec())
-                 + ColumnFilter.serializer.serializedSize(command.columnFilter(), version)
-                 + RowFilter.serializer.serializedSize(command.rowFilter(), version)
-                 + DataLimits.serializer.serializedSize(command.limits(), version, command.metadata.comparator)
-                 + command.selectionSerializedSize(version)
-                 + command.indexSerializedSize(version);
-        }
->>>>>>> d72d48b2
     }
 
     private static UnfilteredPartitionIterator withRepairedDataInfo(final UnfilteredPartitionIterator iterator,
@@ -1007,78 +806,7 @@
 
         void trackRow(Row row)
         {
-<<<<<<< HEAD
             row.digest(getHasher());
-=======
-            assert version < MessagingService.VERSION_30;
-
-            PartitionRangeReadCommand rangeCommand = (PartitionRangeReadCommand) command;
-            assert rangeCommand.dataRange().isPaging();
-
-            CFMetaData metadata = rangeCommand.metadata();
-
-            out.writeUTF(metadata.ksName);
-            out.writeUTF(metadata.cfName);
-            out.writeLong(rangeCommand.nowInSec() * 1000L);  // convert from seconds to millis
-
-            AbstractBounds.rowPositionSerializer.serialize(rangeCommand.dataRange().keyRange(), out, version);
-
-            // pre-3.0 nodes don't accept names filters for paged range commands
-            ClusteringIndexSliceFilter filter;
-            if (rangeCommand.dataRange().clusteringIndexFilter.kind() == ClusteringIndexFilter.Kind.NAMES)
-                filter = LegacyReadCommandSerializer.convertNamesFilterToSliceFilter((ClusteringIndexNamesFilter) rangeCommand.dataRange().clusteringIndexFilter, metadata);
-            else
-                filter = (ClusteringIndexSliceFilter) rangeCommand.dataRange().clusteringIndexFilter;
-
-            // slice filter
-            boolean makeStaticSlice = !rangeCommand.columnFilter().fetchedColumns().statics.isEmpty() && !filter.requestedSlices().selects(Clustering.STATIC_CLUSTERING);
-            LegacyReadCommandSerializer.serializeSlices(out, filter.requestedSlices(), filter.isReversed(), makeStaticSlice, metadata);
-            out.writeBoolean(filter.isReversed());
-
-            // slice filter's count
-            DataLimits.Kind kind = rangeCommand.limits().kind();
-            boolean isDistinct = (kind == DataLimits.Kind.CQL_LIMIT || kind == DataLimits.Kind.CQL_PAGING_LIMIT) && rangeCommand.limits().perPartitionCount() == 1;
-            if (isDistinct)
-                out.writeInt(1);
-            else
-                out.writeInt(LegacyReadCommandSerializer.updateLimitForQuery(rangeCommand.limits().perPartitionCount(), filter.requestedSlices()));
-
-            // compositesToGroup
-            boolean selectsStatics = !rangeCommand.columnFilter().fetchedColumns().statics.isEmpty() || filter.requestedSlices().selects(Clustering.STATIC_CLUSTERING);
-            int compositesToGroup;
-            if (kind == DataLimits.Kind.THRIFT_LIMIT)
-                compositesToGroup = -1;
-            else if (isDistinct && !selectsStatics)
-                compositesToGroup = -2;  // for DISTINCT queries (CASSANDRA-8490)
-            else
-                compositesToGroup = metadata.isDense() ? -1 : metadata.clusteringColumns().size();
-
-            out.writeInt(compositesToGroup);
-
-            // command-level "start" and "stop" composites.  The start is the last-returned cell name if there is one,
-            // otherwise it's the same as the slice filter's start.  The stop appears to always be the same as the
-            // slice filter's stop.
-            DataRange.Paging pagingRange = (DataRange.Paging) rangeCommand.dataRange();
-            Clustering lastReturned = pagingRange.getLastReturned();
-            ClusteringBound newStart = ClusteringBound.inclusiveStartOf(lastReturned);
-            Slice lastSlice = filter.requestedSlices().get(filter.requestedSlices().size() - 1);
-            ByteBufferUtil.writeWithShortLength(LegacyLayout.encodeBound(metadata, newStart, true), out);
-            ByteBufferUtil.writeWithShortLength(LegacyLayout.encodeClustering(metadata, lastSlice.end().clustering()), out);
-
-            LegacyRangeSliceCommandSerializer.serializeRowFilter(out, rangeCommand.rowFilter());
-
-            // command-level limit
-            // Pre-3.0 we would always request one more row than we actually needed and the command-level "start" would
-            // be the last-returned cell name, so the response would always include it.
-            int maxResults = rangeCommand.limits().count() + 1;
-            out.writeInt(maxResults);
-
-            // countCQL3Rows
-            if (rangeCommand.isForThrift() || rangeCommand.limits().perPartitionCount() == 1)  // for Thrift or DISTINCT
-                out.writeBoolean(false);
-            else
-                out.writeBoolean(true);
->>>>>>> d72d48b2
         }
 
         private Hasher getHasher()
@@ -1209,31 +937,11 @@
                 if (ActiveRepairService.instance.consistent.local.isSessionFinalized(pendingRepair))
                     return true;
 
-<<<<<<< HEAD
                 // In the edge case where compaction is backed up long enough for the session to
                 // timeout and be purged by LocalSessions::cleanup, consider the sstable unrepaired
                 // as it will be marked unrepaired when compaction catches up
                 if (!ActiveRepairService.instance.consistent.local.sessionExists(pendingRepair))
                     return false;
-=======
-                // If we're querying for a static column, we may also need to read it
-                // as if it were a thrift dynamic column (because the column metadata,
-                // which makes it a static column in 3.0+, may have been added *after*
-                // some values were written). Note that all cql queries on non-compact
-                // tables used slice & not name filters prior to 3.0 so this path is
-                // not taken for non-compact tables. It is theoretically possible to
-                // get here via thrift, hence the check on metadata.isStaticCompactTable.
-                // See CASSANDRA-11087.
-                if (metadata.isStaticCompactTable() && cellName.clustering.equals(Clustering.STATIC_CLUSTERING))
-                {
-                    clusterings.add(Clustering.make(cellName.column.name.bytes));
-                    selectionBuilder.add(metadata.compactValueColumn());
-                }
-                else
-                {
-                    clusterings.add(cellName.clustering);
-                }
->>>>>>> d72d48b2
 
                 repairedDataInfo.markInconclusive();
             }
@@ -1282,22 +990,7 @@
         // used by these release for thrift and would thus confuse things)
         private static boolean isForThrift(int flags)
         {
-<<<<<<< HEAD
             return (flags & 0x02) != 0;
-=======
-            // unlike serializeStaticSlice(), but we don't care about reversal for size calculations
-            ByteBuffer sliceStart = LegacyLayout.encodeBound(metadata, ClusteringBound.BOTTOM, false);
-            long size = ByteBufferUtil.serializedSizeWithShortLength(sliceStart);
-
-            size += TypeSizes.sizeof((short) (metadata.comparator.size() * 3 + 2));
-            size += TypeSizes.sizeof((short) LegacyLayout.STATIC_PREFIX);
-            for (int i = 0; i < metadata.comparator.size(); i++)
-            {
-                size += ByteBufferUtil.serializedSizeWithShortLength(ByteBufferUtil.EMPTY_BYTE_BUFFER);
-                size += 1;  // EOC
-            }
-            return size;
->>>>>>> d72d48b2
         }
 
         private static int indexFlag(boolean hasIndex)
@@ -1307,33 +1000,7 @@
 
         private static boolean hasIndex(int flags)
         {
-<<<<<<< HEAD
             return (flags & 0x04) != 0;
-=======
-            // if reversed, write an empty bound for the slice start; if reversed, write out an empty bound for the
-            // slice finish after we've written the static slice start
-            if (!isReversed)
-            {
-                ByteBuffer sliceStart = LegacyLayout.encodeBound(metadata, ClusteringBound.BOTTOM, false);
-                ByteBufferUtil.writeWithShortLength(sliceStart, out);
-            }
-
-            // write out the length of the composite
-            out.writeShort(2 + metadata.comparator.size() * 3);  // two bytes + EOC for each component, plus static prefix
-            out.writeShort(LegacyLayout.STATIC_PREFIX);
-            for (int i = 0; i < metadata.comparator.size(); i++)
-            {
-                ByteBufferUtil.writeWithShortLength(ByteBufferUtil.EMPTY_BYTE_BUFFER, out);
-                // write the EOC, using an inclusive end if we're on the final component
-                out.writeByte(i == metadata.comparator.size() - 1 ? 1 : 0);
-            }
-
-            if (isReversed)
-            {
-                ByteBuffer sliceStart = LegacyLayout.encodeBound(metadata, ClusteringBound.BOTTOM, false);
-                ByteBufferUtil.writeWithShortLength(sliceStart, out);
-            }
->>>>>>> d72d48b2
         }
 
         public void serialize(ReadCommand command, DataOutputPlus out, int version) throws IOException
@@ -1391,19 +1058,12 @@
             }
             catch (UnknownIndexException e)
             {
-<<<<<<< HEAD
                 logger.info("Couldn't find a defined index on {}.{} with the id {}. " +
                             "If an index was just created, this is likely due to the schema not " +
                             "being fully propagated. Local read will proceed without using the " +
                             "index. Please wait for schema agreement after index creation.",
                             metadata.keyspace, metadata.name, e.indexId);
                 return null;
-=======
-                Slices.Builder slicesBuilder = new Slices.Builder(metadata.comparator);
-                for (Clustering clustering : requestedRows)
-                    slicesBuilder.add(ClusteringBound.inclusiveStartOf(clustering), ClusteringBound.inclusiveEndOf(clustering));
-                slices = slicesBuilder.build();
->>>>>>> d72d48b2
             }
         }
 
