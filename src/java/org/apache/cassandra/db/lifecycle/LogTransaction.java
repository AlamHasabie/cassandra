--- conflicted
+++ resolved
@@ -425,11 +425,7 @@
      * for further details on transaction logs.
      *
      * This method is called on startup and by the standalone sstableutil tool when the cleanup option is specified,
-<<<<<<< HEAD
      * @see org.apache.cassandra.tools.StandaloneSSTableUtil
-=======
-     * @see StandaloneSSTableUtil
->>>>>>> 482bf7d7
      *
      * @return true if the leftovers of all transaction logs found were removed, false otherwise.
      *
