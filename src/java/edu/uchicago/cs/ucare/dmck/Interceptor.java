package edu.uchicago.cs.ucare.dmck;

import java.io.FileInputStream;
import java.io.FileOutputStream;
import java.io.File;
import java.io.IOException;
import java.net.*;
import java.nio.*;
import java.nio.file.*;
import java.util.*;

import org.slf4j.Logger;
import org.slf4j.LoggerFactory;
import org.apache.cassandra.db.ReadCommand;
import org.apache.cassandra.io.IVersionedSerializer;
import org.apache.cassandra.io.util.BufferedDataOutputStreamPlus;
import org.apache.cassandra.io.util.DataInputBuffer;
import org.apache.cassandra.net.CompactEndpointSerializationHelper;
import org.apache.cassandra.net.MessageIn;
import org.apache.cassandra.net.MessageOut;
import org.apache.cassandra.net.MessagingService;
import org.apache.cassandra.net.IMessageSink;

import edu.uchicago.cs.ucare.dmck.filters.*;
import edu.uchicago.cs.ucare.dmck.util.*;

/** Interceptor class
* uses files for IPC
*/

public class Interceptor implements IMessageSink
{    
    private static final Logger logger = LoggerFactory.getLogger(Interceptor.class);

    public static final Interceptor instance;

    /* Lookup table for registering filters based on the verb. */
    private final Map<MessagingService.Verb, IInterceptorVerbFilter> verbFilters;
    public volatile Set<String> syncFilenameSet;

    /** Due to way message sending is handled */
    /** We need to keep track which message are already intercepted*/
    private volatile Set<Integer> interceptedMessage;

    /** @TODO : loading from an external conf file*/
    private final String ipcDir;
    private final WatcherThread watcher;
    private volatile boolean isWatching;

    static {
        instance = new Interceptor();
        instance.startWatcher();
        MessagingService.instance().addMessageSink(instance);
    }

    public Interceptor()
    {
        verbFilters = new EnumMap<>(MessagingService.Verb.class);

        registerVerbFilter(MessagingService.Verb.READ, new InterceptorReadFilter());

        syncFilenameSet = Collections.synchronizedSet(new HashSet<>());
        interceptedMessage = Collections.synchronizedSet(new HashSet<>());
        
        ipcDir = "/home/alam/cass-ipc";
        isWatching = true;
        Path ackDir = Paths.get(ipcDir, "ack");
        watcher = new WatcherThread(ackDir);  
    }

    public void turnOff(Exception e)
    {
        logger.error("Turning off watcher due to exception : ", e);
        turnOff();
    }
    public void turnOff()
    {
        isWatching = false;
    }

    private void registerVerbFilter(MessagingService.Verb verb, IInterceptorVerbFilter verbFilter)
    {
        assert !verbFilters.containsKey(verb);
        verbFilters.put(verb, verbFilter);
    }

    public static Interceptor instance()
    {
        return instance;
    }

    public boolean allowIncomingMessage(MessageIn m, int id)
    {
        return true;
    }

    public boolean allowOutgoingMessage(MessageOut m, int id, InetAddress to)
    {
        if(!isWatching)
        {
            return true;
        }

        if(!verbFilters.containsKey(m.verb))
        {
            return true;
        }

        if(interceptedMessage.contains(id))
        {
            return true;
        }

<<<<<<< HEAD
        if(!instance().verbFilters.containsKey(m.verb))
=======
        if(!verbFilters.containsKey(m.verb))
>>>>>>> a7fa7ffd
        {
            return true;
        }

<<<<<<< HEAD
        if(!instance().verbFilters.get(m.verb).shouldIntercept(m, id, to))
=======
        if(!verbFilters.get(m.verb).shouldIntercept(m, id, to))
>>>>>>> a7fa7ffd
        {
            return true;
        }

        try {
            write(m, id, to);
            logger.trace("Intercepted message {}@{}", id, to);
            return false;
        } catch (IOException e)
        {
            logger.error("IOException ", e);
            return true;
        } catch (Exception e) 
        {
            logger.error("Exception occurs : ", e);
            return true;
        }
    }

    private int createHash(MessageOut m, int id, InetAddress to)
    {
        return m.from.hashCode() + Integer.hashCode(id);

    }
    private void write(MessageOut m, int id, InetAddress to) throws IOException
    {
        String filename = Integer.toString(createHash(m, id, to));

        syncFilenameSet.add(filename);
        File tmpFile = Paths.get(ipcDir.toString(), "new", filename + ".tmp")
                            .toFile();
        File mFile = Paths.get(ipcDir.toString(), "new", filename).toFile();

        tmpFile.createNewFile();
        FileOutputStream fs = new FileOutputStream(tmpFile, false);
        BufferedDataOutputStreamPlus out = new BufferedDataOutputStreamPlus(fs);

        out.writeInt(id);
        CompactEndpointSerializationHelper.serialize(to, out);
        m.serialize(out, MessagingService.current_version);

        out.flush();
        tmpFile.renameTo(mFile);
        logger.trace("successfully create message file : {}", filename);
    }

    private void startWatcher()
    {
        Thread thread = new Thread(watcher);
        thread.start();
    }

    /** Watch over ack dir */
    /** TODO: handle exceptions (InterruptedException) */
    private class WatcherThread implements Runnable 
    {
        private final Logger logger = LoggerFactory.getLogger(WatcherThread.class);
        private final Path ipcDir;

        public WatcherThread(Path path)
        {
            ipcDir = path;
        }

        private DataInputBuffer readFile(String filename) throws IOException
        {
            Path filepath = Paths.get(ipcDir.toString(), filename);  
            FileInputStream fs = new FileInputStream(filepath.toString());


            byte[] fileContent = new byte[(int) Files.size(filepath)];

            fs.read(fileContent);
            return new DataInputBuffer(Files.readAllBytes(filepath));
        }

        private void handleEvent(WatchEvent event)
        {
            try {
                String filename = event.context().toString();
                logger.trace("Set size {}", Interceptor.instance().syncFilenameSet.size());

                if(Interceptor.instance().syncFilenameSet.contains(filename)) {
                    DataInputBuffer inputBuffer = readFile(filename); 

                    logger.trace("Read {} bytes from {}", inputBuffer.available(), filename);

                    int id = inputBuffer.readInt();
                    InetAddress to = CompactEndpointSerializationHelper.deserialize(inputBuffer);

                    MessageOut message = MessageOutDeserializer.read(
                        inputBuffer, 
                        MessagingService.current_version);

                    logger.trace("Finished message deserialization {}:{}", id, to);
                    Interceptor.instance().syncFilenameSet.remove(filename);
                    Interceptor.instance().interceptedMessage.add(id);
                    MessagingService.instance().sendOneWay(message, id, to);
                }
            }
            catch (IOException e)
            {
                logger.error("IOException occurs during event handling", e);
            }
            catch (Exception e)
            {
                logger.error("Exception occurs during event handling", e);
            }
        }

        public void run()
        {
            try 
            {
                logger.info("Starting intercepted message watching thread...");
                WatchService watchService = FileSystems.getDefault().newWatchService();

                ipcDir.register(
                    watchService, 
                    StandardWatchEventKinds.ENTRY_CREATE
                );

                WatchKey key;
                while ((key = watchService.take()) != null) {
                    for (WatchEvent<?> event : key.pollEvents()) {
                        if(event.kind().equals(StandardWatchEventKinds.OVERFLOW))
                            continue;

                        if(event.kind().equals(StandardWatchEventKinds.ENTRY_CREATE)) {
                            logger.trace("Message {}:{} captured", event.kind(), event.context());
                            handleEvent((WatchEvent) event);
                        }
                    }
                key.reset();
                }
            } 
            catch (IOException e)
            {
                logger.error("Exception occurs in WatcherThread", e);
                Interceptor.instance().turnOff(e);
            }
            catch (Exception e)
            {
                logger.error("Exception", e);
                Interceptor.instance().turnOff(e);
            }
            finally {
                return;
            }
        }
    }
}<|MERGE_RESOLUTION|>--- conflicted
+++ resolved
@@ -111,20 +111,12 @@
             return true;
         }
 
-<<<<<<< HEAD
-        if(!instance().verbFilters.containsKey(m.verb))
-=======
         if(!verbFilters.containsKey(m.verb))
->>>>>>> a7fa7ffd
-        {
-            return true;
-        }
-
-<<<<<<< HEAD
-        if(!instance().verbFilters.get(m.verb).shouldIntercept(m, id, to))
-=======
+        {
+            return true;
+        }
+
         if(!verbFilters.get(m.verb).shouldIntercept(m, id, to))
->>>>>>> a7fa7ffd
         {
             return true;
         }
