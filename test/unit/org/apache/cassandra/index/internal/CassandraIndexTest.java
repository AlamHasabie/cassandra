--- conflicted
+++ resolved
@@ -635,15 +635,10 @@
             if (updateExpression != null)
                 assertNotNull(postUpdateQueryExpression);
 
-<<<<<<< HEAD
             // first, create the table as we need the Tablemetadata to build the other cql statements
-            createTable(tableDefinition);
-=======
-            // first, create the table as we need the CFMetaData to build the other cql statements
             String tableName = createTable(tableDefinition);
 
             indexName = String.format("index_%s_%d", tableName, indexCounter++);
->>>>>>> fc834186
 
             // now setup the cql statements the test will run through. Some are dependent on
             // the table definition, others are not.
